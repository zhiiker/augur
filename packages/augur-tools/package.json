{
  "name": "@augurproject/tools",
  "version": "2.0.0-alpha.2",
  "description": "Tools and dev dependencies",
  "author": "Augur Team <team@augur.net>",
  "license": "MIT",
  "main": "build",
  "directories": {
    "src": "src"
  },
  "scripts": {
    "build": "tsc -b",
    "test": "echo \"Error: no test specified\" && exit 1",
    "docker:build": "bash ./docker-builder/build.sh",
    "docker:push": "bash ./docker-builder/push.sh",
    "docker:build-and-push": "yarn docker:build && yarn docker:push",
<<<<<<< HEAD
    "docker:geth": "docker network create augur 2>&1 /dev/null; docker run --rm -e GETH_VERBOSITY=4 -it -p 8545:8545 -p 8546:8546 --name geth --network augur augurproject/dev-node-geth:latest",
=======
>>>>>>> 42772729
    "docker:pull": "./docker-builder/pull.sh",
    "docker:geth": "docker network create augur 2>&1 /dev/null; docker run --rm -e GETH_VERBOSITY=4 -it -p 8545:8545 -p 8546:8546 --name geth --network augur augurproject/dev-node-geth:latest",
    "docker:geth:dev": "cd ./ethereum-nodes/geth-poa && docker image build --tag augurproject/dev-node-geth .",
    "docker:geth:pop": "docker-builder/run.sh augurproject/dev-pop-geth-v2",
    "docker:geth:pop-15": "./docker-builder/run.sh augurproject/dev-pop-geth-15-v2",
    "docker:geth:pop-normal-time": "docker-builder/run.sh augurproject/dev-pop-normtime-geth-v2",
    "docker:geth:attach": "docker run --rm --net host -it ethereum/client-go attach rpc:http://127.0.0.1:8545",
    "docker:0x": "yarn flash run 0x-docker",
    "deploy": "ts-node ./src/flash/cli run deploy",
    "deploy:merge": "scripts/deploy-merge-addresses.py",
    "flash": "ts-node ./src/flash/cli",
    "blockstream-console": "ts-node ./src/blockstream-console.ts"
  },
  "repository": {
    "type": "git",
    "url": "git+https://github.com/augurproject/augur.git"
  },
  "bugs": {
    "url": "https://github.com/augurproject/augur/issues"
  },
  "homepage": "https://github.com/augurproject/augur#readme",
  "dependencies": {
    "@augurproject/artifacts": "2.0.0-alpha.2",
    "@augurproject/core": "2.0.0-alpha.2",
    "@augurproject/ethersjs-provider": "2.0.0-alpha.2",
    "@augurproject/sdk": "2.0.0-alpha.2",
    "argparse": "^1.0.10",
    "blockstream-adapters": "2.0.0-alpha.2",
    "ethereumjs-blockstream": "7.0.0",
    "ethers": "4.0.37",
    "ethjs-abi": "0.2.1",
    "ethjs-account": "0.1.4",
    "ethjs-provider-http": "0.1.6",
    "ethjs-query": "0.3.8",
    "ethjs-signer": "0.1.1",
    "lodash": "4.17.15",
    "options-parser": "0.4.0",
    "tsyringe": "^3.2.0"
  },
  "devDependencies": {
    "@types/vorpal": "1.11.0",
    "levelup": "4.2.0",
    "memdown": "4.1.0",
    "options-parser": "0.4.0",
    "ts-node": "7.0.1",
    "vorpal": "1.12.0"
  },
  "resolutions": {
    "**/memdown": "4.1.0"
  }
}<|MERGE_RESOLUTION|>--- conflicted
+++ resolved
@@ -14,10 +14,7 @@
     "docker:build": "bash ./docker-builder/build.sh",
     "docker:push": "bash ./docker-builder/push.sh",
     "docker:build-and-push": "yarn docker:build && yarn docker:push",
-<<<<<<< HEAD
     "docker:geth": "docker network create augur 2>&1 /dev/null; docker run --rm -e GETH_VERBOSITY=4 -it -p 8545:8545 -p 8546:8546 --name geth --network augur augurproject/dev-node-geth:latest",
-=======
->>>>>>> 42772729
     "docker:pull": "./docker-builder/pull.sh",
     "docker:geth": "docker network create augur 2>&1 /dev/null; docker run --rm -e GETH_VERBOSITY=4 -it -p 8545:8545 -p 8546:8546 --name geth --network augur augurproject/dev-node-geth:latest",
     "docker:geth:dev": "cd ./ethereum-nodes/geth-poa && docker image build --tag augurproject/dev-node-geth .",
