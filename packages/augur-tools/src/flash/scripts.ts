--- conflicted
+++ resolved
@@ -1781,11 +1781,7 @@
     ],
     async call(this: FlashSession, args: FlashArguments) {
       if (this.noProvider()) return;
-<<<<<<< HEAD
-      this.config.gnosis.enabled = false;
-=======
       this.config = mergeConfig(this.config, { gnosis: { enabled: false }});
->>>>>>> 2562220c
       const user: ContractAPI = await this.ensureUser();
       const payout = String(args.payoutNumerators)
         .split(',')
