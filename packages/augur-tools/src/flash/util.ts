--- conflicted
+++ resolved
@@ -1,11 +1,6 @@
 import readline from 'readline';
 
 export function waitForSigint(): Promise<void> {
-<<<<<<< HEAD
-  return new Promise((resolve) => {
-    process.on('SIGINT', () => { resolve(); })
-  })
-=======
   process.stdin.resume();
   return new Promise((resolve, reject) => {
     process.prependListener('SIGINT', () => {
@@ -18,7 +13,6 @@
       resolve();
     });
   });
->>>>>>> 70737a11
 }
 
 export function awaitUserInput(question: string): Promise<void> {
