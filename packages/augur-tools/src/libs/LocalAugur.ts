--- conflicted
+++ resolved
@@ -1,10 +1,7 @@
-<<<<<<< HEAD
 import { Augur, EmptyConnector } from "@augurproject/sdk";
 import { makeGSNDependencies, makeSigner } from './blockchain';
-=======
 import { Augur, EmptyConnector } from '@augurproject/sdk';
 import { makeGnosisDependencies, makeSigner } from './blockchain';
->>>>>>> 70737a11
 import { createDbFromSeed, makeGanacheProvider, Seed } from './ganache';
 import { TestEthersProvider } from './TestEthersProvider';
 import { Account } from '../constants';
@@ -26,12 +23,8 @@
 export async function makeTestAugur(seed: Seed, accounts: Account[]): Promise<Augur> {
   const provider = await makeProvider(seed, accounts);
   const signer = await makeSigner(accounts[0], provider);
-<<<<<<< HEAD
   const dependencies = await makeGSNDependencies(provider, signer, seed.addresses.AugurWalletRegistry, seed.addresses.EthExchange, undefined, accounts[0].publicKey);
-=======
-  const dependencies = makeGnosisDependencies(provider, undefined, signer, undefined, undefined, undefined, accounts[0].publicKey);
   const config = buildConfig('local', { addresses: seed.addresses })
->>>>>>> 70737a11
 
   return Augur.create(provider, dependencies, config, new EmptyConnector(), null, true);
 }