import { GnosisSafeState } from '@augurproject/gnosis-relay-api';
import { SubscriptionEventName, NULL_ADDRESS } from '@augurproject/sdk';
// tslint:disable-next-line:import-blacklist
import { CalculateGnosisSafeAddressParams } from '@augurproject/sdk/build/api/Gnosis';
import {
  ACCOUNTS,
  defaultSeedPath,
  loadSeedFile,
  Seed,
} from '@augurproject/tools';
import { TestContractAPI } from '@augurproject/tools';
import { TestEthersProvider } from '@augurproject/tools/build/libs/TestEthersProvider';
import { BigNumber } from 'bignumber.js';
import { makeProvider, MockGnosisRelayAPI } from '../../libs';

describe('Gnosis :: ', () => {
  let john: TestContractAPI;
  let mockGnosisRelay: MockGnosisRelayAPI;
  let seed: Seed;
  let provider: TestEthersProvider;

  beforeAll(async () => {
    seed = await loadSeedFile(defaultSeedPath);
    provider = await makeProvider(seed, ACCOUNTS);
  });

  beforeEach(async () => {
    const providerFork = await provider.fork();

    mockGnosisRelay = new MockGnosisRelayAPI();
    john = await TestContractAPI.userWrapper(
      ACCOUNTS[0],
      providerFork,
      seed.addresses,
      undefined,
      mockGnosisRelay
    );
    mockGnosisRelay.initialize(john);
  });

  test('make safe directly', async () => {
    // Make the Safe directly using ETH
    const gnosisSafe = await john.createGnosisSafeDirectlyWithETH();
    const owners = await gnosisSafe.getOwners_();

    await expect(owners).toEqual([john.account.publicKey]);

    const gnosisSafeResponse = await john.getGnosisSafeAddress(
      john.account.publicKey
    );
    await expect(gnosisSafeResponse).toEqual(gnosisSafe.address);
  });

  describe('getOrCreateGnosisSafe method', () => {
    test('should return wallet address if it exists', async done => {
      john.augur.events.on(SubscriptionEventName.GnosisSafeStatus, payload => {
        expect(payload).toEqual(
          expect.objectContaining({
            status: GnosisSafeState.AVAILABLE,
            safe: gnosisSafe.address,
            owner: john.account.publicKey,
          })
        );
        done();
      });

      const gnosisSafe = await john.createGnosisSafeDirectlyWithETH();

      const result = await john.augur.gnosis.getOrCreateGnosisSafe(
        { owner: john.account.publicKey }
      );
      expect(result.safe).toEqual(gnosisSafe.address);
    });

    test('should emit event with status if relay request was created', async done => {
      john.augur.events.on(SubscriptionEventName.GnosisSafeStatus, payload => {
        expect(payload).toEqual(
          expect.objectContaining({
            status: GnosisSafeState.WAITING_FOR_FUNDS,
            safe: expect.stringContaining('0x'),
            owner: john.account.publicKey,
          })
        );
        done();
      });

<<<<<<< HEAD
      await john.augur.gnosis.getOrCreateGnosisSafe(
        { owner: john.account.publicKey }
      );
=======
      await john.augur.gnosis.getOrCreateGnosisSafe(john.account.publicKey);
>>>>>>> 07fb9b0b
    });

    test('should return creation params if relay request was created', async () => {
      const result = await john.augur.gnosis.getOrCreateGnosisSafe(
        { owner: john.account.publicKey }
      );

      expect(result).toEqual(
        expect.objectContaining({
          safe: expect.stringContaining('0x'),
          owner: john.account.publicKey,
          payment: expect.stringContaining('0x'),
        })
      );
    });
  });

  test('calculating safe address from creation params', async () => {
    const safe = await john.createGnosisSafeViaRelay(
      john.augur.contracts.cash.address
    );

    const calculateGnosisSafeAddressParams: CalculateGnosisSafeAddressParams = {
      owner: john.account.publicKey,
      paymentToken: safe.paymentToken,
      payment: safe.payment,
      safe: safe.safe,
      affiliate: null,
      fingerprint: null
    };

    const calculatedAddress = await john.augur.gnosis.calculateGnosisSafeAddress(
      calculateGnosisSafeAddressParams.owner,
      safe.payment
    );

    expect(calculatedAddress).toEqual(safe.safe);
  });

  test('should throw error when malicious relay', async () => {
    const fakeResponse = {
      safe: '0x91a47e8aa8DBFb3BdceE4C852fCDC194A0337E2A',
      setupData:
        '0xb63e800d000000000000000000000000000000000000000000000000000000000000010000000000000000000000000000000000000000000000000000000000000000010000000000000000000000006e968fe21894a35ba59ee8ec6f60ea0ddc3a59e500000000000000000000000000000000000000000000000000000000000001400000000000000000000000000000000000000000000000000000000000000000000000000000000000000000575f3c652894360f4b7655379ea1eae53381e01200000000000000000000000000000000000000000000000000000000007270e000000000000000000000000000000000000000000000000000000000000000000000000000000000000000000000000000000000000000000000000000000001000000000000000000000000913da4198e6be1d5f5e4a40d0667f70c0b5430eb000000000000000000000000000000000000000000000000000000000000012403d434a40000000000000000000000006e968fe21894a35ba59ee8ec6f60ea0ddc3a59e5000000000000000000000000fcaf25bf38e7c86612a25ff18cb8e09ab07c98850000000000000000000000008470f1aac60a08d2282616f19a4c52718847b847000000000000000000000000e60c9fe85aee7b4848a97271da8c86323cdfb897000000000000000000000000575f3c652894360f4b7655379ea1eae53381e012000000000000000000000000e78a332d0f96aa9a56b876c20125ba8a88619d07000000000000000000000000f265d8d30a1a2cdb9857e124010b02765c9a7c700000000000000000000000000000000000000000000000000000000000000000000000000000000000000000000000000000000000000000000000000000000000000000000000000000000000000000000000000000000000000000',
      paymentToken: '0x575F3c652894360F4b7655379EA1eae53381e012',
      proxyFactory: '0xdFeF677BF5f66f3EEFf481A587c04CB58e95b92a',
      paymentReceiver: '0xbd355a7e5a7adb23b51f54027e624bfe0e238df6',
      masterCopy: '0x9dA930a2ca12C197e687DB22dB3fA318FD8AA60a',
      gasPriceEstimated: '0x1',
      gasEstimated: '0x7270e0',
      payment: '0x7270e0',
      callback: '0x0000000000000000000000000000000000000000',
    };

    jest.spyOn(mockGnosisRelay, 'createSafe').mockResolvedValue(fakeResponse);
    await expect(
      john.createGnosisSafeViaRelay(john.augur.contracts.cash.address)
    ).rejects.toThrowError(new RegExp('Potential malicious relay'));
  });

  describe('make safe through relay', () => {
    test.skip('polling for status', async done => {
      const gnosisSafeResponse = await john.createGnosisSafeViaRelay(
        john.augur.contracts.cash.address
      );

      // Get the safe deployment status
      await expect(
        john.getGnosisSafeDeploymentStatusViaRelay(
          john.account.publicKey,
          gnosisSafeResponse.safe
        )
      ).resolves.toEqual({
        status: GnosisSafeState.WAITING_FOR_FUNDS,
      });

      const amount = new BigNumber(gnosisSafeResponse.payment).multipliedBy(2);

      await john.faucet(amount);
      await john.augur.contracts.cash.transfer(gnosisSafeResponse.safe, amount);

      const resp = await john.getGnosisSafeDeploymentStatusViaRelay(
        john.account.publicKey,
        gnosisSafeResponse.safe
      );

      expect(resp).toEqual({
        status: GnosisSafeState.CREATED,
        txHash: expect.stringContaining('0x'),
      });

      // This is here to make TS happy.
      if (resp.status !== GnosisSafeState.CREATED) return;

      john.augur.events.on(
        SubscriptionEventName.GnosisSafeStatus,
        async payload => {
          await expect(payload).toMatchObject({
            status: GnosisSafeState.AVAILABLE,
          });

          // The registry returns addresses in all upper case.
          await expect(
            john.augur.contracts.gnosisSafeRegistry.getSafe_(
              john.account.publicKey
            )
          ).resolves.toMatch(new RegExp(gnosisSafeResponse.safe, 'i'));
          done();
        }
      );

      const receipt = await john.provider.waitForTransaction(resp.txHash);
      await expect(receipt).not.toBeNull();
    });
  });
});<|MERGE_RESOLUTION|>--- conflicted
+++ resolved
@@ -84,13 +84,9 @@
         done();
       });
 
-<<<<<<< HEAD
       await john.augur.gnosis.getOrCreateGnosisSafe(
         { owner: john.account.publicKey }
       );
-=======
-      await john.augur.gnosis.getOrCreateGnosisSafe(john.account.publicKey);
->>>>>>> 07fb9b0b
     });
 
     test('should return creation params if relay request was created', async () => {
