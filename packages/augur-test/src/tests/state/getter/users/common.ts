--- conflicted
+++ resolved
@@ -116,7 +116,7 @@
     provider,
     config
   );
-<<<<<<< HEAD
+
   const bob = await TestContractAPI.userWrapper(
     ACCOUNTS[2],
     provider,
@@ -126,10 +126,6 @@
   await john.approveCentralAuthority();
   await mary.approveCentralAuthority();
   await bob.approveCentralAuthority();
-=======
-  await john.approve();
-  await mary.approve();
->>>>>>> 008eee7c
 
   return {
     john,
