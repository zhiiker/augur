pragma solidity 0.5.15;

import 'ROOT/IAugur.sol';
import 'ROOT/libraries/token/IERC20.sol';
import 'ROOT/libraries/token/IERC1155.sol';
import 'ROOT/libraries/math/SafeMathUint256.sol';
import 'ROOT/reporting/IUniverse.sol';
import 'ROOT/reporting/IMarket.sol';
import 'ROOT/trading/IAugurTrading.sol';
import 'ROOT/reporting/IShareToken.sol';
import 'ROOT/trading/IOrders.sol';
import 'ROOT/trading/Order.sol';
import 'ROOT/trading/IProfitLoss.sol';
import 'ROOT/libraries/ContractExists.sol';
import 'ROOT/external/IDaiVat.sol';


// Centralized approval authority and event emissions for trading.

/**
 * @title AugurTrading
 * @notice The core global contract for the Augur Trading contracts. Provides a contract registry and and authority on which contracts should be trusted within Trading.
 */
contract AugurTrading is IAugurTrading {
    using SafeMathUint256 for uint256;
    using ContractExists for address;

    enum OrderEventType {
        Create,
        Cancel,
        Fill
    }
    //  addressData
    //  0:  orderCreator
    //  1:  orderFiller (Fill)
    //
    //  uint256Data
    //  0:  price
    //  1:  amount
    //  2:  outcome
    //  3:  tokenRefund (Cancel)
    //  4:  sharesRefund (Cancel)
    //  5:  fees (Fill)
    //  6:  amountFilled (Fill)
    //  7:  timestamp
    //  8:  sharesEscrowed
    //  9:	tokensEscrowed
    event OrderEvent(address indexed universe, address indexed market, OrderEventType indexed eventType, uint8 orderType, bytes32 orderId, bytes32 tradeGroupId, address[] addressData, uint256[] uint256Data);
    event ProfitLossChanged(address indexed universe, address indexed market, address indexed account, uint256 outcome, int256 netPosition, uint256 avgPrice, int256 realizedProfit, int256 frozenFunds, int256 realizedCost, uint256 timestamp);
    event MarketVolumeChanged(address indexed universe, address indexed market, uint256 volume, uint256[] outcomeVolumes, uint256 timestamp);
<<<<<<< HEAD
=======
    event GnosisSafeRegistered(address safe, address indexed owner);
    event GnosisSafeDeRegistered(address safe, address indexed owner);
    event CancelZeroXOrder(
        address indexed universe,
        address indexed market,
        address indexed account,
        uint256 outcome,
        uint256 price,
        uint256 amount,
        uint8 orderType,
        bytes32 orderHash
    );
>>>>>>> ca659255

    mapping(address => bool) public trustedSender;

    address public uploader;
    mapping(bytes32 => address) private registry;

    IAugur public augur;
    IShareToken public shareToken;

    uint256 private constant MAX_APPROVAL_AMOUNT = 2 ** 256 - 1;

    modifier onlyUploader() {
        require(msg.sender == uploader);
        _;
    }

    constructor(IAugur _augur) public {
        uploader = msg.sender;
        augur = _augur;
    }

    function registerContract(bytes32 _key, address _address) public onlyUploader returns (bool) {
        require(registry[_key] == address(0), "Augur.registerContract: key has already been used in registry");
        require(_address.exists());
        registry[_key] = _address;
        return true;
    }

    function doApprovals() public onlyUploader returns (bool) {
        bytes32[3] memory _names = [bytes32("CancelOrder"), bytes32("FillOrder"), bytes32("CreateOrder")];

        shareToken = IShareToken(augur.lookup("ShareToken"));
        ICash _cash = ICash(augur.lookup("Cash"));
        IDaiVat _daiVat = IDaiVat(augur.lookup("DaiVat"));

        for (uint256 i = 0; i < _names.length; i++) {
            address _address = registry[_names[i]];
            shareToken.setApprovalForAll(_address, true);
            _cash.approve(_address, MAX_APPROVAL_AMOUNT);
            _daiVat.hope(_address);
        }
    }

    /**
     * @notice Find the contract address for a particular key
     * @param _key The key to lookup
     * @return the address of the registered contract if one exists for the given key
     */
    function lookup(bytes32 _key) public view returns (address) {
        return registry[_key];
    }

    function finishDeployment() public onlyUploader returns (bool) {
        uploader = address(1);
        return true;
    }

    /**
     * @notice Claims winnings for multiple markets and for a particular shareholder
     * @param _markets Array of markets to claim winnings for
     * @param _shareHolder The account to claim winnings for
     * @param _fingerprint Fingerprint of the user to restrict affiliate fees
     * @return Bool True
     */
    function claimMarketsProceeds(IMarket[] calldata _markets, address _shareHolder, bytes32 _fingerprint) external returns (bool) {
        for (uint256 i=0; i < _markets.length; i++) {
            uint256[] memory _outcomeFees = shareToken.claimTradingProceeds(_markets[i], _shareHolder, _fingerprint);
            IProfitLoss(registry['ProfitLoss']).recordClaim(_markets[i], _shareHolder, _outcomeFees);
        }
        return true;
    }

    /**
     * @notice Claims winnings for a market and for a particular shareholder
     * @param _market The market to claim winnings for
     * @param _shareHolder The account to claim winnings for
     * @param _fingerprint Fingerprint of the user to restrict affiliate fees
     * @return Bool True
     */
    function claimTradingProceeds(IMarket _market, address _shareHolder, bytes32 _fingerprint) external returns (bool) {
        uint256[] memory _outcomeFees = shareToken.claimTradingProceeds(_market, _shareHolder, _fingerprint);
        IProfitLoss(registry['ProfitLoss']).recordClaim(_market, _shareHolder, _outcomeFees);
        return true;
    }

    //
    // Logs
    //

    function logProfitLossChanged(IMarket _market, address _account, uint256 _outcome, int256 _netPosition, uint256 _avgPrice, int256 _realizedProfit, int256 _frozenFunds, int256 _realizedCost) public returns (bool) {
        require(msg.sender == registry["ProfitLoss"]);
        emit ProfitLossChanged(address(_market.getUniverse()), address(_market), _account, _outcome, _netPosition, _avgPrice, _realizedProfit, _frozenFunds, _realizedCost, augur.getTimestamp());
        return true;
    }

    function logOrderCanceled(IUniverse _universe, IMarket _market, address _creator, uint256 _tokenRefund, uint256 _sharesRefund, bytes32 _orderId) public returns (bool) {
        require(msg.sender == registry["CancelOrder"]);
        IOrders _orders = IOrders(registry["Orders"]);
        (Order.Types _orderType, address[] memory _addressData, uint256[] memory _uint256Data) = _orders.getOrderDataForLogs(_orderId);
        _addressData[0] = _creator;
        _uint256Data[3] = _tokenRefund;
        _uint256Data[4] = _sharesRefund;
        _uint256Data[7] = augur.getTimestamp();
        emit OrderEvent(address(_universe), address(_market), OrderEventType.Cancel, uint8(_orderType), _orderId, 0, _addressData, _uint256Data);
        return true;
    }

    function logOrderCreated(IUniverse _universe, bytes32 _orderId, bytes32 _tradeGroupId) public returns (bool) {
        require(msg.sender == registry["Orders"]);
        IOrders _orders = IOrders(registry["Orders"]);
        (Order.Types _orderType, address[] memory _addressData, uint256[] memory _uint256Data) = _orders.getOrderDataForLogs(_orderId);
        _uint256Data[7] = augur.getTimestamp();
        emit OrderEvent(address(_universe), address(_orders.getMarket(_orderId)), OrderEventType.Create, uint8(_orderType), _orderId, _tradeGroupId, _addressData, _uint256Data);
        return true;
    }

    function logOrderFilled(IUniverse _universe, address _creator, address _filler, uint256 _price, uint256 _fees, uint256 _amountFilled, bytes32 _orderId, bytes32 _tradeGroupId) public returns (bool) {
        require(msg.sender == registry["FillOrder"]);
        IOrders _orders = IOrders(registry["Orders"]);
        (Order.Types _orderType, address[] memory _addressData, uint256[] memory _uint256Data) = _orders.getOrderDataForLogs(_orderId);
        _addressData[0] = _creator;
        _addressData[1] = _filler;
        _uint256Data[0] = _price;
        _uint256Data[5] = _fees;
        _uint256Data[6] = _amountFilled;
        _uint256Data[7] = augur.getTimestamp();
        emit OrderEvent(address(_universe), address(_orders.getMarket(_orderId)), OrderEventType.Fill, uint8(_orderType), _orderId, _tradeGroupId, _addressData, _uint256Data);
        return true;
    }

    function logMarketVolumeChanged(IUniverse _universe, address _market, uint256 _volume, uint256[] memory _outcomeVolumes) public returns (bool) {
        require(msg.sender == registry["FillOrder"]);
        emit MarketVolumeChanged(address(_universe), _market, _volume, _outcomeVolumes, augur.getTimestamp());
        return true;
    }

    function logZeroXOrderFilled(IUniverse _universe, IMarket _market, bytes32 _orderHash, bytes32 _tradeGroupId, uint8 _orderType, address[] memory _addressData, uint256[] memory _uint256Data) public returns (bool) {
        require(msg.sender == registry["ZeroXTrade"]);
        _uint256Data[7] = augur.getTimestamp();
        emit OrderEvent(address(_universe), address(_market), OrderEventType.Fill, _orderType, _orderHash, _tradeGroupId, _addressData, _uint256Data);
        return true;
    }
<<<<<<< HEAD
=======

    function logGnosisSafeRegistered(address _safe, address _owner) public returns (bool) {
        require(msg.sender == registry["GnosisSafeRegistry"]);
        emit GnosisSafeRegistered(_safe, _owner);
    }

    function logGnosisSafeDeRegistered(address _safe, address _owner) public returns (bool) {
        require(msg.sender == registry["GnosisSafeRegistry"]);
        emit GnosisSafeDeRegistered(_safe, _owner);
    }

    function logZeroXOrderCanceled(address _universe, address _market, address _account, uint256 _outcome, uint256 _price, uint256 _amount, uint8 _type, bytes32 _orderHash) public {
        require(msg.sender == registry["ZeroXTrade"]);
        emit CancelZeroXOrder(_universe, _market, _account, _outcome, _price, _amount, _type, _orderHash);
    }
>>>>>>> ca659255
}<|MERGE_RESOLUTION|>--- conflicted
+++ resolved
@@ -48,10 +48,6 @@
     event OrderEvent(address indexed universe, address indexed market, OrderEventType indexed eventType, uint8 orderType, bytes32 orderId, bytes32 tradeGroupId, address[] addressData, uint256[] uint256Data);
     event ProfitLossChanged(address indexed universe, address indexed market, address indexed account, uint256 outcome, int256 netPosition, uint256 avgPrice, int256 realizedProfit, int256 frozenFunds, int256 realizedCost, uint256 timestamp);
     event MarketVolumeChanged(address indexed universe, address indexed market, uint256 volume, uint256[] outcomeVolumes, uint256 timestamp);
-<<<<<<< HEAD
-=======
-    event GnosisSafeRegistered(address safe, address indexed owner);
-    event GnosisSafeDeRegistered(address safe, address indexed owner);
     event CancelZeroXOrder(
         address indexed universe,
         address indexed market,
@@ -62,7 +58,6 @@
         uint8 orderType,
         bytes32 orderHash
     );
->>>>>>> ca659255
 
     mapping(address => bool) public trustedSender;
 
@@ -205,22 +200,9 @@
         emit OrderEvent(address(_universe), address(_market), OrderEventType.Fill, _orderType, _orderHash, _tradeGroupId, _addressData, _uint256Data);
         return true;
     }
-<<<<<<< HEAD
-=======
-
-    function logGnosisSafeRegistered(address _safe, address _owner) public returns (bool) {
-        require(msg.sender == registry["GnosisSafeRegistry"]);
-        emit GnosisSafeRegistered(_safe, _owner);
-    }
-
-    function logGnosisSafeDeRegistered(address _safe, address _owner) public returns (bool) {
-        require(msg.sender == registry["GnosisSafeRegistry"]);
-        emit GnosisSafeDeRegistered(_safe, _owner);
-    }
-
+    
     function logZeroXOrderCanceled(address _universe, address _market, address _account, uint256 _outcome, uint256 _price, uint256 _amount, uint8 _type, bytes32 _orderHash) public {
         require(msg.sender == registry["ZeroXTrade"]);
         emit CancelZeroXOrder(_universe, _market, _account, _outcome, _price, _amount, _type, _orderHash);
     }
->>>>>>> ca659255
 }