--- conflicted
+++ resolved
@@ -6,7 +6,6 @@
     "rpcRetryInterval": 0,
     "rpcConcurrency": 40
   },
-<<<<<<< HEAD
   "gas": {
     "price": 20000000000,
     "limit": 7500000
@@ -20,14 +19,8 @@
     },
     "writeArtifacts": true
   },
-  "gnosis": {
-    "enabled": true,
-    "http": "https://gnosis.demo.augur.net/api/",
-    "relayerAddress": "0x01d640bff4b3a5e5cc720f0be37847f88edf626e"
-=======
   "gsn": {
     "enabled": true
->>>>>>> 7217e895
   },
   "zeroX": {
     "rpc": {
