{
  "name": "@augurproject/artifacts",
  "version": "2.0.0-alpha.2",
  "description": "ABI and Contract Address Artifacts",
  "author": "Augur Team <team@augur.net>",
  "license": "MIT",
  "main": "build",
  "scripts": {
<<<<<<< HEAD
    "build": "tsc -b --verbose"
=======
    "build": "tsc -b"
  },
  "dependencies": {
    "deepmerge": "4.2.2",
    "require-all": "3.0.0"
>>>>>>> 70737a11
  }
}<|MERGE_RESOLUTION|>--- conflicted
+++ resolved
@@ -6,14 +6,10 @@
   "license": "MIT",
   "main": "build",
   "scripts": {
-<<<<<<< HEAD
-    "build": "tsc -b --verbose"
-=======
     "build": "tsc -b"
   },
   "dependencies": {
     "deepmerge": "4.2.2",
     "require-all": "3.0.0"
->>>>>>> 70737a11
   }
 }