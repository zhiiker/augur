--- conflicted
+++ resolved
@@ -1,18 +1,10 @@
-import { ContractDeployer } from "@augurproject/core";
-import { AugurNodeController } from "@augurproject/node";
+import { ContractDeployer } from "augur-core";
+import { AugurNodeController } from "augur-node";
 
 export class Test extends ContractDeployer {
-<<<<<<< HEAD
-  private controller: AugurNodeController;
-
-  public doThing(): boolean {
-    return this.controller.dasdasd();
-  }
-=======
     private controller:AugurNodeController;
 
     public doThing(): boolean {
         return this.controller.isRunning();
     }
->>>>>>> f0a0b6bd
 }