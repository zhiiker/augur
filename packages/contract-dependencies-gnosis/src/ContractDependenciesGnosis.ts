import { abi } from '@augurproject/artifacts';
import {
  GnosisSafeState,
  IGnosisRelayAPI,
  Operation,
  RelayTransaction,
  RelayTxEstimateData,
  RelayTxEstimateResponse,
} from '@augurproject/gnosis-relay-api';
import { BigNumber } from 'bignumber.js';
import { Transaction } from 'contract-dependencies';
import {
  ContractDependenciesEthers,
  EthersProvider,
  EthersSigner,
  TransactionMetadata,
  TransactionStatus,
} from 'contract-dependencies-ethers';
import { ethers } from 'ethers';
import { getAddress } from 'ethers/utils/address';
import * as _ from 'lodash';

const DEFAULT_GAS_PRICE = new BigNumber(10 ** 9);
const BASE_GAS_ESTIMATE = new BigNumber(75000);
const NULL_ADDRESS = '0x0000000000000000000000000000000000000000';

function* infiniteSequence(i = 0) {
  while (true) {
    yield i++;
  }
}

export class ContractDependenciesGnosis extends ContractDependenciesEthers {
  useRelay = true;
  useSafe = false;
  status = null;

  private _currentSignRequest: Promise<RelayTransaction>;

  gnosisSafe: ethers.Contract;

  constructor(
    provider: EthersProvider,
    private readonly gnosisRelay: IGnosisRelayAPI,
    signer: EthersSigner,
    private gasToken: string = NULL_ADDRESS,
    public gasPrice: BigNumber = DEFAULT_GAS_PRICE,
    public safeAddress?: string,
    address?: string
  ) {
    super(provider, signer, address);
    if (safeAddress) {
      this.setSafeAddress(safeAddress);
    }
  }

  async getDefaultAddress(): Promise<string | undefined> {
    if (this.useSafe && this.safeAddress) {
      return getAddress(this.safeAddress);
    }

    return super.getDefaultAddress();
  }

  setSigner(signer: EthersSigner) {
    super.setSigner(signer);

    // Clear previous relayer state.
    this.setUseSafe(false);
    this.safeAddress = NULL_ADDRESS;
    this.gnosisSafe = null;
  }

  setSafeAddress(safeAddress: string): void {
    this.safeAddress = safeAddress;
    this.gnosisSafe = new ethers.Contract(
      safeAddress,
      abi['GnosisSafe'],
      this.signer
    );

<<<<<<< HEAD
    this._currentSignRequest = this.gnosisSafe.nonce().then(nonce => ({
      to: '0x0',
      safe: '0x0',
      data: '',
      gasToken: '0x0',
      safeTxGas: '0x0',
      dataGas: new BigNumber(0),
      gasPrice: new BigNumber(0),
      refundReceiver: '0x0',
      nonce: nonce - 1,
      value: new BigNumber(0),
      operation: 0,
      signatures: [],
    }));
=======
    this._currentSignRequest = this.gnosisSafe
      .nonce()
      .then(nonce => ({
        to: '0x0',
        safe: '0x0',
        data: '',
        gasToken: '0x0',
        safeTxGas: '0x0',
        dataGas: new BigNumber(0),
        gasPrice: new BigNumber(0),
        refundReceiver: '0x0',
        nonce: nonce - 1,
        value: new BigNumber(0),
        operation: 0,
        signatures: [],
      }))
      .catch(() => {
        return {
          to: '0x0',
          safe: '0x0',
          data: '',
          gasToken: '0x0',
          safeTxGas: '0x0',
          dataGas: new BigNumber(0),
          gasPrice: new BigNumber(0),
          refundReceiver: '0x0',
          nonce: -1,
          value: new BigNumber(0),
          operation: 0,
          signatures: [],
        };
      });
>>>>>>> cfe5cc2c
  }

  setStatus(status: GnosisSafeState): void {
    this.status = status;
  }

  getStatus(): GnosisSafeState {
    return this.status;
  }

  setUseSafe(useSafe: boolean): void {
    this.useSafe = useSafe;
  }

  setUseRelay(useRelay: boolean): void {
    this.useRelay = useRelay;
  }

  setGasPrice(gasPrice: BigNumber): void {
    this.gasPrice = gasPrice;
  }

  async sendTransaction(
    tx: Transaction<ethers.utils.BigNumber>,
    txMetadata: TransactionMetadata
  ): Promise<ethers.providers.TransactionReceipt> {
    // Just use normal signing/sending if no safe is configured
    if (!this.useSafe || !this.safeAddress) {
      return super.sendTransaction(tx, txMetadata);
    }
    let txHash: string;
    // If the Relay Service is not being used so we'll execute the TX directly
    const prevTransaction = await this._currentSignRequest;
    const relayTransaction = await this.ethersTransactionToRelayTransaction(tx);

    if (prevTransaction === relayTransaction)
      throw new Error('Message signature failed.');

    if (this.useRelay) {
      txHash = await this.gnosisRelay.execTransaction(relayTransaction);
    } else {
      txHash = await this.execTransactionDirectly(relayTransaction);
    }

    this.onTransactionStatusChanged(
      txMetadata,
      TransactionStatus.PENDING,
      txHash
    );
    const response = await this.provider.getTransaction(txHash);
    return response.wait();
  }

  async sendDelegateTransaction(
    tx: Transaction<ethers.utils.BigNumber>,
    txMetadata: TransactionMetadata
  ): Promise<ethers.providers.TransactionReceipt> {
    // Just use normal signing/sending if no safe is configured
    if (!this.useSafe || !this.safeAddress) {
      return super.sendTransaction(tx, txMetadata);
    }

    let txHash: string;
    // If the Relay Service is not being used so we'll execute the TX directly
    const relayTransaction = await this.ethersTransactionToRelayTransaction(
      tx,
      Operation.DelegateCall
    );
    if (this.useRelay) {
      txHash = await this.gnosisRelay.execTransaction(relayTransaction);
    } else {
      txHash = await this.execTransactionDirectly(relayTransaction);
    }

    this.onTransactionStatusChanged(
      txMetadata,
      TransactionStatus.PENDING,
      txHash
    );
    const response = await this.provider.getTransaction(txHash);
    return response.wait();
  }

  async estimateGas(transaction: Transaction<BigNumber>): Promise<BigNumber> {
    if (this.useSafe && this.safeAddress && this.useRelay) {
      transaction.from = this.safeAddress;
      const response = await this.relayerEstimateGas(transaction);
      return response;
    } else {
      return super.estimateGas(transaction);
    }
  }

  async relayerEstimateGas(
    transaction: Transaction<BigNumber>
  ): Promise<BigNumber> {
    transaction.from = this.safeAddress;
    const to = transaction.to;
    const value = transaction.value;

    const relayEstimateRequest = {
      safe: this.safeAddress,
      to,
      data: transaction.data,
      value: value ? new BigNumber(value.toString()) : new BigNumber(0),
      operation: Operation.Call,
      gasToken: this.gasToken,
    };

    const gasEstimates: RelayTxEstimateResponse = await this.estimateTransactionViaRelay(
      relayEstimateRequest
    );
    const safeTxGas = new BigNumber(gasEstimates.safeTxGas);
    const baseGas = new BigNumber(gasEstimates.baseGas);

    return safeTxGas.plus(baseGas);
  }

  async estimateTransactionViaRelay(
    relayEstimateRequest: RelayTxEstimateData
  ): Promise<RelayTxEstimateResponse> {
    return this.gnosisRelay.estimateTransaction(relayEstimateRequest);
  }

  async estimateTransactionDirectly(
    tx: Transaction<ethers.utils.BigNumber>
  ): Promise<RelayTxEstimateResponse> {
    const safeTxGas = await this.estimateGas(
      this.ethersTransactionToTransaction(tx)
    );
    return {
      baseGas: BASE_GAS_ESTIMATE,
      safeTxGas,
    };
  }

  async execTransactionDirectly(
    relayTransaction: RelayTransaction
  ): Promise<string> {
    const r = _.padStart(
      new BigNumber(relayTransaction.signatures[0].r).toString(16),
      64,
      '0'
    );
    const s = _.padStart(
      new BigNumber(relayTransaction.signatures[0].s).toString(16),
      64,
      '0'
    );
    const v = relayTransaction.signatures[0].v!.toString(16);
    const signatures = `0x${r}${s}${v}`;
    const response = await this.gnosisSafe.execTransaction(
      relayTransaction.to,
      new ethers.utils.BigNumber(Number(relayTransaction.value).toFixed()),
      relayTransaction.data,
      relayTransaction.operation,
      new ethers.utils.BigNumber(Number(relayTransaction.safeTxGas).toFixed()),
      new ethers.utils.BigNumber(Number(relayTransaction.dataGas).toFixed()),
      new ethers.utils.BigNumber(Number(relayTransaction.gasPrice).toFixed()),
      relayTransaction.gasToken,
      relayTransaction.refundReceiver,
      signatures
    );
    return response.hash;
  }

  async ethersTransactionToRelayTransaction(
    tx: Transaction<ethers.utils.BigNumber>,
    operation: Operation = Operation.Call
  ): Promise<RelayTransaction> {
    const prevRequest = await this._currentSignRequest;
    const nonce = Number(prevRequest.nonce) + 1;
    console.log('nonce', nonce);

    const to = tx.to;
    const value = tx.value;
    const data = tx.data;

    const relayEstimateRequest = {
      safe: this.safeAddress,
      to,
      data: tx.data,
      value: new BigNumber(value.toString()),
      operation,
      gasToken: this.gasToken,
    };

    let gasEstimates: RelayTxEstimateResponse;
    if (this.useRelay) {
      gasEstimates = await this.estimateTransactionViaRelay(
        relayEstimateRequest
      );
    } else {
      gasEstimates = await this.estimateTransactionDirectly(tx);
    }

    // We need to bump up safeTxGas or TX's fail on Portis/Fortmatic/Torus
    const safeTxGas = new ethers.utils.BigNumber(
      Number(gasEstimates.safeTxGas)
    ).add(1000);
    const baseGas = gasEstimates.baseGas;
    const gasPrice = this.gasPrice;
    const gasToken = this.gasToken;
    const refundReceiver = NULL_ADDRESS;

    const txHashBytes = await this.gnosisSafe.getTransactionHash(
      to,
      value,
      data,
      operation,
      safeTxGas,
      new ethers.utils.BigNumber(Number(baseGas).toFixed()),
      new ethers.utils.BigNumber(Number(gasPrice).toFixed()),
      gasToken,
      refundReceiver,
      nonce
    );

    this._currentSignRequest = this.signer
      .signMessage(ethers.utils.arrayify(txHashBytes))
      .then(
        flatSig => {
          const sig = ethers.utils.splitSignature(flatSig);

          const signatures = [
            {
              s: new BigNumber(sig.s, 16).toFixed(),
              r: new BigNumber(sig.r, 16).toFixed(),
              v: sig.v! + 4,
            },
          ];

          return Object.assign(
            {
              safeTxGas: safeTxGas.toString(),
              dataGas: baseGas,
              gasPrice,
              refundReceiver,
              nonce,
              signatures,
            },
            relayEstimateRequest
          );
        },
        e => {
          console.error('Error during message signing:', e);
          return prevRequest;
        }
      );

    return this._currentSignRequest;
  }
}<|MERGE_RESOLUTION|>--- conflicted
+++ resolved
@@ -24,12 +24,6 @@
 const BASE_GAS_ESTIMATE = new BigNumber(75000);
 const NULL_ADDRESS = '0x0000000000000000000000000000000000000000';
 
-function* infiniteSequence(i = 0) {
-  while (true) {
-    yield i++;
-  }
-}
-
 export class ContractDependenciesGnosis extends ContractDependenciesEthers {
   useRelay = true;
   useSafe = false;
@@ -79,22 +73,6 @@
       this.signer
     );
 
-<<<<<<< HEAD
-    this._currentSignRequest = this.gnosisSafe.nonce().then(nonce => ({
-      to: '0x0',
-      safe: '0x0',
-      data: '',
-      gasToken: '0x0',
-      safeTxGas: '0x0',
-      dataGas: new BigNumber(0),
-      gasPrice: new BigNumber(0),
-      refundReceiver: '0x0',
-      nonce: nonce - 1,
-      value: new BigNumber(0),
-      operation: 0,
-      signatures: [],
-    }));
-=======
     this._currentSignRequest = this.gnosisSafe
       .nonce()
       .then(nonce => ({
@@ -127,7 +105,6 @@
           signatures: [],
         };
       });
->>>>>>> cfe5cc2c
   }
 
   setStatus(status: GnosisSafeState): void {
