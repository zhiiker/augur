--- conflicted
+++ resolved
@@ -159,11 +159,7 @@
   disavowed: boolean;
   template: ExtraInfoTemplate;
   isTemplate: boolean;
-<<<<<<< HEAD
-  mostLikelyInvalid: boolean;
-=======
   mostLikelyInvalid: number;
->>>>>>> eef430f5
 }
 
 export interface DisputeInfo {
@@ -1141,11 +1137,7 @@
       disavowed: marketData.disavowed,
       template,
       isTemplate: marketData.isTemplate,
-<<<<<<< HEAD
-      mostLikelyInvalid: marketData.invalidFilter
-=======
       mostLikelyInvalid: Number(marketData.invalidFilter),
->>>>>>> eef430f5
     };
   });
 }
