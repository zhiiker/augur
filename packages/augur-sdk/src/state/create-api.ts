--- conflicted
+++ resolved
@@ -1,11 +1,6 @@
-<<<<<<< HEAD
-import { ContractAddresses, getAddressesForNetwork, getStartingBlockForNetwork, NetworkId } from '@augurproject/artifacts';
-=======
 import { SDKConfiguration } from '@augurproject/artifacts';
 import { EthersProvider } from '@augurproject/ethersjs-provider';
->>>>>>> 70737a11
 import { EthersSigner } from 'contract-dependencies-ethers';
-import { EthersProvider } from '@augurproject/ethersjs-provider';
 import { ContractDependenciesGSN } from 'contract-dependencies-gsn';
 import { SupportedProvider } from 'ethereum-types';
 import { JsonRpcProvider } from 'ethers/providers';
@@ -22,49 +17,8 @@
 import { BlockAndLogStreamerSyncStrategy } from './sync/BlockAndLogStreamerSyncStrategy';
 import { BulkSyncStrategy } from './sync/BulkSyncStrategy';
 import { WarpSyncStrategy } from './sync/WarpSyncStrategy';
-<<<<<<< HEAD
-import { EndpointSettings } from './getter/types';
-
-export interface SDKConfiguration {
-  networkId: NetworkId,
-  ethereum?: {
-    http?: string,
-    rpcRetryCount: number,
-    rpcRetryInterval: number,
-    rpcConcurrency: number
-  },
-  sdk?: {
-    enabled?: boolean,
-    ws: string,
-  },
-  gsn?: {
-    enabled?: boolean,
-  },
-  zeroX?: {
-    rpc?: {
-      enabled?: boolean,
-      ws?: string
-    },
-    mesh?: {
-      verbosity?: 0|1|2|3|4|5,
-      enabled?: boolean,
-      bootstrapList?: string[]
-    }
-  },
-  syncing?: {
-    enabled?: boolean,
-    blockstreamDelay?: number,
-    chunkSize?: number
-  },
-  addresses?: ContractAddresses,
-  server?: EndpointSettings
-};
-
-export function buildSyncStrategies(client:Augur, db:Promise<DB>, provider: EthersProvider, logFilterAggregator: LogFilterAggregator) {
-=======
 
 export function buildSyncStrategies(client:Augur, db:Promise<DB>, provider: EthersProvider, logFilterAggregator: LogFilterAggregator, config: SDKConfiguration) {
->>>>>>> 70737a11
   return async () => {
     const uploadBlockNumber = config.uploadBlockNumber;
     const uploadBlockHeaders = await provider.getBlock(uploadBlockNumber);
@@ -137,13 +91,8 @@
   const contractDependencies = await ContractDependenciesGSN.create(
     ethersProvider,
     signer,
-<<<<<<< HEAD
-    addresses.AugurWalletRegistry,
-    addresses.EthExchange
-=======
-    config.addresses.Cash,
-    config.gnosis?.http,
->>>>>>> 70737a11
+    config.addresses.AugurWalletRegistry,
+    config.addresses.EthExchange
   );
 
   let zeroX: ZeroX = null;
