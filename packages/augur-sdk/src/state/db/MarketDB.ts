--- conflicted
+++ resolved
@@ -585,11 +585,7 @@
   private processMarketVolumeChanged(log: ParsedLog): ParsedLog {
     log['volume'] = padHex(log['volume']);
     log['lastTradedTimestamp'] = new BigNumber(log['timestamp'], 16).toNumber();
-<<<<<<< HEAD
-    log['numberOfTrades'] = log['totalTrades'] || 10; // TODO remove placeholder '10' when contracts are updated
-=======
     log['numberOfTrades'] = new BigNumber(log['totalTrades'], 16).toNumber();
->>>>>>> 83c18817
     return log;
   }
 
