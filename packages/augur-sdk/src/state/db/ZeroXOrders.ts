--- conflicted
+++ resolved
@@ -3,17 +3,11 @@
 import { SyncStatus } from './SyncStatus';
 import { Augur } from '../../Augur';
 import { DB } from './DB';
-<<<<<<< HEAD
 import { MarketData, MarketType } from '../logs/types';
-import { OrderInfo, OrderEvent } from '@0x/mesh-rpc-client';
-import { getAddress } from'ethers/utils/address';
-import { defaultAbiCoder, ParamType } from 'ethers/utils';
-=======
 import { OrderInfo, OrderEvent, BigNumber } from "@0x/mesh-rpc-client";
 import { getAddress } from 'ethers/utils/address';
->>>>>>> 263ec0d4
+import { defaultAbiCoder, ParamType } from 'ethers/utils';
 import { SignedOrder } from '@0x/types';
-import { BigNumber } from 'bignumber.js';
 
 // This database clears its contents on every sync.
 // The primary purposes for even storing this data are:
@@ -165,11 +159,6 @@
 
   processOrder(order: OrderInfo): StoredOrder {
     const augurOrderData = this.parseAssetData(order.signedOrder.makerAssetData);
-<<<<<<< HEAD
-    const amount = order.fillableTakerAssetAmount;
-    const savedOrder = Object.assign({ signedOrder: order.signedOrder, amount: amount.toFixed(), numberAmount: amount, orderHash: order.orderHash }, augurOrderData);
-    return savedOrder;
-=======
     // Currently the API for mesh browser and the client API diverge here but we dont want to do string parsing per order to be compliant for the browser case
     const signedOrder = order.signedOrder;
     return {
@@ -178,7 +167,6 @@
       outcome: augurOrderData.outcome,
       orderType: augurOrderData.orderType,
       kycToken: augurOrderData.kycToken,
-      exchange: augurOrderData.exchange,
       orderHash: order.orderHash,
       amount: order.fillableTakerAssetAmount.toFixed(),
       orderCreator: signedOrder.makerAddress,
@@ -199,7 +187,6 @@
         expirationTimeSeconds: signedOrder.expirationTimeSeconds.toFixed(),
       },
     }
->>>>>>> 263ec0d4
   }
 
   parseAssetData(assetData: string): OrderData {
