--- conflicted
+++ resolved
@@ -134,11 +134,8 @@
 
   startAsync() {
     if (this.browserMesh) {
-<<<<<<< HEAD
-=======
       this.browserMesh.onError((err) => { console.log('BROWSER MESH ERROR', err); })
->>>>>>> 04601708
-      this.browserMesh.startAsync();
+      // this.browserMesh.startAsync();
     }
   }
 
