--- conflicted
+++ resolved
@@ -134,15 +134,11 @@
               scalarDenomination={scalarDenomination}
               radioButtons={radioButtons}
               defaultSelected={s.checked}
-<<<<<<< HEAD
-              reportAction={reportAction}
               updatePreFilledStake={this.updatePreFilledStake}
               preFilledStake={s.preFilledStake}
               updateDisputeStake={this.updateDisputeStake}
               disputeStake={s.disputeStake}
-=======
               reportAction={this.reportingAction}
->>>>>>> 1467acd6
             />
           </div>
         </main>
