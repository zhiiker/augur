--- conflicted
+++ resolved
@@ -2,14 +2,9 @@
 import { withRouter } from 'react-router-dom';
 import { ModalGlobalChat } from 'modules/modal/components/modal-global-chat';
 import { closeModal } from 'modules/modal/actions/close-modal';
-<<<<<<< HEAD
 import { initialize3box } from 'modules/global-chat/actions/initialize-3box';
 
-const mapStateToProps = ({loginAccount, env, modal, initialized3box}) => {
-=======
-
-const mapStateToProps = ({authStatus, loginAccount, env, modal}) => {
->>>>>>> af217a46
+const mapStateToProps = ({authStatus, loginAccount, env, modal, initialized3box}) => {
   const signer = loginAccount.meta?.signer;
 
   const defaultChatProps = {
@@ -21,12 +16,8 @@
   return signer ? {
     ...defaultChatProps,
     provider: signer.provider?._web3Provider,
-<<<<<<< HEAD
     initialized3box,
-  } : defaultChatProps
-=======
   } : defaultChatProps;
->>>>>>> af217a46
 };
 
 const mapDispatchToProps = dispatch => ({
