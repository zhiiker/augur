--- conflicted
+++ resolved
@@ -75,12 +75,8 @@
 }
 
 .OutcomesHeader {
-<<<<<<< HEAD
   background-color: @color-table-header;
   border-bottom: 1px solid @color-dark-grey;  
-=======
-  background-color: @color-theme-primary;
->>>>>>> c80c5d52
   grid-template-columns: 2fr repeat(5, 1fr);
   padding: 0 @size-24 0 @size-16;
 }
