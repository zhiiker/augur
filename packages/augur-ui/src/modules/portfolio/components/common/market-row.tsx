--- conflicted
+++ resolved
@@ -66,12 +66,8 @@
       >
         {showState && !market.pending && (
           <div>
-<<<<<<< HEAD
             {market.marketType === SCALAR && <MarketTypeLabel marketType={market.marketType} />}
-            {market.isTemplate && <TemplateShield marketId={market.id} />}
-=======
-            {props.market.isTemplate && <TemplateShield market={props.market} />}
->>>>>>> 03d168ec
+            {market.isTemplate && <TemplateShield market={market} />}
             <MarketStatusLabel
               reportingState={market.reportingState}
               alternate
