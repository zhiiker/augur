import React from 'react';
import classNames from 'classnames';

import {
  CATEGORICAL,
  SCALAR,
  YES_NO,
  REPORTING_STATE,
  ZERO,
  INVALID_OUTCOME_ID,
} from 'modules/common/constants';
import { createBigNumber, BigNumber } from 'utils/create-big-number';
import ReactTooltip from 'react-tooltip';
import TooltipStyles from 'modules/common/tooltip.styles.less';
import { CheckCircleIcon } from 'modules/common/icons';
import { OutcomeFormatted, FormattedNumber, MarketData } from 'modules/types';
import { formatDai, formatAttoRep } from 'utils/format-number';
import { Getters } from '@augurproject/sdk';
import { SecondaryButton } from 'modules/common/buttons';

import Styles from 'modules/market-cards/common.styles.less';
import MarketCard from 'modules/market-cards/market-card';
import { selectSortedDisputingOutcomes } from 'modules/markets/selectors/market';

export interface PercentProps {
  percent: number;
}

export const Percent = (props: PercentProps) => (
  <div className={Styles.Percent}>
    <span style={{ width: props.percent + '%' }}></span>
  </div>
);

export interface OutcomeProps {
  description: string;
  lastPricePercent?: FormattedNumber;
  invalid?: boolean;
  index: number;
  min: BigNumber;
  max: BigNumber;
  isScalar: boolean;
}

export const Outcome = (props: OutcomeProps) => {
  const percent = props.lastPricePercent
    ? calculatePosition(props.min, props.max, props.lastPricePercent)
    : 0;
  return (
    <div
      className={classNames(Styles.Outcome, {
        [Styles.invalid]: props.invalid,
        [Styles[`Outcome-${props.index}`]]: !props.invalid,
      })}
    >
      <div>
        <span>{props.description}</span>
        <span>
          {percent === 0
            ? `-${props.isScalar ? '' : '%'}`
            : `${formatDai(percent).formatted}%`}
        </span>
      </div>
      <Percent percent={percent} />
    </div>
  );
};

export interface DisputeOutcomeProps {
  description: string;
  invalid?: Boolean;
  index: number;
  stake: Getters.Markets.StakeDetails | null;
  dispute: Function;
  id: number;
  isLogged: boolean;
}

export const DisputeOutcome = (props: DisputeOutcomeProps) => {
  const stakeCurrent = props.stake && formatAttoRep(props.stake.stakeCurrent);
  const bondSizeCurrent =
    props.stake && formatAttoRep(props.stake.bondSizeCurrent);

  return (
    <div
      className={classNames(Styles.DisputeOutcome, {
        [Styles.invalid]: props.invalid,
        [Styles[`Outcome-${props.index}`]]: !props.invalid,
      })}
    >
      <span>{props.description}</span>
      {props.stake && props.stake.tentativeWinning ? (
        <span>tentative winner</span>
      ) : (
        <Percent
          percent={
            props.stake
              ? calculatePosition(
                  ZERO,
                  createBigNumber(bondSizeCurrent.value),
                  stakeCurrent
                )
              : 0
          }
        />
      )}
      <div>
        <div>
          <span>
            {props.stake && props.stake.tentativeWinning
              ? 'pre-filled stake'
              : 'make tentative winner'}
          </span>
          {props.stake && props.stake.tentativeWinning ? (
            <span>
              {props.stake ? stakeCurrent.formatted : 0}
              <span> REP</span>
            </span>
          ) : (
            <span>
              {props.stake ? stakeCurrent.formatted : 0}
              <span>/ {props.stake ? bondSizeCurrent.formatted : 0} REP</span>
            </span>
          )}
        </div>
        <SecondaryButton
          small
          disabled={!props.isLogged}
          text={
            props.stake && props.stake.tentativeWinning
              ? 'Support Tentative Winner'
              : 'Dispute Tentative Winner'
          }
          action={() => props.dispute(props.id.toString())}
        />
      </div>
    </div>
  );
};

interface ScalarBlankDisputeOutcomeProps {
  denomination: string;
  dispute: Function;
}

export const ScalarBlankDisputeOutcome = (
  props: ScalarBlankDisputeOutcomeProps
) => (
  <div className={classNames(Styles.DisputeOutcome, Styles[`Outcome-1`])}>
    <span>{`Dispute current Tentative Winner with new ${props.denomination} value`}</span>
    <div>
      <div></div>
      <SecondaryButton
        small
        text={'Dispute Tentative Winner'}
        action={() => props.dispute("1")}
      />
    </div>
  </div>
);

export interface ScalarOutcomeProps {
  scalarDenomination: string;
  min: BigNumber;
  max: BigNumber;
  lastPrice?: FormattedNumber;
}

export function calculatePosition(
  min: BigNumber,
  max: BigNumber,
  lastPrice: FormattedNumber
) {
  const range = max.minus(min);
  const pricePercentage = createBigNumber(lastPrice ? lastPrice.value : 0)
    .minus(min)
    .dividedBy(range)
    .times(createBigNumber(100))
    .toNumber();

  return lastPrice === null ? 50 : pricePercentage;
}

export const ScalarOutcome = (props: ScalarOutcomeProps) => (
  <div className={Styles.ScalarOutcome}>
    <div>
      {props.lastPrice !== null && (
        <span
          style={{
            left:
              calculatePosition(props.min, props.max, props.lastPrice) + '%',
          }}
        >
          {props.lastPrice.formatted}
        </span>
      )}
    </div>
    <div>
      {formatDai(props.min).formatted}
      <span>{props.scalarDenomination}</span>
      {formatDai(props.max).formatted}
    </div>
  </div>
);

export interface OutcomeGroupProps {
  outcomes: OutcomeFormatted[];
  expanded?: Boolean;
  marketType: string;
  scalarDenomination?: string;
  min?: BigNumber;
  max?: BigNumber;
  reportingState: string;
  stakes: Getters.Markets.StakeDetails[];
  dispute?: Function;
<<<<<<< HEAD
  inDispute?: boolean;
  showOutcomeNumber: number;
=======
  isLogged: boolean;
>>>>>>> 62596e67
}

export const OutcomeGroup = (props: OutcomeGroupProps) => {
  const sortedStakeOutcomes = selectSortedDisputingOutcomes(
    props.marketType,
    props.outcomes,
    props.stakes
  );

  const { inDispute, showOutcomeNumber } = props;
  let dipsutingOutcomes = sortedStakeOutcomes;
  let outcomesCopy = props.outcomes.slice(0);
  const removedInvalid = outcomesCopy.splice(0, 1)[0];

  if (inDispute) {
    if (!props.expanded) {
      dipsutingOutcomes.splice(showOutcomeNumber, showOutcomeNumber + 1);
    }
  } else {
    if (
      !props.expanded &&
      props.outcomes.length > showOutcomeNumber
    ) {
      outcomesCopy.splice(showOutcomeNumber - 1, 0, removedInvalid);
    } else {
      outcomesCopy.splice(outcomesCopy.length, 0, removedInvalid);
    }
  }
  const outcomesShow = inDispute ? dipsutingOutcomes : outcomesCopy;
  return (
    <div
      className={classNames(Styles.OutcomeGroup, {
        [Styles.Categorical]: props.marketType === CATEGORICAL,
        [Styles.Scalar]: props.marketType === SCALAR,
        [Styles.YesNo]: props.marketType === YES_NO,
        [Styles.Dispute]: inDispute,
      })}
    >
      {props.marketType === SCALAR && !inDispute && (
        <>
          <ScalarOutcome
            min={props.min}
            max={props.max}
            lastPrice={
              outcomesShow[0].price ? outcomesShow[0].lastPricePercent : null
            }
            scalarDenomination={props.scalarDenomination}
          />
          <Outcome
            description={removedInvalid.description}
            lastPricePercent={
              removedInvalid.price ? removedInvalid.lastPricePercent : null
            }
            invalid={true}
            index={0}
            min={props.min}
            max={props.max}
            isScalar={props.marketType === SCALAR}
          />
        </>
      )}
      {(props.marketType !== SCALAR || inDispute) &&
        outcomesShow.map(
          (outcome: OutcomeFormatted, index: number) =>
            ((!props.expanded && index < showOutcomeNumber) ||
              (props.expanded || props.marketType === YES_NO)) &&
            (inDispute ? (
              <DisputeOutcome
                key={outcome.id}
                description={outcome.description}
                invalid={outcome.id === 0}
                index={index > 2 ? index : index + 1}
                stake={props.stakes.find(
                  stake => parseFloat(stake.outcome) === outcome.id
                )}
                dispute={props.dispute}
                id={outcome.id}
                isLogged={props.isLogged}
              />
            ) : (
              <Outcome
                key={outcome.id}
                description={outcome.description}
                lastPricePercent={outcome.lastPricePercent}
                invalid={outcome.id === 0}
                index={index > 2 ? index : index + 1}
                min={props.min}
                max={props.max}
                isScalar={props.marketType === SCALAR}
              />
            ))
        )}
      {props.marketType === SCALAR && inDispute && (
        <ScalarBlankDisputeOutcome
          denomination={props.scalarDenomination}
          dispute={props.dispute}
        />
      )}
    </div>
  );
};

export interface LabelValueProps {
  label: string;
  value: number | string;
  condensed?: boolean;
}

export const LabelValue = (props: LabelValueProps) => (
  <div
    className={classNames(Styles.LabelValue, {
      [Styles.Condensed]: props.condensed,
    })}
  >
    <span>
      {props.label}
      <span>:</span>
    </span>
    <span>{props.value}</span>
  </div>
);

export interface HoverIconProps {
  icon: JSX.Element;
  hoverText: string;
  label: string;
}

export const HoverIcon = (props: HoverIconProps) => (
  <div
    className={Styles.HoverIcon}
    data-tip
    data-for={`tooltip-${props.label}`}
  >
    {props.icon}
    <ReactTooltip
      id={`tooltip-${props.label}`}
      className={TooltipStyles.Tooltip}
      effect="solid"
      place="top"
      type="light"
      data-event="mouseover"
      data-event-off="blur scroll"
    >
      {props.hoverText}
    </ReactTooltip>
  </div>
);

export interface ResolvedOutcomesProps {
  outcomes: Array<OutcomeFormatted>;
  expanded?: Boolean;
}

export const ResolvedOutcomes = (props: ResolvedOutcomesProps) => {
  const winnerIndex = props.outcomes.findIndex(outcome => outcome.winner);
  const outcomes = props.outcomes;
  const winner = outcomes.splice(winnerIndex, 1)[0];

  return (
    <div className={Styles.ResolvedOutcomes}>
      <span>Winning Outcome {CheckCircleIcon} </span>
      <span>{winner && winner.description}</span>
      {props.expanded && (
        <div>
          <span>other outcomes</span>
          <div>
            {outcomes.map((outcome, index) => (
              <span>
                {outcome.description}
                {index + 1 !== outcomes.length && <span>|</span>}
              </span>
            ))}
          </div>
        </div>
      )}
    </div>
  );
};

export const LoadingMarketCard = () => (
  <MarketCard loading={true} market={{} as MarketData} />
);<|MERGE_RESOLUTION|>--- conflicted
+++ resolved
@@ -213,12 +213,9 @@
   reportingState: string;
   stakes: Getters.Markets.StakeDetails[];
   dispute?: Function;
-<<<<<<< HEAD
   inDispute?: boolean;
   showOutcomeNumber: number;
-=======
-  isLogged: boolean;
->>>>>>> 62596e67
+  canDispute: boolean;
 }
 
 export const OutcomeGroup = (props: OutcomeGroupProps) => {
@@ -296,7 +293,7 @@
                 )}
                 dispute={props.dispute}
                 id={outcome.id}
-                isLogged={props.isLogged}
+                isLogged={props.canDispute}
               />
             ) : (
               <Outcome
