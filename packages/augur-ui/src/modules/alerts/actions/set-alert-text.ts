/**
 * @todo Update text for FINALIZE once alert triggering is moved
 */

import { isEmpty } from 'utils/is-empty';
import { selectMarket } from 'modules/markets/selectors/market';
import { loadMarketsInfoIfNotLoaded } from 'modules/markets/actions/load-markets-info';
import { getOutcomeNameWithOutcome } from 'utils/get-outcome';
import {
  formatRep,
  formatShares,
  formatDai,
} from 'utils/format-number';
import {
  calculatePayoutNumeratorsValue,
  TXEventName,
  convertOnChainAmountToDisplayAmount,
  convertOnChainPriceToDisplayPrice,
  convertPayoutNumeratorsToStrings,
} from '@augurproject/sdk';
import {
  BUY,
  SELL,
  TEN_TO_THE_EIGHTEENTH_POWER,
  CANCELORDER,
  CLAIMTRADINGPROCEEDS,
  BUYPARTICIPATIONTOKENS,
  PUBLICFILLBESTORDER,
  PUBLICFILLBESTORDERWITHLIMIT,
  PUBLICFILLORDER,
  CONTRIBUTE,
  DOINITIALREPORT,
  PUBLICTRADE,
  PUBLICTRADEWITHLIMIT,
  CREATEMARKET,
  CREATECATEGORICALMARKET,
  CREATESCALARMARKET,
  CREATEYESNOMARKET,
  APPROVE,
} from 'modules/common/constants';
import { AppState } from 'store';
import { Action } from 'redux';
import { ThunkDispatch } from 'redux-thunk';
<<<<<<< HEAD
import { createBigNumber } from 'utils/create-big-number';
import { MarketData } from 'modules/types';
=======
import { createBigNumber, BigNumber } from 'utils/create-big-number';
>>>>>>> bc7e7f30

function toCapitalizeCase(label) {
  return label.charAt(0).toUpperCase() + label.slice(1);
}
<<<<<<< HEAD
function getInfo(params: any, status: string, marketInfo: MarketData) {
  const outcome = params.outcome || params._outcome;
  const outcomeDescription = getOutcomeNameWithOutcome(marketInfo, outcome);
=======

function getInfo(params, status, marketInfo) {
  const outcome = params.outcome ? new BigNumber(params.outcome).toNumber() : new BigNumber(params._outcome).toNumber();

  const outcomeDescription = getOutcomeName(marketInfo, { id: outcome });
>>>>>>> bc7e7f30
  let orderType = params.orderType === 0 ? BUY : SELL;

  if (status === TXEventName.Failure) {
    orderType = params._direction.toNumber() === 0 ? BUY : SELL;
  }

  const price = convertOnChainPriceToDisplayPrice(
    createBigNumber(params.price || params._price),
    createBigNumber(marketInfo.minPrice),
    createBigNumber(marketInfo.tickSize)
  );
  const amount = convertOnChainAmountToDisplayAmount(
    createBigNumber(params.amount || params._amount),
    createBigNumber(marketInfo.tickSize)
  );

  return {
    price,
    amount,
    orderType: toCapitalizeCase(orderType),
    outcomeDescription,
  };
}
export default function setAlertText(alert: any, callback: Function) {
  return (
    dispatch: ThunkDispatch<void, any, Action>,
    getState: () => AppState
  ): void => {
    if (!alert || isEmpty(alert)) {
      return dispatch(callback(alert));
    }
    if (!callback) {
      throw new Error('Callback function is not set');
    }

    if (!alert.params || !alert.name) {
      return dispatch(callback(alert));
    }

    const marketId = alert.params.market || alert.params._market;

    switch (alert.name.toUpperCase()) {
      // CancelOrder
      case CANCELORDER: {
        alert.title = 'Order Cancelled';
        dispatch(
          loadMarketsInfoIfNotLoaded([marketId], () => {
            const marketInfo = selectMarket(marketId);
            if (marketInfo === null) return;
            alert.description = marketInfo.description;
            const amount = alert.params.order.amount;
            const price = alert.params.order.price;
            const orderType = alert.params.orderTypeLabel;
            const outcomeDescription =
              alert.params.outcomeId === null
                ? 'Market Is Invalid'
                : getOutcomeNameWithOutcome(
                    marketInfo,
                    alert.params.outcomeId,
                    false
                  );
            alert.details = `${toCapitalizeCase(orderType)}  ${
              formatShares(amount).formatted
            } of ${
              formatDai(price).formatted
            } of ${outcomeDescription} has been cancelled`;
          })
        );
        break;
      }

      // ClaimTradingProceeds
      case CLAIMTRADINGPROCEEDS:
        alert.title = 'Claim trading proceeds';
        break;

      // FeeWindow & Universe
      case BUY:
      case BUYPARTICIPATIONTOKENS:
        alert.title = 'Buy participation token(s)';
        if (!alert.description && alert.log) {
          alert.description = `Purchase ${
            formatRep(
              createBigNumber(alert.log.value).dividedBy(
                TEN_TO_THE_EIGHTEENTH_POWER
              )
            ).formatted
          } Participation Token${
            alert.log.value === TEN_TO_THE_EIGHTEENTH_POWER ? '' : 's'
          }`;
        }
        break;

      // FillOrder & Trade
      case PUBLICFILLBESTORDER:
      case PUBLICFILLBESTORDERWITHLIMIT:
      case PUBLICFILLORDER:
        alert.title = 'Filled';
        dispatch(
          loadMarketsInfoIfNotLoaded([marketId], () => {
            const marketInfo = selectMarket(marketId);
            if (marketInfo === null) return;
            alert.description = marketInfo.description;
            const { orderType, amount, price, outcomeDescription } = getInfo(
              alert.params,
              alert.status,
              marketInfo
            );
            alert.details = `${orderType}  ${
              formatShares(amount).formatted
            } of ${outcomeDescription} @ ${formatDai(price).formatted}`;
            alert.toast = true;
          })
        );
        break;

      // Market
      case CONTRIBUTE:
        alert.title = alert.params.preFilled
          ? 'Prefilled Stake'
          : 'Market Disputed';
        if (alert.params.preFilled && !alert.params._additionalStake) {
          break;
        }
        dispatch(
          loadMarketsInfoIfNotLoaded([marketId], () => {
            const marketInfo = selectMarket(marketId);
            if (marketInfo === null) return;
            const outcome = calculatePayoutNumeratorsValue(
              marketInfo.maxPrice,
              marketInfo.minPrice,
              marketInfo.numTicks,
              marketInfo.marketType,
              alert.params._payoutNumerators
                ? convertPayoutNumeratorsToStrings(
                    alert.params._payoutNumerators
                  )
                : alert.params.payoutNumerators
            );
            const outcomeDescription =
              outcome === null
                ? 'Market Is Invalid'
<<<<<<< HEAD
                : getOutcomeNameWithOutcome(marketInfo, outcome, false);
=======
                : getOutcomeName(marketInfo, { id: Number(outcome.outcome) }, false);
>>>>>>> bc7e7f30
            alert.description = marketInfo.description;
            alert.details = `${
              formatRep(
                createBigNumber(
                  alert.params.preFilled
                    ? alert.params._additionalStake
                    : alert.params._amount
                ).dividedBy(TEN_TO_THE_EIGHTEENTH_POWER)
              ).formatted
            } REP added to "${outcomeDescription}"`;
          })
        );
        break;
      case DOINITIALREPORT:
        alert.title = 'Market Reported';
        dispatch(
          loadMarketsInfoIfNotLoaded([marketId], () => {
            const marketInfo = selectMarket(marketId);
            if (marketInfo === null) return;
            const outcome = calculatePayoutNumeratorsValue(
              marketInfo.maxPrice,
              marketInfo.minPrice,
              marketInfo.numTicks,
              marketInfo.marketType,
              alert.params.payoutNumerators ||
                convertPayoutNumeratorsToStrings(alert.params._payoutNumerators)
            );
            const outcomeDescription =
              outcome === null
                ? 'Market Is Invalid'
<<<<<<< HEAD
                : getOutcomeNameWithOutcome(marketInfo, outcome, false);
=======
                : getOutcomeName(marketInfo, { id: Number(outcome.outcome) }, false);
>>>>>>> bc7e7f30
            alert.description = marketInfo.description;
            alert.details = `Tentative winning outcome: "${outcomeDescription}"`;
          })
        );
        break;

      // Trade
      case PUBLICTRADE:
      case PUBLICTRADEWITHLIMIT: {
        alert.title = 'Order placed';
        dispatch(
          loadMarketsInfoIfNotLoaded([marketId], () => {
            const marketInfo = selectMarket(marketId);
            if (marketInfo === null) return;
            alert.description = marketInfo.description;
            const { orderType, amount, price, outcomeDescription } = getInfo(
              alert.params,
              alert.status,
              marketInfo
            );
            alert.details = `${orderType}  ${
              formatShares(amount).formatted
            } of ${outcomeDescription} @ ${formatDai(price).formatted}`;
            alert.toast = true;
          })
        );
        break;
      }

      // Universe
      case CREATEMARKET:
      case CREATECATEGORICALMARKET:
      case CREATESCALARMARKET:
      case CREATEYESNOMARKET:
        alert.title = 'Market created';
        if (!alert.description) {
          const params = JSON.parse(
            alert.params.extraInfo || alert.params._extraInfo
          );
          alert.description = params && params.description;
        }
        break;

      // These transaction names are overloaded across multiple contracts
      case APPROVE:
        alert.title = 'Dai approval';
        alert.description = 'You are approved to use Dai on Augur';
        break;

      default: {
        break;
      }
    }

    if (alert.status === TXEventName.Failure) {
      alert.title = 'Failed transaction';
    }

    return dispatch(callback(alert));
  };
}<|MERGE_RESOLUTION|>--- conflicted
+++ resolved
@@ -41,27 +41,15 @@
 import { AppState } from 'store';
 import { Action } from 'redux';
 import { ThunkDispatch } from 'redux-thunk';
-<<<<<<< HEAD
-import { createBigNumber } from 'utils/create-big-number';
 import { MarketData } from 'modules/types';
-=======
 import { createBigNumber, BigNumber } from 'utils/create-big-number';
->>>>>>> bc7e7f30
 
 function toCapitalizeCase(label) {
   return label.charAt(0).toUpperCase() + label.slice(1);
 }
-<<<<<<< HEAD
 function getInfo(params: any, status: string, marketInfo: MarketData) {
   const outcome = params.outcome || params._outcome;
   const outcomeDescription = getOutcomeNameWithOutcome(marketInfo, outcome);
-=======
-
-function getInfo(params, status, marketInfo) {
-  const outcome = params.outcome ? new BigNumber(params.outcome).toNumber() : new BigNumber(params._outcome).toNumber();
-
-  const outcomeDescription = getOutcomeName(marketInfo, { id: outcome });
->>>>>>> bc7e7f30
   let orderType = params.orderType === 0 ? BUY : SELL;
 
   if (status === TXEventName.Failure) {
@@ -204,11 +192,7 @@
             const outcomeDescription =
               outcome === null
                 ? 'Market Is Invalid'
-<<<<<<< HEAD
                 : getOutcomeNameWithOutcome(marketInfo, outcome, false);
-=======
-                : getOutcomeName(marketInfo, { id: Number(outcome.outcome) }, false);
->>>>>>> bc7e7f30
             alert.description = marketInfo.description;
             alert.details = `${
               formatRep(
@@ -239,11 +223,7 @@
             const outcomeDescription =
               outcome === null
                 ? 'Market Is Invalid'
-<<<<<<< HEAD
                 : getOutcomeNameWithOutcome(marketInfo, outcome, false);
-=======
-                : getOutcomeName(marketInfo, { id: Number(outcome.outcome) }, false);
->>>>>>> bc7e7f30
             alert.description = marketInfo.description;
             alert.details = `Tentative winning outcome: "${outcomeDescription}"`;
           })
