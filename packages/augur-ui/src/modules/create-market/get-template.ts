import { CATEGORICAL, YES_NO, SCALAR } from 'modules/common/constants';
import {
  SOCCER,
  AMERICAN_FOOTBALL,
  BASEBALL,
  SPORTS,
  MARKET_TEMPLATES,
  MARKET_SUB_TEMPLATES,
  MARKET_TYPE_TEMPLATES,
<<<<<<< HEAD
  MarketCardTemplate
} from 'modules/create-market/constants';
import { LIST_VALUES } from 'modules/create-market/template-list-values';
import { Getters } from '@augurproject/sdk';
import { formatDai } from 'utils/format-number';
=======
  ENTERTAINMENT,
  POLITICS,
  US_POLITICS,
  WORLD,
  FINANCE,
  CRYPTO,
} from 'modules/create-market/constants';
import { LIST_VALUES } from 'modules/create-market/template-list-values';
>>>>>>> c9c81d93
import { ValueLabelPair, TimezoneDateObject } from 'modules/types';

export enum TemplateInputTypeNames {
  TEAM_VS_TEAM_BIN = 'TEAM_VS_TEAM_BIN',
  TEAM_VS_TEAM_CAT = 'TEAM_VS_TEAM_CAT',
  OVER_UNDER = 'OVER_UNDER',
  TEAM_VS_TEAM_POINTS_BIN = 'TEAM_VS_TEAM_POINTS_BIN',
  TEAM_WINS_BIN_YEAR = 'TEAM_WINS_BIN_YEAR',
  TEAM_WINS_EVENT = 'TEAM_WINS_EVENT',
  PLAYER_AWARD = 'PLAYER_AWARD',
  YEAR_EVENT = 'YEAR_EVENT',
  BASEBALL_YEAR_EVENT = 'BASEBALL_YEAR_EVENT',
  TEAM_WINS_EVENT_YEAR = 'TEAM_WINS_EVENT_YEAR',
  ENTERTAINMNET_AWARDS_BIN = 'ENTERTAINMNET_AWARDS_BIN',
  ENTERTAINMNET_AWARDS_BIN_2 = 'ENTERTAINMNET_AWARDS_BIN_2',
  ENTERTAINMNET_AWARDS_BIN_3 = 'ENTERTAINMNET_AWARDS_BIN_3',
  ENTERTAINMNET_AWARDS_BIN_4 = 'ENTERTAINMNET_AWARDS_BIN_4',
  ENTERTAINMNET_AWARDS_CAT = 'ENTERTAINMNET_AWARDS_CAT',
}

export enum TemplateInputType {
  TEXT = 'TEXT',
  DATEYEAR = 'DATEYEAR',
  DATETIME = 'DATETIME',
  DROPDOWN = 'DROPDOWN',
  ADDED_OUTCOME = 'ADDED_OUTCOME',
  USER_OUTCOME = 'USER_OUTCOME',
  USER_DESCRIPTION_OUTCOME = 'USER_DESCRIPTION_TEXT',
  SUBSTITUTE_USER_OUTCOME = 'SUBSTITUTE_USER_OUTCOME',
}

export interface UserInputText {
  value: string;
}

export interface UserInputDateYear extends UserInputText {}
export interface UserInputDateTime {
  endTime: number;
  hour?: number;
  minute?: number;
  meridiem: string;
  timezone: string;
  offset: number;
  offsetName: string;
  endTimeFormatted: TimezoneDateObject;
}
export interface UserInputDropdown extends UserInputText {}
export interface UserInputUserOutcome extends UserInputText {}

export type UserInputtedType =
  | UserInputText
  | UserInputDateYear
  | UserInputDateTime
  | UserInputDropdown
  | UserInputUserOutcome;

export interface CategoryList {
  [category: string]: [
    {
      [category: string]: [
        {
          [index: number]: string;
        }
      ];
    }
  ];
}

interface TemplateChildren {
  [category: string]: CategoryTemplate;
}
interface CategoryTemplate {
  templates: Template[];
  children: TemplateChildren;
}
export interface Template {
  templateId: string;
  categories: Categories;
  marketType: string;
  question: string;
  example: string;
  inputs: TemplateInput[];
  inputsType: TemplateInputTypeNames;
  resolutionRules: string[];
}

export interface TemplateInput {
  id: number;
  type: TemplateInputType;
  placeholder: string;
  tooltip?: string;
  userInput?: string;
  userInputObject?: UserInputtedType;
  values?: ValueLabelPair[];
}

export interface Categories {
  primary: string;
  secondary: string;
  tertiary?: string;
}

export const getTemplateRadioCardsMarketTypes = (categories: Categories) => {
  if (!categories || !categories.primary) return MARKET_TYPE_TEMPLATES;
  const templates = getTemplates(categories, null, false);
  if (!templates) return [];
  const marketTypes = templates.reduce((p, t) => [...p, t.marketType], []);
  return [...new Set(marketTypes)].map(m =>
    MARKET_TYPE_TEMPLATES.find(t => t.value === m)
  );
};

export const getTemplateRadioCards = (categories: Categories, categoryStats: Getters.Markets.CategoryStats | null): MarketCardTemplate[] => {
  const cats = getTemplateCategories(categories);
  if (cats.length === 0) return [];
  if (!categories.primary) {
    return cats.map(c => MARKET_TEMPLATES.find(t => t.value === c))
    .map(c => addCategoryStats(categories, c, categoryStats));
  }
  if (categories.primary && !categories.secondary) {
    return cats.map(c =>
      MARKET_SUB_TEMPLATES[categories.primary].find(t => t.value === c)
    )
    .map(c => addCategoryStats(categories, c, categoryStats));
  }
  if (categories.primary && categories.secondary && !categories.tertiary) {
    return cats
      .map(c =>
        MARKET_SUB_TEMPLATES[categories.primary].find(t => t.value === c)
      )
      .map(c => addCategoryStats(categories, c, categoryStats));
  }
  return [];
};

export const addCategoryStats = (
  categories: Categories | null,
  card: MarketCardTemplate,
  categoryStats: Getters.Markets.CategoryStats
): MarketCardTemplate => {
  if (!categoryStats) return card;
  if (!card) return card;
  let stats = null;
  const cardValue = card.value.toLowerCase();
  if (!categories || !categories.primary) stats = categoryStats[cardValue];
  if (categories && categories.primary && !categories.secondary) {
    const catStats = categoryStats[categories.primary.toLowerCase()];
    stats = catStats[cardValue];
  }
  if (
    categories &&
    categories.primary &&
    categories.secondary &&
    !categories.tertiary
  ) {
    let catStats = categoryStats[categories.primary.toLowerCase()];
    catStats = catStats[categories.secondary.toLowerCase()];
    stats = catStats[cardValue];
  }
  if (stats) {
    const vol = formatDai(stats.volume || '0').formatted;
    const mkrLabel = stats.numberOfMarkets === 1 ? 'Market' : 'Markets';
    card.description = `${stats.numberOfMarkets} ${mkrLabel} | $${vol}`;
  }
  return card;
};

const getTemplateCategories = (categories: Categories): string[] => {
  let emptyCats = [];
  if (!categories || !categories.primary) return Object.keys(templates);
  const primaryCat = templates[categories.primary];
  if (!primaryCat) return emptyCats;
  if (!categories.secondary) return primaryCat.children ? Object.keys(primaryCat.children) : [];
  const secondaryCat = primaryCat.children
    ? primaryCat.children[categories.secondary]
    : emptyCats;
  if (!secondaryCat) return emptyCats;
  if (!categories.tertiary) return secondaryCat.children ? Object.keys(secondaryCat.children) : [];
  return secondaryCat.children
    ? Object.keys(secondaryCat.children[categories.tertiary])
    : emptyCats;
};

export const getTemplates = (
  categories: Categories,
  marketType: string,
  filterByMarketType: boolean = true
): Template[] => {
  if (!marketType && filterByMarketType) return [];
  let categoryTemplates: CategoryTemplate = templates[categories.primary];

  if (!categoryTemplates) return [];
  if (!categories.secondary)
    return filterByMarketType
      ? getTemplatesByMarketType(categoryTemplates.templates, marketType)
      : categoryTemplates.templates;

  categoryTemplates = categoryTemplates.children[categories.secondary];
  if (!categoryTemplates) return [];
  if (!categories.tertiary)
    return filterByMarketType
      ? getTemplatesByMarketType(categoryTemplates.templates, marketType)
      : categoryTemplates.templates;

  categoryTemplates = categoryTemplates.children[categories.tertiary];
  return filterByMarketType
    ? getTemplatesByMarketType(categoryTemplates.templates, marketType)
    : categoryTemplates.templates;
};

const getTemplatesByMarketType = (
  categoryTemplates: Template[],
  marketType
) => {
  const values = categoryTemplates.filter(t => t.marketType === marketType);
  return values.map(v => ({
    ...v,
    inputs: v.inputs.length === 0 ? getInputsByType(v.inputsType) : v.inputs,
  }));
};

const getInputsByType = (inputName: TemplateInputTypeNames) => {
  return inputs[inputName];
};

export const getTemplateReadableDescription = (template: Template) => {
  let question = template.question;
  const inputs = template.inputs;
  for (const i in inputs) {
    question = question.replace(
      `[${inputs[i].id}]`,
      `[${inputs[i].placeholder}]`
    );
  }
  return question;
};

export const buildMarketDescription = (
  question: string,
  inputs: TemplateInput[]
) => {
  inputs.forEach((input: TemplateInput) => {
    question = question.replace(
      `[${input.id}]`,
      `${input.userInput ? input.userInput : `[${input.placeholder}]`}`
    );
  });

  return question;
};

export const tellIfEditableOutcomes = (inputs: TemplateInput[]) => {
  return (
    inputs.filter(
      input =>
        input.type === TemplateInputType.USER_DESCRIPTION_OUTCOME ||
        input.type === TemplateInputType.SUBSTITUTE_USER_OUTCOME
    ).length > 0
  );
};

export const createTemplateOutcomes = (inputs: TemplateInput[]) => {
  return inputs
    .filter(
      input =>
        input.type === TemplateInputType.SUBSTITUTE_USER_OUTCOME ||
        input.type === TemplateInputType.ADDED_OUTCOME ||
        input.type === TemplateInputType.USER_DESCRIPTION_OUTCOME
    )
    .map((input: TemplateInput) => {
      if (input.type === TemplateInputType.SUBSTITUTE_USER_OUTCOME) {
        return substituteUserOutcome(input, inputs);
      }
      return input.userInput || input.placeholder;
    });
};

export const substituteUserOutcome = (
  input: TemplateInput,
  inputs: TemplateInput[]
) => {
  let matches = input.placeholder.match(/\[(.*?)\]/);
<<<<<<< HEAD
  let submatch = "0";
=======
  let submatch = '0';
>>>>>>> c9c81d93
  if (matches) {
    submatch = String(matches[1]);
  }

  let text = input.placeholder.replace(
    `[${submatch}]`,
    `${
      inputs[submatch].userInput
        ? inputs[submatch].userInput
        : `[${inputs[submatch].placeholder}]`
    }`
  );

  return text;
};

const templates = {
  [POLITICS]: {
    children: {
      [US_POLITICS]: {
        templates: [
          {
            templateId: `pol-win-event`,
            marketType: YES_NO,
            question: `Will [0] win the [1] presidential election`,
            example: `Will Donald Trump win the 2020 Presidential election`,
            inputs: [
              {
                id: 0,
                type: TemplateInputType.TEXT,
                placeholder: `Person`,
              },
              {
                id: 1,
                type: TemplateInputType.DROPDOWN,
                placeholder: `Year`,
                values: LIST_VALUES.YEARS,
              },
            ],
            resolutionRules: [],
          },
          {
            templateId: `pol-pres-nom`,
            marketType: YES_NO,
            question: `Will [0] win the [1] [2] presidential nomination`,
            example: `Will Elizabeth Warren win the 2020 Democratic Presidential nomination`,
            inputs: [
              {
                id: 0,
                type: TemplateInputType.TEXT,
                placeholder: `Person`,
              },
              {
                id: 1,
                type: TemplateInputType.DROPDOWN,
                placeholder: `Year`,
                values: LIST_VALUES.YEARS,
              },
              {
                id: 2,
                type: TemplateInputType.DROPDOWN,
                placeholder: `Party`,
                values: LIST_VALUES.POL_PARTY,
              },
            ],
            resolutionRules: [],
          },
          {
            templateId: `pol-office-nom`,
            marketType: YES_NO,
            question: `Will [0] run for [1] by [2]`,
            example: `Will Oprah Winfrey run for President by December 31, 2019 1 pm EST`,
            inputs: [
              {
                id: 0,
                type: TemplateInputType.TEXT,
                placeholder: `Person`,
              },
              {
                id: 1,
                type: TemplateInputType.DROPDOWN,
                placeholder: `Office`,
                values: LIST_VALUES.OFFICES,
              },
              {
                id: 2,
                type: TemplateInputType.DATETIME,
                placeholder: `By Specific Datetime`,
              },
            ],
            resolutionRules: [],
          },
          {
            templateId: `pol-imp`,
            marketType: YES_NO,
            question: `Will [0] be impeached by [2]`,
            example: `Will Donald Trump be impeached by December 31, 2019 11:59 pm EST`,
            inputs: [
              {
                id: 0,
                type: TemplateInputType.TEXT,
                placeholder: `Person`,
              },
              {
                id: 1,
                type: TemplateInputType.DATETIME,
                placeholder: `By Specific Datetime`,
              },
            ],
            resolutionRules: [],
          },
          {
            templateId: `pol-prez-cat`,
            marketType: CATEGORICAL,
            question: `Who will win the [0] US presidential election`,
            example: `Who will win the 2020 US presidential election`,
            inputs: [
              {
                id: 0,
                type: TemplateInputType.DROPDOWN,
                placeholder: `Year`,
                values: LIST_VALUES.YEARS,
              },
            ],
            resolutionRules: [],
          },
          {
            templateId: `pol-nom-cat`,
            marketType: CATEGORICAL,
            question: `Who will be the [0] [1] [2] nominee`,
            example: `Who will be the 2020 Republican Vice President nominee`,
            inputs: [
              {
                id: 0,
                type: TemplateInputType.DROPDOWN,
                placeholder: `Year`,
                values: LIST_VALUES.YEARS,
              },
              {
                id: 1,
                type: TemplateInputType.DROPDOWN,
                placeholder: `Party`,
                values: LIST_VALUES.POL_PARTY,
              },
              {
                id: 2,
                type: TemplateInputType.DROPDOWN,
                placeholder: `Office`,
                values: LIST_VALUES.OFFICES,
              },
            ],
            resolutionRules: [],
          },
          {
            templateId: `pol-state-prez-cat`,
            marketType: CATEGORICAL,
            question: `Which party will win [0] in the [1] Presidential election`,
            example: `Which party will win Michigan in the 2020 Presidential election`,
            inputs: [
              {
                id: 0,
                type: TemplateInputType.DROPDOWN,
                placeholder: `State`,
                values: LIST_VALUES.US_STATES,
              },
              {
                id: 1,
                type: TemplateInputType.DROPDOWN,
                placeholder: `Year`,
                values: LIST_VALUES.YEARS,
              },
            ],
            resolutionRules: [],
          },
        ],
      },
      [WORLD]: {
        templates: [
          {
            templateId: `pol-world-pos-cat`,
            marketType: YES_NO,
            question: `Will [0] be [1] of [2] on [3]`,
            example: `Will Kim Jong Un be Supreme Leader of North Korea on December 31, 2019 11:59 pm EST`,
            inputs: [
              {
                id: 0,
                type: TemplateInputType.TEXT,
                placeholder: `Person`,
              },
              {
                id: 1,
                type: TemplateInputType.DROPDOWN,
                placeholder: `Position`,
                values: LIST_VALUES.POL_POSITION,
              },
              {
                id: 2,
                type: TemplateInputType.TEXT,
                placeholder: `Location`,
              },
              {
                id: 3,
                type: TemplateInputType.DATETIME,
                placeholder: `By Specific Datetime`,
              },
            ],
            resolutionRules: [],
          },
          {
            templateId: `pol-world-imp-cat`,
            marketType: YES_NO,
            question: `Will [input Name] be impeached by [specific date, time and time zone]`,
            example: `Will Benjamin Netanyahu be impeached be December 31, 2019 11:59 pm EST`,
            inputs: [
              {
                id: 0,
                type: TemplateInputType.TEXT,
                placeholder: `Person`,
              },
              {
                id: 1,
                type: TemplateInputType.DATETIME,
                placeholder: `By Specific Datetime`,
              },
            ],
            resolutionRules: [],
          },
        ],
      },
    },
  },
  [CRYPTO]: {
    templates: [
      {
        templateId: `crypto-token-bin`,
        marketType: YES_NO,
        question: `Will the price of [0] close on or above [1] [2] on [3] on [4]`,
        example: `Will the price of ETH close on or above $200 USD on Coinmarketcap on December 31, 2019`,
        inputs: [
          {
            id: 0,
            type: TemplateInputType.TEXT,
            placeholder: `Coin/Token`,
          },
          {
            id: 1,
            type: TemplateInputType.TEXT,
            placeholder: `Value #`,
          },
          {
            id: 2,
            type: TemplateInputType.DROPDOWN,
            placeholder: `Currency`,
            values: LIST_VALUES.CURRENCY,
          },
          {
            id: 3,
            type: TemplateInputType.TEXT,
            placeholder: `Exchange`,
          },
          {
            id: 4,
            type: TemplateInputType.DATEYEAR,
            placeholder: `Day of Year`,
          },
        ],
        resolutionRules: [],
      },
      {
        templateId: `crypto-between-bin`,
        marketType: YES_NO,
        question: `Will the price of [0], exceed [1] [2], on [3] anytime between the [4] (23:59 UTC-0) and [5] (23:59 UTC-0)`,
        example: `Will the price of REP exceed $40 USD on Poloniex anytime between September 1, 2019 (00:00 UTC-0) and December 31, 2019 (23:59 UTC-0)`,
        inputs: [
          {
            id: 0,
            type: TemplateInputType.TEXT,
            placeholder: `Coin/Token`,
          },
          {
            id: 1,
            type: TemplateInputType.TEXT,
            placeholder: `Value #`,
          },
          {
            id: 2,
            type: TemplateInputType.DROPDOWN,
            placeholder: `Currency`,
            values: LIST_VALUES.CURRENCY,
          },
          {
            id: 3,
            type: TemplateInputType.TEXT,
            placeholder: `Exchange`,
          },
          {
            id: 4,
            type: TemplateInputType.DATEYEAR,
            placeholder: `Start Day of Year`,
          },
          {
            id: 5,
            type: TemplateInputType.DATEYEAR,
            placeholder: `End Day of Year`,
          },
        ],
        resolutionRules: [],
      },
      {
        templateId: `crypto-close-scalar`,
        marketType: SCALAR,
        question: `What price will [0] close at in [1] on [2] on [3] at (23:59 UTC-0)`,
        example: `What price will BTC close at in USD on Coinbase pro on December 31, 2019 at (23:59 UTC-0)`,
        inputs: [
          {
            id: 0,
            type: TemplateInputType.TEXT,
            placeholder: `Coin/Token`,
          },
          {
            id: 1,
            type: TemplateInputType.DROPDOWN,
            placeholder: `Currency`,
            values: LIST_VALUES.CURRENCY,
          },
          {
            id: 2,
            type: TemplateInputType.TEXT,
            placeholder: `Exchange`,
          },
          {
            id: 3,
            type: TemplateInputType.DATEYEAR,
            placeholder: `Day of Year`,
          },
        ],
        resolutionRules: [],
      },
    ],
  },
  [FINANCE]: {
    templates: [
      {
        templateId: `fin-stock-bin`,
        marketType: YES_NO,
        question: `Will the price of [0] close on or above [1] [2] on the [3] on [4]`,
        example: `Will the price of AAPL close on or above $200 USD on the Nasdaq on September 1, 2020`,
        inputs: [
          {
            id: 0,
            type: TemplateInputType.TEXT,
            placeholder: `Stock`,
          },
          {
            id: 1,
            type: TemplateInputType.TEXT,
            placeholder: `Value #`,
          },
          {
            id: 2,
            type: TemplateInputType.DROPDOWN,
            placeholder: `Currency`,
            values: LIST_VALUES.CURRENCY,
          },
          {
            id: 3,
            type: TemplateInputType.TEXT,
            placeholder: `Exchange`,
          },
          {
            id: 4,
            type: TemplateInputType.DATEYEAR,
            placeholder: `Day of Year`,
          },
        ],
        resolutionRules: [],
      },
      {
        templateId: `fin-stock-exceed-bin`,
        marketType: YES_NO,
        question: `Will the price of [0], exceed [1] [2] on the [3], anytime between the opening on [4] and the close on [5]`,
        example: `Will the price of AAPL exceed $250 USD on the Nasdaq anytime between the opening on June 1, 2020 and the close on September 1, 2020`,
        inputs: [
          {
            id: 0,
            type: TemplateInputType.TEXT,
            placeholder: `Stock`,
          },
          {
            id: 1,
            type: TemplateInputType.TEXT,
            placeholder: `Value #`,
          },
          {
            id: 2,
            type: TemplateInputType.DROPDOWN,
            placeholder: `Currency`,
            values: LIST_VALUES.CURRENCY,
          },
          {
            id: 3,
            type: TemplateInputType.TEXT,
            placeholder: `Exchange`,
          },
          {
            id: 4,
            type: TemplateInputType.DATEYEAR,
            placeholder: `Start Day of Year`,
          },
          {
            id: 5,
            type: TemplateInputType.DATEYEAR,
            placeholder: `End Day of Year`,
          },
        ],
        resolutionRules: [],
      },
      {
        templateId: `fin-index-close-bin`,
        marketType: YES_NO,
        question: `Will the [0] close on or above [1] [2] on [3]`,
        example: `Will the Dow Jones Industrial Average close on or above $27,100.00 USD on September 20, 2019`,
        inputs: [
          {
            id: 0,
            type: TemplateInputType.TEXT,
            placeholder: `Index`,
          },
          {
            id: 1,
            type: TemplateInputType.TEXT,
            placeholder: `Value #`,
          },
          {
            id: 2,
            type: TemplateInputType.DROPDOWN,
            placeholder: `Currency`,
            values: LIST_VALUES.CURRENCY,
          },
          {
            id: 3,
            type: TemplateInputType.DATEYEAR,
            placeholder: `Day of Year`,
          },
        ],
        resolutionRules: [],
      },
      {
        templateId: `fin-price-scalar`,
        marketType: SCALAR,
        question: `What price will [0] close at in [1] on the [2] on [3]`,
        example: `What price will AAPL close at in USD on the Nasdaq on December 31, 2019`,
        inputs: [
          {
            id: 0,
            type: TemplateInputType.TEXT,
            placeholder: `Stock`,
          },
          {
            id: 1,
            type: TemplateInputType.DROPDOWN,
            placeholder: `Currency`,
            values: LIST_VALUES.CURRENCY,
          },
          {
            id: 2,
            type: TemplateInputType.TEXT,
            placeholder: `Exchange`,
          },
          {
            id: 3,
            type: TemplateInputType.DATEYEAR,
            placeholder: `Day of Year`,
          },
        ],
        resolutionRules: [],
      },
      {
        templateId: `fin-price-close-scalar`,
        marketType: SCALAR,
        question: `What price will the [0] close at in [1] on [2]`,
        example: `What Price will the S&P 500 close at in USD on December 31, 2019`,
        inputs: [
          {
            id: 0,
            type: TemplateInputType.TEXT,
            placeholder: `Index`,
          },
          {
            id: 1,
            type: TemplateInputType.DROPDOWN,
            placeholder: `Currency`,
            values: LIST_VALUES.CURRENCY,
          },
          {
            id: 2,
            type: TemplateInputType.DATEYEAR,
            placeholder: `Day of Year`,
          },
        ],
        resolutionRules: [],
      },
    ],
  },
  [ENTERTAINMENT]: {
    templates: [
      {
        templateId: `ent-host-event`,
        marketType: YES_NO,
        question: `Will [0] host the [1] [2]`,
        example: `Will Billy Crystal host the 2019 Academy Awards`,
        inputs: [],
        inputsType: TemplateInputTypeNames.ENTERTAINMNET_AWARDS_BIN,
        resolutionRules: [],
      },
      {
        templateId: `ent-host-event2`,
        marketType: YES_NO,
        question: `Will [0] win an award for [1] at the [2] [3]`,
        example: `Will Leonardo DiCaprio win an award for Best Actor at the 2016 Academy Awards`,
        inputs: [],
        inputsType: TemplateInputTypeNames.ENTERTAINMNET_AWARDS_BIN_2,
        resolutionRules: [],
      },
      {
        templateId: `ent-host-event3`,
        marketType: YES_NO,
        question: `Will [0] win an award for [1] at the [2] [3]`,
        example: `Will Spotlight win an award for Best Picture at the 2016 Academy Awards`,
        inputs: [],
        inputsType: TemplateInputTypeNames.ENTERTAINMNET_AWARDS_BIN_3,
        resolutionRules: [],
      },
      {
        templateId: `ent-host-gross`,
        marketType: YES_NO,
        question: `Will [0] gross [1] [2] or more, in it's opening weekend [3]`,
        example: `Will Avangers: Endgame gross $350 million USD or more in it's opening weekend in the US`,
        inputs: [],
        inputsType: TemplateInputTypeNames.ENTERTAINMNET_AWARDS_BIN_4,
        resolutionRules: [],
      },
      {
        templateId: `ent-host-cat`,
        marketType: CATEGORICAL,
        question: `Who will host the [0] [1]`,
        example: `Who wll host the 2020 Emmy Awards`,
        inputs: [],
        inputsType: TemplateInputTypeNames.ENTERTAINMNET_AWARDS_CAT,
        resolutionRules: [],
      },
      {
        templateId: `ent-win-award-cat`,
        marketType: CATEGORICAL,
        question: `Who will win for [0] in the [1] [2]`,
        example: `Who will win for Best Pop Vocal Album in the 2020 Grammy Awards`,
        inputs: [
          {
            id: 0,
            type: TemplateInputType.TEXT,
            placeholder: `Award`,
          },
          {
            id: 1,
            type: TemplateInputType.DROPDOWN,
            placeholder: `Year`,
            values: LIST_VALUES.YEARS,
          },
          {
            id: 2,
            type: TemplateInputType.DROPDOWN,
            placeholder: `Event`,
            values: LIST_VALUES.ENTERTAINMENT_EVENT,
          },
        ],
        resolutionRules: [],
      },
    ],
  },
  [SPORTS]: {
    templates: [],
    children: {

      [SOCCER]: {
        templates: [
          {
            templateId: `soccer-teamVsteam`,
            marketType: CATEGORICAL,
            question: `Which team will win: [0] vs [1], Estimated schedule start time: [2]`,
            example: `Which team will win: Real Madrid vs Manchester United, Estimated schedule start time: Sept 19, 2019 8:20 pm EST`,
            inputs: [],
            inputsType: TemplateInputTypeNames.TEAM_VS_TEAM_CAT,
            resolutionRules: [
              ` If the game is NOT played or is not deemed an official game, meaning, less than 90% of the scheduled match had been completed, or ends in a tie, the market should resolve as "Draw/No Winner".`,
            ],
          },
          {
            templateId: `soccer-overUnder`,
            marketType: CATEGORICAL,
            question: `[0] vs [1]: Total goals scored; Over/Under [2].5, Estimated schedule start time: [3]`,
            example: `Real Madrid vs Manchester United: Total goals scored Over/Under 4.5, Estimated schedule start time: Sept 19, 2019 1:00 pm EST`,
            inputs: [],
            inputsType: TemplateInputTypeNames.OVER_UNDER,
            resolutionRules: [
              `If the game is not played or is NOT completed for any reason, the market should resolve as "No Winner".`,
            ],
          },
        ],
      },
      [BASEBALL]: {
        templates: [
          {
            templateId: `baseball-team-event`,
            marketType: YES_NO,
            question: `Will the [0] win the [1] [2]`,
            example: `Will the NY Yankees win the 2020 World Series`,
            inputs: [],
            inputsType: TemplateInputTypeNames.TEAM_WINS_EVENT_YEAR,
            resolutionRules: [],
          },
          {
            templateId: `baseball-teamVsteam`,
            marketType: CATEGORICAL,
            question: `Which team will win: [0] vs [1], Estimated schedule start time: [2]`,
            example: `Which Team will win: Yankees vs Red Sox, Estimated schedule start time: Sept 19, 2019 8:20 pm EST`,
            inputs: [],
            inputsType: TemplateInputTypeNames.TEAM_VS_TEAM_CAT,
            resolutionRules: [
              ` If the game is NOT played or is not deemed an official game, meaning, less than 90% of the scheduled match had been completed, or ends in a tie, the market should resolve as "Draw/No Winner".`,
            ],
          },
          {
            templateId: `baseball-year-event`,
            marketType: CATEGORICAL,
            question: `Which MLB team will win the [0] [1]`,
            example: `Which MLB team will win the 2020 World Series`,
            inputs: [],
            inputsType: TemplateInputTypeNames.BASEBALL_YEAR_EVENT,
            resolutionRules: [],
          },
          {
            templateId: `baseball-overUnder`,
            marketType: CATEGORICAL,
            question: `[0] vs [1]: Total Runs scored; Over/Under [2].5, Estimated schedule start time: [3]`,
            example: `NY Yankees vs Boston Red Sox: Total Runs scored; Over/Under 9.5, Estimated schedule start time: Sept 19, 2019 1:00 pm EST`,
            inputs: [],
            inputsType: TemplateInputTypeNames.OVER_UNDER,
            resolutionRules: [
              `If the game is not played or is NOT completed for any reason, the market should resolve as "No Winner".`,
            ],
          },
          {
            templateId: `baseball-year-event`,
            marketType: CATEGORICAL,
            question: `Which player  will win the [0] [1]`,
            example: `Which Player will win the 2019 American League Cy Young award`,
            inputs: [],
            inputsType: TemplateInputTypeNames.BASEBALL_YEAR_EVENT,
            resolutionRules: [],
          },
          {
            templateId: `baseball-total-wins`,
            marketType: SCALAR,
            question: `Total number of wins [0] will finish [1] regular season with`,
            example: `Total number of wins the LA Dodgers will finish 2019 regular season with`,
            inputs: [
              {
                id: 0,
                type: TemplateInputType.TEXT,
                placeholder: `Team`,
              },
              {
                id: 1,
                type: TemplateInputType.DROPDOWN,
                placeholder: `Year`,
                values: LIST_VALUES.YEARS,
              },
            ],
            resolutionRules: [],
          },
        ],
      },
      [AMERICAN_FOOTBALL]: {
        templates: [
          {
            templateId: `fb-teamVsteam`,
            marketType: YES_NO,
            question: `Will the [0] win vs the [1], Estimated schedule start time: [2]`,
            example: `Will the NY Giants win vs. the New England Patriots, Estimated schedule start time: Sept 19, 2019 1:00 pm EST`,
            inputs: [],
            inputsType: TemplateInputTypeNames.TEAM_VS_TEAM_BIN,
            resolutionRules: [
              `Include Regulation and Overtime`,
              `If the game ends in a tie, the market should resolve as "NO' as Team A did NOT win vs team B`,
            ],
          },
          {
            templateId: `fb-teamVsteam-point`,
            marketType: YES_NO,
            question: `Will the [0] win vs the [1] by [2] or more points, Estimated schedule start time: [3]`,
            example: `Will the NY Giants win vs. the New England Patriots by 3 or more points, Estimated schedule start time: Sept 19, 2019 1:00 pm EST`,
            inputs: [],
            inputsType: TemplateInputTypeNames.TEAM_VS_TEAM_POINTS_BIN,
            resolutionRules: [
              `Include Regulation and Overtime`,
              `If the game ends in a tie, the market should resolve as "NO' as Team A did NOT win vs team B`,
            ],
          },
          {
            templateId: `fb-teamVsteam-point-comb`,
            marketType: YES_NO,
            question: `Will the [0] & [1] score [2] or more combined points, Estimated schedule start time: [3]`,
            example: `Will the NY Giants & the New England Patriots score 44 or more combined points, Estimated schedule start time: Sept 19, 2019 1:00 pm EST`,
            inputs: [],
            inputsType: TemplateInputTypeNames.TEAM_VS_TEAM_POINTS_BIN,
            resolutionRules: [
              `Include Regulation and Overtime`,
              `If the game ends in a tie, the market should resolve as "NO' as Team A did NOT win vs team B`,
            ],
          },
          {
            templateId: `fb-teamVsteam-point-year`,
            marketType: YES_NO,
            question: `Will the [0] have [1] or more regular season wins in [2]`,
            example: `Will the Dallas Cowboys have 9 or more regular season wins in 2019`,
            inputs: [],
            inputsType: TemplateInputTypeNames.TEAM_WINS_BIN_YEAR,
            resolutionRules: [
              `Regular Season win totals are for regular season games ONLY and will not include any play-in, playoffs, or championship games`,
            ],
          },
          {
            templateId: `fb-team-event`,
            marketType: YES_NO,
            question: `Will the [0] win SuperBowl [1]`,
            example: `Will the NY Giants win Superbowl LIV`,
            inputs: [],
            inputsType: TemplateInputTypeNames.TEAM_WINS_EVENT,
            resolutionRules: [],
          },
          {
            templateId: `fb-player-award`,
            marketType: YES_NO,
            question: `Will [0] win the [1] [2] award`,
            example: `Will Patrick Mahones win the 2019-20 MVP award?`,
            inputs: [],
            inputsType: TemplateInputTypeNames.PLAYER_AWARD,
            resolutionRules: [],
          },
          {
            templateId: `fb-teamVsteam`,
            marketType: CATEGORICAL,
            question: `Which NFL Team will win: [0] vs [1], Estimated schedule start time [2]`,
            example: `Which NFL Team will win: NY GIants vs New England Patriots Estimated schedule start time: Sept 19, 2019 1:00 pm EST`,
            inputs: [],
            inputsType: TemplateInputTypeNames.TEAM_VS_TEAM_CAT,
            resolutionRules: [
              `Include Regulation and Overtime`,
              `If the game is not played or is NOT completed for any reason, or ends in a tie, the market should resolve as "No Winner".`,
            ],
          },
          {
            templateId: `fb-teamVsteam-coll`,
            marketType: CATEGORICAL,
            question: `Which College Football Team will win: [0] vs [1], Estimated schedule start time [2]`,
            example: `Which College Football Team will win: Alabama vs Michigan Estimated schedule start time: Sept 19, 2019 1:00 pm EST`,
            inputs: [],
            inputsType: TemplateInputTypeNames.TEAM_VS_TEAM_CAT,
            resolutionRules: [
              `Include Regulation and Overtime`,
              `If the game is not played or is NOT completed for any reason, or ends in a tie, the market should resolve as "No Winner".`,
            ],
          },
          {
            templateId: `fb-overUnder`,
            marketType: CATEGORICAL,
            question: `[0] vs [1]: Total goals scored; Over/Under [2].5, Estimated schedule start time: [3]`,
            example: `Alabama vs Michigan: Total points scored: Over/Under 56.5, Estimated schedule start time: Sept 19, 2019 1:00 pm EST`,
            inputs: [],
            inputsType: TemplateInputTypeNames.OVER_UNDER,
            resolutionRules: [
              `If the game is not played or is NOT completed for any reason, the market should resolve as "No Winner".`,
            ],
          },
          {
            templateId: `fb-year-event`,
            marketType: CATEGORICAL,
            question: `Which NFL team will win the [0] [1]`,
            example: `Which NFL team will win the 2020 AFC Championship game`,
            inputs: [],
            inputsType: TemplateInputTypeNames.YEAR_EVENT,
            resolutionRules: [],
          },
          {
            templateId: `fb-year-event-coll`,
            marketType: CATEGORICAL,
            question: `Which college football player will win the [0] Heisman Trophy`,
            example: `Which college football player will win the 2020 Heisman Trophy`,
            inputs: [
              {
                id: 0,
                type: TemplateInputType.DROPDOWN,
                placeholder: `Year`,
                values: LIST_VALUES.YEARS,
              },
            ],
            resolutionRules: [],
          },
          {
            templateId: `fb-total-wins`,
            marketType: SCALAR,
            question: `Total number of wins [0] will finish [1] regular season with`,
            example: `Total number of wins NY Giants will finish 2019 regular season with`,
            inputs: [
              {
                id: 0,
                type: TemplateInputType.TEXT,
                placeholder: `Team`,
              },
              {
                id: 1,
                type: TemplateInputType.DROPDOWN,
                placeholder: `Year`,
                values: LIST_VALUES.YEARS,
              },
            ],
            resolutionRules: [],
          },
        ],
      },
    },
  },
};

const inputs = {
  [TemplateInputTypeNames.ENTERTAINMNET_AWARDS_CAT]: [
    {
      id: 0,
      type: TemplateInputType.DROPDOWN,
      placeholder: `Year`,
      values: LIST_VALUES.YEARS,
    },
    {
      id: 1,
      type: TemplateInputType.DROPDOWN,
      placeholder: `Event`,
      values: LIST_VALUES.ENTERTAINMENT_EVENT,
    },
  ],
  [TemplateInputTypeNames.ENTERTAINMNET_AWARDS_BIN_4]: [
    {
      id: 0,
      type: TemplateInputType.TEXT,
      placeholder: `Movie Name`,
    },
    {
      id: 1,
      type: TemplateInputType.TEXT,
      placeholder: `Amount`,
    },
    {
      id: 2,
      type: TemplateInputType.DROPDOWN,
      placeholder: `Currency`,
      values: LIST_VALUES.CURRENCY,
    },
    {
      id: 2,
      type: TemplateInputType.DROPDOWN,
      placeholder: `US / Worldwide`,
      values: LIST_VALUES.REGION,
    },
  ],
  [TemplateInputTypeNames.ENTERTAINMNET_AWARDS_BIN_3]: [
    {
      id: 0,
      type: TemplateInputType.TEXT,
      placeholder: `Movie Name`,
    },
    {
      id: 1,
      type: TemplateInputType.TEXT,
      placeholder: `Award`,
    },
    {
      id: 2,
      type: TemplateInputType.DROPDOWN,
      placeholder: `Year`,
      values: LIST_VALUES.YEARS,
    },
    {
      id: 3,
      type: TemplateInputType.DROPDOWN,
      placeholder: `Event`,
      values: LIST_VALUES.ENTERTAINMENT_EVENT,
    },
  ],
  [TemplateInputTypeNames.ENTERTAINMNET_AWARDS_BIN_2]: [
    {
      id: 0,
      type: TemplateInputType.TEXT,
      placeholder: `Person Name`,
    },
    {
      id: 1,
      type: TemplateInputType.TEXT,
      placeholder: `Award`,
    },
    {
      id: 2,
      type: TemplateInputType.DROPDOWN,
      placeholder: `Year`,
      values: LIST_VALUES.YEARS,
    },
    {
      id: 3,
      type: TemplateInputType.DROPDOWN,
      placeholder: `Event`,
      values: LIST_VALUES.ENTERTAINMENT_EVENT,
    },
  ],
  [TemplateInputTypeNames.ENTERTAINMNET_AWARDS_BIN]: [
    {
      id: 0,
      type: TemplateInputType.TEXT,
      placeholder: `Person Name`,
    },
    {
      id: 1,
      type: TemplateInputType.DROPDOWN,
      placeholder: `Year`,
      values: LIST_VALUES.YEARS,
    },
    {
      id: 2,
      type: TemplateInputType.DROPDOWN,
      placeholder: `Event`,
      values: LIST_VALUES.ENTERTAINMENT_EVENT,
    },
  ],
  [TemplateInputTypeNames.YEAR_EVENT]: [
    {
      id: 0,
      type: TemplateInputType.DROPDOWN,
      placeholder: `Year`,
      values: LIST_VALUES.YEARS,
    },
    {
      id: 1,
      type: TemplateInputType.DROPDOWN,
      placeholder: `Event`,
      values: LIST_VALUES.FOOTBALL_EVENT,
    },
  ],
  [TemplateInputTypeNames.BASEBALL_YEAR_EVENT]: [
    {
      id: 0,
      type: TemplateInputType.DROPDOWN,
      placeholder: `Year`,
      values: LIST_VALUES.YEARS,
    },
    {
      id: 1,
      type: TemplateInputType.DROPDOWN,
      placeholder: `Event`,
      values: LIST_VALUES.BASEBALL_EVENT,
    },
  ],
  [TemplateInputTypeNames.PLAYER_AWARD]: [
    {
      id: 0,
      type: TemplateInputType.TEXT,
      placeholder: `Player`,
    },
    {
      id: 1,
      type: TemplateInputType.DROPDOWN,
      placeholder: `Years`,
      values: LIST_VALUES.YEAR_RANGE,
    },
    {
      id: 2,
      type: TemplateInputType.DROPDOWN,
      placeholder: `Award`,
      values: LIST_VALUES.FOOTBALL_AWARDS,
    },
  ],
  [TemplateInputTypeNames.TEAM_WINS_EVENT]: [
    {
      id: 0,
      type: TemplateInputType.TEXT,
      placeholder: `Team`,
    },
    {
      id: 1,
      type: TemplateInputType.TEXT,
      placeholder: `Roman Num`,
    },
  ],
  [TemplateInputTypeNames.TEAM_WINS_BIN_YEAR]: [
    {
      id: 0,
      type: TemplateInputType.TEXT,
      placeholder: `Team`,
    },
    {
      id: 2,
      type: TemplateInputType.TEXT,
      placeholder: `Whole #`,
    },
    {
      id: 3,
      type: TemplateInputType.DROPDOWN,
      placeholder: `Year`,
      values: LIST_VALUES.YEARS,
    },
  ],
  [TemplateInputTypeNames.TEAM_WINS_EVENT_YEAR]: [
    {
      id: 0,
      type: TemplateInputType.TEXT,
      placeholder: `Team`,
    },
    {
      id: 1,
      type: TemplateInputType.DROPDOWN,
      placeholder: `Year`,
      values: LIST_VALUES.YEARS,
    },
    {
      id: 2,
      type: TemplateInputType.DROPDOWN,
      placeholder: `Event`,
      values: LIST_VALUES.BASEBALL_EVENT,
    },
  ],
  [TemplateInputTypeNames.TEAM_VS_TEAM_POINTS_BIN]: [
    {
      id: 0,
      type: TemplateInputType.TEXT,
      placeholder: `Team A`,
    },
    {
      id: 1,
      type: TemplateInputType.TEXT,
      placeholder: `Team B`,
    },
    {
      id: 2,
      type: TemplateInputType.TEXT,
      placeholder: `Whole #`,
    },
    {
      id: 3,
      type: TemplateInputType.DATETIME,
      placeholder: `Date time`,
    },
  ],
  [TemplateInputTypeNames.TEAM_VS_TEAM_BIN]: [
    {
      id: 0,
      type: TemplateInputType.TEXT,
      placeholder: `Team A`,
    },
    {
      id: 1,
      type: TemplateInputType.TEXT,
      placeholder: `Team B`,
    },
    {
      id: 2,
      type: TemplateInputType.DATETIME,
      placeholder: `Date time`,
    },
  ],
  [TemplateInputTypeNames.TEAM_VS_TEAM_CAT]: [
    {
      id: 0,
      type: TemplateInputType.USER_DESCRIPTION_OUTCOME,
      placeholder: `Team A`,
    },
    {
      id: 1,
      type: TemplateInputType.USER_DESCRIPTION_OUTCOME,
      placeholder: `Team B`,
    },
    {
      id: 2,
      type: TemplateInputType.DATETIME,
      placeholder: `Date time`,
    },
    {
      id: 3,
      type: TemplateInputType.ADDED_OUTCOME,
      placeholder: `Draw/No Winner`,
    },
  ],
  [TemplateInputTypeNames.OVER_UNDER]: [
    {
      id: 0,
      type: TemplateInputType.TEXT,
      placeholder: `Team A`,
    },
    {
      id: 1,
      type: TemplateInputType.TEXT,
      placeholder: `Team B`,
    },
    {
      id: 2,
      type: TemplateInputType.TEXT,
      placeholder: `Whole #`,
    },
    {
      id: 3,
      type: TemplateInputType.DATETIME,
      placeholder: `Date time`,
    },
    {
      id: 4,
      type: TemplateInputType.ADDED_OUTCOME,
      placeholder: `No Winner`,
    },
    {
      id: 5,
      type: TemplateInputType.SUBSTITUTE_USER_OUTCOME,
      placeholder: `Over [2].5`,
    },
    {
      id: 6,
      type: TemplateInputType.SUBSTITUTE_USER_OUTCOME,
      placeholder: `Under [2].5`,
    },
  ],
};<|MERGE_RESOLUTION|>--- conflicted
+++ resolved
@@ -4,25 +4,20 @@
   AMERICAN_FOOTBALL,
   BASEBALL,
   SPORTS,
-  MARKET_TEMPLATES,
-  MARKET_SUB_TEMPLATES,
-  MARKET_TYPE_TEMPLATES,
-<<<<<<< HEAD
-  MarketCardTemplate
-} from 'modules/create-market/constants';
-import { LIST_VALUES } from 'modules/create-market/template-list-values';
-import { Getters } from '@augurproject/sdk';
-import { formatDai } from 'utils/format-number';
-=======
   ENTERTAINMENT,
   POLITICS,
   US_POLITICS,
   WORLD,
   FINANCE,
   CRYPTO,
+  MARKET_TEMPLATES,
+  MARKET_SUB_TEMPLATES,
+  MARKET_TYPE_TEMPLATES,
+  MarketCardTemplate
 } from 'modules/create-market/constants';
 import { LIST_VALUES } from 'modules/create-market/template-list-values';
->>>>>>> c9c81d93
+import { Getters } from '@augurproject/sdk';
+import { formatDai } from 'utils/format-number';
 import { ValueLabelPair, TimezoneDateObject } from 'modules/types';
 
 export enum TemplateInputTypeNames {
@@ -305,11 +300,7 @@
   inputs: TemplateInput[]
 ) => {
   let matches = input.placeholder.match(/\[(.*?)\]/);
-<<<<<<< HEAD
-  let submatch = "0";
-=======
   let submatch = '0';
->>>>>>> c9c81d93
   if (matches) {
     submatch = String(matches[1]);
   }
