@import (reference) '~assets/styles/shared';

.PreFilledStake {
  background: @color-tertiary-background;
  border-radius: @size-8;
  border: 1px solid @color-primary-alternate-two;
  display: flex;
  padding: @size-20;
  width: 574px;
  flex-direction: column;

  > span:first-of-type {
    .text-14-medium;

    color: @color-negative;
    text-transform: capitalize;
  }

  > span:nth-of-type(2) {
    .text-12;

    color: @color-tertiary-info-text;
    margin-bottom: @size-12;
    margin-top: @size-8;
  }

  > button {
    max-width: 180px;
  }

  > div:first-of-type {
    margin-bottom: @size-8;
    max-width: 340px;
  }

  > div:nth-of-type(2) {
    display: flex;
    max-width: 340px;
    justify-content: space-between;
  }

  > span:nth-of-type(3) {
    .text-14-medium;

    color: @color-alternate-info-text;
    margin-bottom: @size-10;
    margin-top: @size-16;
  }
}

.ReportingPercent {
  background: @color-primary-background;
  height: @size-12;
  border: @size-1 solid @color-primary-alternate;
  border-radius: 100px;
  display: flex;

  > span {
    height: @size-10;

    &:first-of-type {
      background: fade(@color-faded-bright, 50);
      border-top-left-radius: 100px;
      border-bottom-left-radius: 100px;
    }

    &:nth-of-type(2) {
      background: @color-faded-bright;
    }

    &:nth-of-type(3) {
      background: repeating-linear-gradient(
        -45deg,
        @color-faded-bright,
        @color-faded-bright @size-1,
        @color-primary-background @size-2,
        @color-primary-background @size-4
      );
    }

    &:last-of-type {
      border-top-right-radius: 100px;
      border-bottom-right-radius: 100px;
    }
  }

  &.invalid {
    background-color: fade(@color-invalid, 50);
  }
}

div.ReportingSubheaders {
  display: flex;
  flex-direction: column;

  > span {
    .mono-10;

    color: @color-tertiary-info-text;
    margin-bottom: @size-4;
    text-transform: uppercase;
  }

  > p {
    .mono-14;

    color: @color-alternate-info-text;
    line-height: @size-16;
    margin: 0;
  }

  &.Small {
    > p > span {
      .text-12;
    }
  }
}

.ReportingModalButton {
  .text-14-bold;

  background-color: @color-secondary-dark;
  border: 1px solid @color-alternate-info-text;
  color: @color-alternate-info-text;
  display: flex;
  justify-content: center;
  line-height: @size-16;
  padding: 0.5rem;
  width: 100%;
}

.UserRepDisplay {
  .mono-10;

  background-color: @color-secondary-action;
  border: 1px solid @color-primary-light;
  color: @color-tertiary-info-text;
  display: flex;
  flex-direction: column;
  max-width: 440px;
  padding: @size-32;
  text-transform: uppercase;

  @media @breakpoint-mobile {
    max-width: unset;
  }

  &.loggedOut {
    background: fade(@color-secondary-action, 80%);
  }

  > div {
    &:not(:first-of-type) {
      margin-top: @size-16;
    }

    &:nth-of-type(2) {
      align-content: flex-end;
      display: flex;
      min-height: @size-24;
      justify-content: space-between;
    }

    &:nth-of-type(3) {
      border-bottom: 1px solid @color-primary-alternate;
      left: 0;
      width: @size-40;
    }
  }
}

.AllTimeProfitLoss {
  .mono-10;

  align-self: flex-end;
  display: flex;
  flex-direction: column;
  text-transform: uppercase;

  > div:first-of-type {
    display: flex;
    padding: @size-4 0;

    > span {
      .mono-11;

    }
  }
}

.DisputingButtonView {
	> div:first-of-type {
	  display: flex;
	  justify-content: space-between;
	  margin-bottom: @size-8;

	  > span:first-of-type {
	    .mono-10;

	    color: @color-tertiary-info-text;
	    line-height: @size-12;
	    text-transform: uppercase;
	  }

	  > span:nth-of-type(2) {
	    .mono-12;

	    color: @color-tertiary-info-text;
	    line-height: @size-14;

	    > span:first-of-type {
	      color: @color-alternate-info-text;
	      margin-left: @size-4;
	    }
	  }
	}
}

.ScalarOutcomesView {
	> h2 {
	    .mono-11;

	    color: @color-alternate-info-text;
	    margin-top: @size-8;
	}
	> div:first-of-type {
        margin-top: 0;
        max-width: 300px;
    }
}

.DisputingBondsView {
   > span:first-of-type {
      .text-14-medium;

      color: @color-alternate-info-text;
      display: flex;
      margin-bottom: @size-12;
      margin-top: @size-16;
    }

  	> div:first-of-type {
	    max-width: 340px;
	    margin-top: @size-16;
	}

    > section {
    	color: fade(@color-tertiary-info-text, 30);
        display: flex;
        margin-top: @size-8;

        > button:first-of-type {
          margin-right: @size-10;
        }

        > button:last-of-type {
          margin-left: @size-10;
        }
    }

    > button {
      margin-top: @size-16;
      margin-bottom: @size-4;
    }

    &.Scalar {
	    > div:nth-of-type(2) {
	    	margin-top: @size-16;
	    	max-width: 340px;
	    }
    }

    @media @breakpoint-mobile-mid {
    	> button {
    		width: 100%;
    	}
	}
}

.ReportingBondsView {
	> span {
		.text-14-medium;

		color: @color-alternate-info-text;
		margin-bottom: @size-12;
		display: flex;
	}

	> div:last-of-type {
		display: flex;
    	flex-direction: column;

		> span:first-of-type {
			.text-14-medium;

			color: @color-alternate-info-text;
			margin-bottom: @size-8;
			margin-top: @size-16;
		}

		> span:last-of-type {
			.text-12;

			color: @color-tertiary-info-text;
			margin-bottom: @size-12;
		}
	}

	> div:nth-of-type(3) {
		margin-top: @size-16;
	}

	> button {
		margin-top: @size-16;
	}

	&.Scalar {
		> div:first-of-type {
			margin-bottom: @size-20;
		}

		> div:nth-of-type(3) {
			margin-top: 0;
		}

		> div:nth-of-type(4) {
			margin-top: @size-16;
		}
	}
}
<<<<<<< HEAD

.ReportingCard {
  align-items: center;
  background: @color-secondary-action;
  border-radius: @size-3;
  border: 1px solid @color-primary-light;
  display: flex;
  padding: @size-12 @size-24;

  > div:first-of-type {
    display: flex;
    flex-direction: column;
    flex: 1;

    > span:first-of-type {
      width: fit-content;
      margin-bottom: @size-16;
    }

    > span:nth-of-type(2) {
      .text-16-medium;

      color: @color-alternate-info-text;
      margin-bottom: @size-12;
    }
  }
}
=======
>>>>>>> e23e79d6
<|MERGE_RESOLUTION|>--- conflicted
+++ resolved
@@ -328,7 +328,6 @@
 		}
 	}
 }
-<<<<<<< HEAD
 
 .ReportingCard {
   align-items: center;
@@ -355,6 +354,4 @@
       margin-bottom: @size-12;
     }
   }
-}
-=======
->>>>>>> e23e79d6
+}