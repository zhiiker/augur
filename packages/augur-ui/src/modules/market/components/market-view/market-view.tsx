--- conflicted
+++ resolved
@@ -212,19 +212,6 @@
     }
     if (!preview && !tradingTutorial) {
       this.getOrderBook();
-<<<<<<< HEAD
-=======
-      const timer = setInterval(
-        () => {
-          this.getOrderBook();
-          if (this.props.modalShowing === MODAL_MARKET_LOADING) {
-            this.props.closeMarketLoadingModal(this.props.modalShowing);
-          }
-        },
-        ORDER_BOOK_REFRESH_MS
-      );
-      this.setState({ timer });
->>>>>>> e6ae0cb4
     }
   }
 
@@ -269,14 +256,10 @@
       this.props.loadMarketsInfo(this.props.marketId);
       this.props.loadMarketTradingHistory(marketId);
     }
-<<<<<<< HEAD
+
     const doneLoading = isMarketLoading !== this.props.isMarketLoading;
     if (doneLoading) {
       closeMarketLoadingModal();
-=======
-    if (isMarketLoading !== this.props.isMarketLoading) {
-      this.startOrderBookTimer();
->>>>>>> e6ae0cb4
     }
 
     if (
