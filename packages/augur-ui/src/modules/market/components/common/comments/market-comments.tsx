--- conflicted
+++ resolved
@@ -14,12 +14,9 @@
   numPosts: number;
   provider: any;
   whichCommentPlugin: string;
-<<<<<<< HEAD
   initialize3box: Function;
   initialized3box: object;
-=======
   isLogged: boolean;
->>>>>>> af217a46
 }
 
 export const MarketComments = ({
@@ -30,12 +27,9 @@
   numPosts,
   provider,
   whichCommentPlugin,
-<<<<<<< HEAD
   initialize3box,
   initialized3box,
-=======
   isLogged,
->>>>>>> af217a46
 }: MarketCommentsProps) => {
   const { activate, setActivate, address, box, isReady, profile } =
     whichCommentPlugin === '3box' && use3box(provider, initialize3box, initialized3box);
