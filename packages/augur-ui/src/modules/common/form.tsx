import React, { Component } from 'react';
import PropTypes from 'prop-types';
import classNames from 'classnames';

import ChevronFlip from 'modules/common/chevron-flip';
import { BigNumber, createBigNumber } from 'utils/create-big-number';
import { PulseLoader } from 'react-spinners';
import {
  RightAngle,
  SearchIcon,
  XIcon,
  CheckMark,
  OutlineChevron,
  Ellipsis,
  EmptyRadio,
  FilledRadio,
  EmptyCheckbox,
  FilledCheckbox,
  Chevron,
  DirectionArrow,
  Calendar,
  Clock,
  Arrow,
  LoadingEllipse,
} from 'modules/common/icons';
import { SortedGroup } from 'modules/categories/set-categories';
import debounce from 'utils/debounce';
import { CUSTOM, SCALAR } from 'modules/common/constants';
import { ExclamationCircle } from 'modules/common/icons';
import { Subheaders, DisputingButtonView, DisputingBondsView, ReportingBondsView } from 'modules/reporting/common';
import { formatRep, formatNumber } from "utils/format-number";

import Styles from 'modules/common/form.styles.less';
import 'react-dates/initialize';
import 'react-dates/lib/css/_datepicker.css';
import { SingleDatePicker } from 'react-dates';
import { SquareDropdown } from 'modules/common/selection';
import { getTimezones, getUserTimezone, Timezones, UTC_Default } from 'utils/get-timezones';
import { Moment } from 'moment';
import noop from 'utils/noop';
import { Getters } from "@augurproject/sdk";

interface CheckboxProps {
  id: string;
  isChecked: boolean;
  disabled?: boolean;
  type?: string;
  value?: any;
  onClick: Function;
  small?: boolean;
  smallOnDesktop?: boolean;
}

interface DatePickerProps {
  id?: string;
  date: any;
  placeholder?: string;
  onDateChange: Function;
  isOutsideRange?: Function;
  focused?: boolean;
  onFocusChange?: Function;
  displayFormat: string;
  numberOfMonths: number;
  navPrev?: any;
  navNext?: any;
  errorMessage?: string;
}

interface TextInputProps {
  type?: string;
  errorMessage?: string;
  disabled?: boolean;
  placeholder?: string;
  onChange: Function;
  value?: string;
  trailingLabel?: string;
  innerLabel?: string;
  autoCompleteList?: Array<SortedGroup>;
  onAutoCompleteListSelected?: Function;
}

interface TextInputState {
  value: string;
  showList: boolean;
}

interface InputDropdownProps {
  onChange: Function;
  default: string;
  options: Array<string>;
  isMobileSmall?: Boolean;
  label: string;
  className?: string;
  onKeyPress?: Function;
}

interface InputDropdownState {
  label: string;
  value: string;
  showList: Boolean;
  selected: Boolean;
}

interface FormDropdownProps {
  id?: string;
  onChange: any;
  className?: string;
  defaultValue?: string | number;
  options: Array<NameValuePair>;
  staticLabel?: string;
  disabled?: Boolean;
  error?: Boolean;
  errorMessage?: String;
  openTop?: Boolean;
}

export const FormDropdown = (props: FormDropdownProps) => (
  <div className={Styles.FormDropdown}>
    <SquareDropdown
      {...props}
      className={classNames({
        [Styles.disabled]: props.disabled,
        [Styles.error]:
          props.errorMessage &&
          props.errorMessage !== '' &&
          props.errorMessage.length > 0,
      })}
      activeClassName={Styles.FormDropdownActive}
    />
    {props.errorMessage &&
      props.errorMessage !== '' &&
      props.errorMessage.length > 0 && (
        <span className={Styles.ErrorText}>{props.errorMessage}</span>
      )}
  </div>
);

interface TimezoneDropdownProps {
  id?: string;
  onChange: any;
  className?: string;
  autoCompleteList?: Array<SortedGroup>;
  disabled?: Boolean;
  timestamp?: number;
  timezone: string;
}

interface TimezoneDropdownState {
  value: string;
}

export class TimezoneDropdown extends Component<
  TimezoneDropdownProps,
  TimezoneDropdownState
> {
  state: TimezoneDropdownState = {
    value: this.props.timezone,
  };

  onChangeDropdown = timezone => {
    const parse = /\(UTC (.*)\)/i;
    const offset = timezone.match(parse)[1];
    const offsetName = timezone.split(')')[1].trim();
    this.props.onChange(offsetName, offset, timezone);
    this.setState({
      value: timezone,
    });
  };


  render() {
    const timezones: Timezones = getTimezones(
      this.props.timestamp
    );

    return (
      <section className={Styles.Timezones}>
        <TextInput
          value={this.state.value}
          placeholder={UTC_Default}
          autoCompleteList={timezones.timezones}
          onChange={() => {}}
          onAutoCompleteListSelected={value => this.onChangeDropdown(value)}
        />
      </section>
    );
  }
}

interface ErrorProps {
  header?: string;
  subheader?: string;
  alternate?: Boolean;
}

export const Error = (props: ErrorProps) => (
  <section className={classNames(Styles.ErrorLabel, {[Styles.Alternate]: props.alternate})}>
    {!props.alternate && ExclamationCircle}
    <div>
      <span>{props.header}</span>
      <span>{props.subheader}</span>
    </div>
  </section>
);

interface RadioCardProps {
  value: string;
  header: string;
  description: string;
  checked?: boolean;
  onChange?: Function;
  icon?: SVGElement;
}

interface RadioGroupProps {
  onChange: Function;
  radioButtons:
    | Array<RadioCardProps>
    | Array<RadioBarProps>
    | Array<RadioTwoLineBarProps>
    | Array<ReportingRadioBarProps>;
  defaultSelected?: string | null;
  children?: Array<any>;
  reporting?: boolean;
  marketType?: string;
  minPrice?: string;
  maxPrice?: string;
  scalarDenomination?: string;
  isReporting?: boolean;
  reportAction: Function;
}

interface RadioGroupState {
  selected: string | null;
}

interface RadioBarProps {
  header: string;
  value: string;
  onChange?: Function;
  expandable?: boolean;
  checked?: boolean;
  error?: boolean;
  onTextChange?: Function;
  placeholder?: string;
  textValue?: string;
  errorMessage?: string;
  onSecondTextChange?: Function;
  secondPlaceholder?: string;
  secondTextValue?: string;
  secondErrorMessage?: string;
  secondHeader?: string;
}

interface ReportingRadioBarProps {
  header: string;
  value: string;
  onChange?: Function;
  expandable?: boolean;
  checked?: boolean;
  error?: boolean;
  stake: Getters.Markets.StakeDetails|null;
  isInvalid?: boolean;
  minPrice?: string;
  maxPrice?: string;
  scalarDenomination?: string;
  scalar?: boolean;
  isReporting?: boolean;
<<<<<<< HEAD
  preFilledStake?: number;
  updatePreFilledStake?: Function;
=======
  reportAction: Function;
>>>>>>> b1b9c039
}

interface RadioTwoLineBarProps {
  header: string;
  description: string;
  value: string;
  onChange: Function;
  checked?: boolean;
  error?: boolean;
}

interface CheckboxBarProps {
  header: string;
  value: string;
  onChange: Function;
  checked?: boolean;
  error?: boolean;
}

interface CategoryMultiSelectProps {
  sortedGroup: Array<SortedGroup>;
  initialSelected?: Array<string>;
  initialValues?: Array<string>;
  updateSelection: Function;
  errorMessage?: Array<string>;
}

interface CategoryMultiSelectState {
  groups: Array<SortedGroup>;
  selected: Array<string>;
  values: Array<string>;
}

interface DropdownInputGroupProps {
  defaultValue?: string;
  staticLabel?: string;
  onChangeDropdown: Function;
  autoCompleteList?: Array<SortedGroup>;
  options: Array<NameValuePair>;
  errorMessage?: string;
  value: string;
  placeholder?: string;
  onChangeInput: Function;
  showText: boolean;
  showIcon: boolean;
  showDropdown: boolean;
}

const defaultMultiSelect = (amount: number, justStrings: boolean = false) => {
  let result = [];
  let item = justStrings ? '' : { value: '' };
  for (let i = 1; i <= amount; i++) {
    result.push(item);
  }
  return result;
};

export const createGroups = (
  groups: Array<SortedGroup>,
  values: Array<String>,
  selected: Array<String>
) => {
  const primaryOptions = createOptions(groups);
  const primarySubgroup = findSubgroup(groups, values[0]);
  const secondaryCustom = selected[1] === CUSTOM;
  const secondaryAutoComplete = secondaryCustom
    ? findAutoComplete(primarySubgroup, CUSTOM)
    : findAutoComplete(primarySubgroup, values[0]);
  const secondaryOptions = createOptions(primarySubgroup);
  const tertiaryAutoComplete = secondaryCustom
    ? findAutoComplete(secondaryAutoComplete, values[1])
    : findAutoComplete(primarySubgroup, values[1]);
  const tertiaryOptions = createOptions(
    findSubgroup(primarySubgroup, values[1])
  );

  return {
    primaryOptions,
    secondaryOptions,
    secondaryAutoComplete,
    tertiaryOptions,
    tertiaryAutoComplete,
  };
};

export const determineVisible = (
  values: Array<string>,
  secondaryOptions: Array<NameValuePair>,
  tertiaryOptions: Array<NameValuePair>,
  selected: Array<string>
) => {
  const showSecondaryDropdown = values[0] !== '' && secondaryOptions.length > 0;
  const showTertiaryDropdown = tertiaryOptions.length > 0 && values[1] !== '';
  const customPrimary = selected[0] === CUSTOM;
  const customSecondary =
    selected[1] === CUSTOM ||
    (!showSecondaryDropdown && customPrimary && values[0] !== '');
  const customTertiary =
    selected[2] === CUSTOM || (!showTertiaryDropdown && values[1] !== '');
  return {
    showSecondaryDropdown,
    showTertiaryDropdown,
    customPrimary,
    customSecondary,
    customTertiary,
  };
};

export const getNewValues = (
  value: string,
  position: number,
  values: Array<string>
) => {
  const updatedValues = [...values];
  updatedValues[position] = value;
  return updatedValues;
};

export const getNewSelected = (
  selection: string,
  position: number,
  selected: Array<string>
) => {
  const updatedSelected = [...selected];
  updatedSelected[position] = selection;
  return updatedSelected;
};

export const createOptions = (sortedGroup: SortedGroup) => {
  let options = sortedGroup.map(({ label, value }) => ({ label, value }));
  return options;
};

export const findSubgroup = (sortedGroup: SortedGroup, selection: string) => {
  if (selection === '') return [];
  const selected = sortedGroup.find(item => item.value === selection);
  if (selected && selected.subGroup) {
    return selected.subGroup;
  } else {
    return [];
  }
};

export const findAutoComplete = (
  sortedGroup: SortedGroup,
  selection: string
) => {
  if (selection === '') return [];
  const selected = sortedGroup.find(item => item.value === selection);
  if (selected && selected.autoCompleteList) {
    return selected.autoCompleteList;
  } else {
    return [];
  }
};

export const DropdownInputGroup = ({
  defaultValue,
  staticLabel,
  onChangeDropdown,
  options,
  autoCompleteList,
  errorMessage,
  value,
  placeholder,
  onChangeInput,
  showText,
  showIcon,
  showDropdown,
}: DropdownInputGroupProps) => (
  <li>
    {showIcon && RightAngle}
    {showDropdown && (
      <FormDropdown
        defaultValue={defaultValue}
        staticLabel={staticLabel}
        onChange={onChangeDropdown}
        options={options}
        errorMessage={errorMessage}
      />
    )}
    {showText && (
      <TextInput
        value={value}
        placeholder={placeholder}
        autoCompleteList={autoCompleteList}
        onChange={onChangeInput}
      />
    )}
  </li>
);

interface CategorySingleSelectProps {
  options: Array<NameValuePair>;
  autoCompleteList?: Array<NameValuePair>;
  initialSelected?: string;
  initialValue?: string;
  updateSelection: Function;
  errorMessage?: Array<string>;
  staticLabel?: string;
  errorMessage?: string;
  placeholder?: string;
}

interface CategorySingleSelectState {
  selected: string;
  value: string;
  showText: boolean;
}

export class CategorySingleSelect extends Component<
  CategorySingleSelectProps,
  CategorySingleSelectState
> {
  state: CategorySingleSelectState = {
    selected: this.props.initialSelected || '',
    value: this.props.initialValue || this.props.initialSelected || '',
    showText: this.props.initialSelected === CUSTOM,
  };

  onChangeDropdown(choice) {
    let value = choice;
    if (choice === CUSTOM) value = '';
    this.handleUpdate(choice, value);
  }

  handleUpdate(selected, value) {
    const { updateSelection } = this.props;
    this.setState({ selected, value, showText: selected === CUSTOM }, () =>
      updateSelection(value)
    );
  }

  render() {
    const {
      options,
      errorMessage,
      staticLabel,
      placeholder,
      defaultValue,
      autoCompleteList,
    } = this.props;
    const { selected, value, showText } = this.state;
    return (
      <ul className={Styles.CategoryMultiSelect}>
        <DropdownInputGroup
          defaultValue={selected}
          staticLabel={staticLabel}
          onChangeDropdown={choice => this.onChangeDropdown(choice)}
          options={options}
          errorMessage={errorMessage}
          value={value}
          placeholder={placeholder}
          onChangeInput={v => this.handleUpdate(selected, v)}
          showText={showText}
          showDropdown={options.length > 0}
          autoCompleteList={autoCompleteList}
        />
      </ul>
    );
  }
}

export class CategoryMultiSelect extends Component<
  CategoryMultiSelectProps,
  CategoryMultiSelectState
> {
  state: CategoryMultiSelectState = {
    groups: this.props.sortedGroup || defaultMultiSelect(3),
    selected: this.props.initialSelected || ['', '', ''],
    values: this.props.initialValues ||
      this.props.initialSelected || ['', '', ''],
  };

  onChangeDropdown(choice, position) {
    let value = choice;
    if (choice === CUSTOM) value = '';
    const selected = getNewSelected(choice, position, this.state.selected);
    const values = getNewValues(value, position, this.state.values);
    this.handleUpdate(selected, values);
  }

  handleUpdate(selected, values) {
    const { updateSelection } = this.props;
    this.setState({ selected, values }, () => updateSelection(values));
  }

  render() {
    const { errorMessage } = this.props;
    const { groups, selected, values } = this.state;
    const {
      primaryOptions,
      secondaryOptions,
      secondaryAutoComplete,
      tertiaryOptions,
      tertiaryAutoComplete,
    } = createGroups(groups, values, selected);
    const {
      showSecondaryDropdown,
      showTertiaryDropdown,
      customPrimary,
      customSecondary,
      customTertiary,
    } = determineVisible(values, secondaryOptions, tertiaryOptions, selected);

    return (
      <ul className={Styles.CategoryMultiSelect}>
        <DropdownInputGroup
          defaultValue={selected[0]}
          staticLabel="Primary Category"
          onChangeDropdown={choice => this.onChangeDropdown(choice, 0)}
          options={primaryOptions}
          errorMessage={errorMessage[0]}
          value={values[0]}
          placeholder="Custom Primary Category"
          onChangeInput={v =>
            this.handleUpdate(selected, getNewValues(v, 0, values))
          }
          showText={customPrimary}
          showIcon={false}
          showDropdown={true}
        />
        {(showSecondaryDropdown || customSecondary) && (
          <DropdownInputGroup
            defaultValue={selected[1]}
            staticLabel="Secondary Category"
            onChangeDropdown={choice => this.onChangeDropdown(choice, 1)}
            options={secondaryOptions}
            errorMessage={errorMessage[1]}
            value={values[1]}
            placeholder="Custom Secondary Category"
            onChangeInput={v =>
              this.handleUpdate(selected, getNewValues(v, 1, values))
            }
            showText={customSecondary}
            showIcon={showSecondaryDropdown || customSecondary}
            showDropdown={showSecondaryDropdown}
            autoCompleteList={secondaryAutoComplete}
          />
        )}
        {(showTertiaryDropdown || customTertiary) && (
          <DropdownInputGroup
            defaultValue={selected[2]}
            staticLabel="Tertiary Category"
            onChangeDropdown={choice => this.onChangeDropdown(choice, 2)}
            options={tertiaryOptions}
            errorMessage={errorMessage[2]}
            value={values[2]}
            placeholder="Custom Tertiary Category"
            onChangeInput={v =>
              this.handleUpdate(selected, getNewValues(v, 2, values))
            }
            showText={customTertiary}
            showIcon={showTertiaryDropdown || customTertiary}
            showDropdown={showTertiaryDropdown}
            autoCompleteList={tertiaryAutoComplete}
          />
        )}
      </ul>
    );
  }
}

export const CheckboxBar = ({
  header,
  onChange,
  checked,
  value,
  error,
}: CheckboxBarProps) => (
  <div
    className={classNames(Styles.CheckboxBar, {
      [Styles.RadioBarError]: error,
      [Styles.CheckboxBarChecked]: checked,
    })}
    role="button"
    onClick={e => onChange(value)}
  >
    {checked ? FilledCheckbox : EmptyCheckbox}
    <h5>{header}</h5>
  </div>
);

interface ReportingRadioGroupProps {
  marketType: string;
  radioButtons: Array<ReportingRadioBarProps>
  selected: string|null;
  onChange: Function;
  minPrice?: string;
  maxPrice?: string;
  scalarDenomination?: string;
  isReporting?: boolean;
  reportAction: Function;
}

export const ReportingRadioBarGroup = ({
  marketType,
  radioButtons,
  selected,
  onChange,
  minPrice,
  maxPrice,
  scalarDenomination,
  isReporting,
  reportAction
}: ReportingRadioGroupProps) => {
  const invalid = radioButtons.find(radioButton => radioButton.isInvalid);
  const tentativeWinning = radioButtons.find(radioButton => radioButton.stake.tentativeWinning);

  return (
    <div className={Styles.ReportingRadioBarGroup}>
      {!isReporting && tentativeWinning &&
        <section>
          <span>Tentative Outcome</span>
          <span>Add Pre-emptive stake to Support this outcome if you believe it to be correct.</span>
          <ReportingRadioBar
            expandable
            {...tentativeWinning}
            isInvalid={tentativeWinning.isInvalid}
            isReporting={isReporting}
            checked={selected && tentativeWinning.value.toString() === selected.toString()}
            onChange={selected => {
              onChange(selected);
            }}
          />
        </section>
      }
      <span>{isReporting ? "Outcomes" : "Other Outcomes"}</span>
      <span>
        {isReporting ?
          "Select which outcome occurred. If you select what is deemed an incorrect outcome, you will lose your stake." :
          "If the Tentative Winning Outcome is incorrect, select the outcome you believe to be correct in order to stake in its favor. You will lose your entire stake if the outcome you select is disputed and does not end up as the winning outcome."
        }
      </span>
      {marketType === SCALAR &&
        <ReportingRadioBar
          header=""
          value={1}
          checked={selected && "1" === selected.toString()}
          stake={null}
          minPrice={minPrice}
          maxPrice={maxPrice}
          scalarDenomination={scalarDenomination}
          scalar
          expandable
          isReporting={isReporting}
          onChange={selected => {
            onChange(selected);
          }}
        />
      }
      {radioButtons.map((radio, index) => (!radio.isInvalid && !radio.stake.tentativeWinning &&
        <ReportingRadioBar
          key={index + radio.value}
          expandable
          {...radio}
          checked={selected && radio.value.toString() === selected.toString()}
          isReporting={isReporting}
          onChange={selected => {
            onChange(selected);
          }}
          reportAction={reportAction}
        />
      ))}
      {((!isReporting && tentativeWinning.value !== invalid.value) || isReporting) &&
        <>
          <span>
            {isReporting ?
              "Select Invalid if you believe this market's outcome was ambiguous or unverifiable." :
              "If you believe this market to be invalid, you can help fill the dispute bond of the official Invalid outcome below to make Invalid the new Tentative Outcome. Please check the resolution details above carefully."
            }
          </span>
          <ReportingRadioBar
            expandable
            {...invalid}
            isInvalid
            isReporting={isReporting}
            checked={selected && invalid.value.toString() === selected.toString()}
            onChange={selected => {
              onChange(selected);
            }}
          />
        </>
      }
    </div>
  );
}

export class RadioBarGroup extends Component<RadioGroupProps, RadioGroupState> {
  state: RadioGroupState = {
    selected: this.props.defaultSelected || null,
  };

  componentWillReceiveProps(nextProps) {
    if (nextProps.defaultSelected !== this.props.defaultSelected) {
      this.onChange(nextProps.defaultSelected);
    }
  }

  onChange = (selected) => {
    this.props.onChange(selected);
    this.setState({ selected });
  }

  render() {
    const {
      radioButtons,
      onChange,
      errorMessage,
      reporting,
      marketType,
      minPrice,
      maxPrice,
      scalarDenomination,
      isReporting,
      reportAction,
    } = this.props;
    const { selected } = this.state;

    return (
      <div className={Styles.RadioBarGroup}>
        {reporting &&
          <ReportingRadioBarGroup
            marketType={marketType}
            radioButtons={radioButtons}
            minPrice={minPrice}
            maxPrice={maxPrice}
            scalarDenomination={scalarDenomination}
            selected={selected}
            onChange={this.onChange}
            isReporting={isReporting}
            reportAction={reportAction}
          />
        }
        {!reporting && radioButtons.map((radio, index) => (
          <RadioBar
            key={radio.value}
            {...radio}
            checked={radio.value === selected}
            onChange={selected => {
              onChange(selected);
              this.setState({ selected });
            }}
          />
        ))}
      </div>
    );
  }
}

interface ReportingRadioBarState {
  stakeValue: string;
  rangeValue: string;
}

export class ReportingRadioBar extends Component<
  ReportingRadioBarProps,
  ReportingRadioBarState
> {
  state: ReportingRadioBarState = {
    stakeValue: "",
    rangeValue: "",
  };

  changeStake = (stakeValue) => {
    this.setState({stakeValue});
  }

  changeRange = (rangeValue) => {
    this.setState({rangeValue});
  }

  render() {
    const {
      header,
      onChange,
      checked,
      value,
      error,
      stake,
      isInvalid,
      scalar,
      minPrice,
      maxPrice,
      scalarDenomination,
      expandable,
      isReporting,
<<<<<<< HEAD
      preFilledStake,
      updatePreFilledStake
=======
      reportAction
>>>>>>> b1b9c039
    } = this.props;

    const initialReporterStake = formatNumber("100");
    const { stakeValue, rangeValue } = this.state;

    const inputtedStake = stakeValue === "" || isNaN(stakeValue) ? 0 : stakeValue;
    const fullBond = !scalar && stake && formatRep(createBigNumber(stake.bondSizeCurrent.value).plus(createBigNumber(inputtedStake)));

    return (
      <div
        className={classNames(Styles.ReportingRadioBar, {
          [Styles.RadioBarError]: error,
          [Styles.Invalid]: isInvalid,
          [Styles.Scalar]: scalar,
          [Styles.Checked]: checked,
        })}
        role="button"
        onClick={e => onChange(value)}
      >
        {checked ? FilledRadio : EmptyRadio}
        <h5>{scalar ? `Enter a range from ${minPrice} to ${maxPrice}` : header}</h5>
        <div>
          {!isReporting && // for disputing or for scalar
            <>
              {!stake.tentativeWinning &&
                <DisputingButtonView stake={stake} inputtedStake={inputtedStake} fullBond={fullBond}/>
              }
              {stake.tentativeWinning &&
                <Subheaders header="pre-filled stake" subheader={stake.preFilledStake.formatted}/>
              }
              {checked &&
                <DisputingBondsView
                  scalar={scalar}
                  rangeValue={rangeValue}
                  changeRange={this.changeRange}
                  scalarDenomination={scalarDenomination}
                  stakeValue={stakeValue}
                  changeStake={this.changeStake}
                />
              }
            </>
          }
          {isReporting && checked &&
            <ReportingBondsView
              scalar={scalar}
              rangeValue={rangeValue}
              changeRange={this.changeRange}
              scalarDenomination={scalarDenomination}
              initialReporterStake={initialReporterStake}
              reportAction={reportAction}
              preFilledStake={preFilledStake}
              updatePreFilledStake={updatePreFilledStake}
            />
          }
        </div>
      </div>
    );
  }
}

export const RadioBar = ({
  header,
  onChange,
  checked,
  value,
  error,
  expandable,
  onTextChange,
  placeholder,
  textValue,
  errorMessage,
  onSecondTextChange,
  secondPlaceholder,
  secondTextValue,
  secondErrorMessage,
  secondHeader,
}: RadioBarProps) => (
  <div
    className={classNames(Styles.RadioBar, {
      [Styles.RadioBarExpanded]: checked && expandable,
      [Styles.RadioBarError]: error,
    })}
    role="button"
    onClick={e => onChange(value)}
  >
    {checked ? FilledRadio : EmptyRadio}
    <h5>{header}</h5>
    {expandable && checked ? (
      <>
        <TextInput
          placeholder={placeholder}
          value={textValue}
          onChange={onTextChange}
          errorMessage={errorMessage}
        />
        {onSecondTextChange &&
          <>
            <h5>{secondHeader}</h5>
            <TextInput
              placeholder={secondPlaceholder}
              value={secondTextValue}
              onChange={onSecondTextChange}
              errorMessage={secondErrorMessage}
            />
          </>
        }
      </>
    ) : null}
  </div>
);

export class RadioTwoLineBarGroup extends Component<
  RadioGroupProps,
  RadioGroupState
> {
  state: RadioGroupState = {
    selected: this.props.defaultSelected || null,
  };

  render() {
    const { radioButtons, onChange } = this.props;
    const { selected } = this.state;
    return (
      <div>
        {radioButtons.map(radio => (
          <RadioTwoLineBar
            key={radio.value}
            {...radio}
            checked={radio.value === selected}
            onChange={selected => {
              onChange(selected);
              this.setState({ selected });
            }}
          />
        ))}
      </div>
    );
  }
}

export const RadioTwoLineBar = ({
  header,
  onChange,
  checked,
  value,
  error,
  description,
}: RadioTwoLineBarProps) => (
  <div
    className={classNames(Styles.RadioTwoLineBar, {
      [Styles.RadioBarError]: error,
    })}
    role="button"
    onClick={e => onChange(value)}
  >
    {checked ? FilledRadio : EmptyRadio}
    <h5>{header}</h5>
    <p>{description}</p>
  </div>
);

export class RadioCardGroup extends Component<
  RadioGroupProps,
  RadioGroupState
> {
  state: RadioGroupState = {
    selected: this.props.defaultSelected || null,
  };

  render() {
    const { radioButtons, onChange, children } = this.props;
    const { selected } = this.state;
    return (
      <div className={Styles.RadioCardGroup}>
        {radioButtons.map(radio => (
          <RadioCard
            key={radio.value}
            {...radio}
            checked={radio.value === selected}
            onChange={selected => {
              onChange(selected);
              this.setState({ selected });
            }}
          />
        ))}
        <div className={Styles.Additional}>{children}</div>
      </div>
    );
  }
}
// this has to be a div to allow for the grid layout we want to use.
const RadioCard = ({
  value,
  header,
  description,
  onChange,
  checked,
  icon,
}: RadioCardProps) => (
  <div
    className={classNames(Styles.RadioCard, {
      [Styles.RadioCardActive]: checked,
      [Styles.CustomIcon]: icon,
    })}
    role="button"
    onClick={e => onChange(value)}
  >
    <div>{CheckMark}</div>
    {icon ? icon : Ellipsis}
    <h5>{header}</h5>
    <p>{description}</p>
  </div>
);

interface LocationDisplayProps {
  currentStep: Number;
  pages: Array<Object>;
}

export const LocationDisplay = ({
  currentStep,
  pages,
}: LocationDisplayProps) => (
  <div className={Styles.LocationDisplay}>
    {pages.map((page: Object, index: Number) => (
      <React.Fragment key={index}>
        <span
          className={classNames({ [Styles.Selected]: index === currentStep })}
        >
          {page.title}
        </span>
        {index !== pages.length - 1 && DirectionArrow}
      </React.Fragment>
    ))}
  </div>
);

export class TextInput extends React.Component<TextInputProps, TextInputState> {
  state: TextInputState = {
    value: this.props.value === null ? '' : this.props.value,
    showList: false,
  };
  refDropdown: any = null;

  componentDidMount() {
    window.addEventListener("click", this.handleWindowOnClick);
  }

  componentWillReceiveProps(nextProps: TextInputProps) {
    const { value } = this.props;
    if (value !== nextProps.value) {
      this.setState({ value: nextProps.value });
    }
  }

  componentWillUnmount() {
    window.removeEventListener("click", this.handleWindowOnClick);
  }

  handleWindowOnClick = (event: React.MouseEvent<HTMLElement>) => {
    if (this.refDropdown && !this.refDropdown.contains(event.target)) {
        this.setState({ showList: false });
    }
  };

  toggleList = () => {
    this.setState({
      showList: this.props.autoCompleteList && !this.state.showList,
    });
  };

  onChange = (e: any) => {
    const value = e.target.value;
    this.props.onChange(value);
    this.setState({ value });
  };

  onAutoCompleteSelect = value => {
    !!this.props.onAutoCompleteListSelected
      ? this.props.onAutoCompleteListSelected(value)
      : this.props.onChange(value);

    this.setState({ value, showList: false });
  };

  render() {
    const {
      placeholder,
      disabled,
      errorMessage,
      type,
      trailingLabel,
      innerLabel,
    } = this.props;
    const { autoCompleteList = [] } = this.props;
    const { showList } = this.state;

    const filteredList = autoCompleteList.filter(item =>
      item.label.toLowerCase().includes(this.state.value.toLowerCase()) ? item : null
    );
    const error =
      errorMessage && errorMessage !== '' && errorMessage.length > 0;

    return (
      <div className={Styles.TextInput}>
        <div
          ref={dropdown => {
            this.refDropdown = dropdown;
          }}>
          {type !== 'textarea' ? (
            <>
              <input
                className={classNames({ [Styles.error]: error })}
                value={this.state.value}
                onChange={this.onChange}
                onFocus={() => this.toggleList()}
                placeholder={placeholder}
                disabled={disabled}
              />
              {innerLabel && <span className={Styles.Inner}>{innerLabel}</span>}
              <div
                className={classNames(Styles.AutoCompleteList, {
                  [Styles.active]: showList,
                })}
              >
                {filteredList.map(item => (
                  <button
                    key={`${item.value}${item.label}`}
                    value={item.value}
                    onClick={() => this.onAutoCompleteSelect(item.value)}
                  >
                    {item.label}
                  </button>
                ))}
              </div>
            </>
          ) : (
            <textarea
              className={classNames({ [Styles.error]: error })}
              value={this.state.value}
              onChange={this.onChange}
              placeholder={placeholder}
              disabled={disabled}
            />
          )}
          {trailingLabel && (
            <span className={Styles.Trailing}>{trailingLabel}</span>
          )}
        </div>
        {error && <span className={Styles.ErrorText}>{errorMessage}</span>}
      </div>
    );
  }
}

interface TimeSelectorProps {
  minute: string;
  hour: string;
  meridiem: string;
  onFocusChange: Function;
  onDateChange: Function;
  focused?: Boolean;
  errorMessage?: string;
}

export class TimeSelector extends React.Component<TimeSelectorProps, {}> {
  componentDidMount() {
    window.addEventListener('click', this.handleWindowOnClick);
  }

  componentWillUnmount() {
    window.removeEventListener('click', this.handleWindowOnClick);
  }

  handleWindowOnClick = (event: React.MouseEvent<HTMLElement>) => {
    if (
      this.timeSelector &&
      !this.timeSelector.contains(event.target) &&
      this.props.focused
    ) {
      this.props.onFocusChange(false);
    }
  };

  toggleSelector = () => {
    this.props.onFocusChange(!this.props.focused);
  };

  onChangeMinutes = value => {
    this.props.onChange('minute', value);
  };

  onChangeHours = value => {
    this.props.onChange('hour', value);
  };

  onChangeAM = value => {
    this.props.onChange('meridiem', value);
  };

  render() {
    const {
      placeholder,
      hour,
      minute,
      meridiem,
      focused,
      errorMessage,
    } = this.props;
    const error =
      errorMessage && errorMessage !== '' && errorMessage.length > 0;

    return (
      <div
        className={Styles.TimeSelector}
        ref={timeSelector => {
          this.timeSelector = timeSelector;
        }}
      >
        <button
          onClick={this.toggleSelector}
          className={classNames({ [Styles.error]: error })}
        >
          <span>
            {!hour || !minute || !meridiem
              ? 'Time'
              : hour + ':' + minute + ' ' + meridiem}
          </span>
          {Clock}
        </button>
        {focused && (
          <>
            {Arrow}
            <div>
              <IndividualTimeSelector
                label="Hours"
                min={1}
                max={12}
                onChange={this.onChangeHours}
                value={hour !== null ? hour : '12'}
              />
              <span>:</span>
              <IndividualTimeSelector
                label="Minutes"
                showLeadingZero
                min={0}
                max={59}
                onChange={this.onChangeMinutes}
                value={minute !== null ? minute : '12'}
              />
              <IndividualTimeSelector
                label="AM/PM"
                hasOptions
                onChange={this.onChangeAM}
                value={meridiem || 'AM'}
              />
            </div>
          </>
        )}
        {error && <span className={Styles.ErrorText}>{errorMessage}</span>}
      </div>
    );
  }
}

interface IndividualTimeSelectorProps {
  hasOptions?: Boolean;
  label: string;
  min?: Number;
  max?: Number;
  onChange: Function;
  showColon?: Boolean;
  value: any;
  showLeadingZero?: Boolean;
}

interface IndividualTimeSelectorState {
  value: any;
}

class IndividualTimeSelector extends React.Component<
  IndividualTimeSelectorProps,
  IndividualTimeSelectorState
> {
  state: IndividualTimeSelectorState = {
    value: this.props.value,
  };

  componentWillReceiveProps(nextProps: IndividualTimeSelectorProps) {
    const { value } = this.props;
    if (value !== nextProps.value) {
      this.setState({ value: nextProps.value });
    }
  }

  onChange = (value: any) => {
    const { showLeadingZero, hasOptions, onChange, min, max } = this.props;

    if (!hasOptions && value.toString() !== '') {
      if (value > max) return;
      if (value < min) return;
    }

    if (
      showLeadingZero &&
      value.toString().length === 1 &&
      value.toString() !== '0'
    ) {
      value = '0' + value;
    } else if (showLeadingZero && value.toString().length > 2) {
      value = value.substring(1);
    }

    this.setState({ value });
    onChange(value);
  };

  increment = () => {
    let value = this.state.value;
    if (!this.props.hasOptions) {
      const newValue = parseFloat(value) + 1;
      this.onChange(newValue);
    } else {
      this.onChange(value === 'AM' ? 'PM' : 'AM');
    }
  };

  decrement = () => {
    let value = this.state.value;
    if (!this.props.hasOptions) {
      const newValue = parseFloat(value) - 1;
      this.onChange(newValue);
    } else {
      this.onChange(value === 'AM' ? 'PM' : 'AM');
    }
  };

  render() {
    const { label, onChange, value, hasOptions, min, max } = this.props;

    return (
      <div className={Styles.IndividualTimeSelector}>
        <span>{label}</span>
        <button onClick={this.increment}>{Chevron}</button>
        {hasOptions && (
          <input
            type="text"
            onChange={e => this.onChange(e.target.value)}
            value={this.state.value}
            disabled
          />
        )}
        {!hasOptions && (
          <input
            type="number"
            min={min}
            max={max}
            step="1"
            onChange={e => this.onChange(e.target.value)}
            value={this.state.value}
          />
        )}
        <button onClick={this.decrement}>{Chevron}</button>
      </div>
    );
  }
}

export const Checkbox = ({
  id,
  smallOnDesktop = false,
  isChecked,
  onClick,
  disabled,
}: CheckboxProps) => (
  <div
    className={classNames(Styles.Checkbox, {
      [Styles.CheckboxSmall]: smallOnDesktop,
    })}
  >
    <input
      id={id}
      type="checkbox"
      checked={isChecked}
      disabled={disabled}
      onChange={e => onClick(e)}
    />
    <span
      role="button"
      tabIndex={0}
      onClick={e => onClick(e)}
      className={classNames({
        [Styles.CheckmarkSmall]: smallOnDesktop,
      })}
    >
      {CheckMark}
    </span>
  </div>
);

Checkbox.propTypes = {
  id: PropTypes.string.isRequired,
  isChecked: PropTypes.bool.isRequired,
  disabled: PropTypes.bool,
  // value: PropTypes.bool.isRequired,
  onClick: PropTypes.func.isRequired,
  small: PropTypes.bool,
  smallOnDesktop: PropTypes.bool,
};

Checkbox.defaultProps = {
  disabled: false,
  small: false,
  smallOnDesktop: false,
};

export const DatePicker = (props: DatePickerProps) => (
  <div
    className={classNames(Styles.DatePicker, {
      [Styles.error]:
        props.errorMessage &&
        props.errorMessage !== '' &&
        props.errorMessage.length > 0,
    })}
  >
    <SingleDatePicker
      id={props.id}
      date={props.date}
      placeholder={props.placeholder || 'Date (D MMM YYYY)'}
      onDateChange={props.onDateChange}
      isOutsideRange={props.isOutsideRange || (() => false)}
      focused={props.focused}
      onFocusChange={props.onFocusChange}
      displayFormat={props.displayFormat || 'D MMM YYYY'}
      numberOfMonths={props.numberOfMonths}
      navPrev={props.navPrev || OutlineChevron}
      navNext={props.navNext || OutlineChevron}
      weekDayFormat="ddd"
      customInputIcon={Calendar}
      readOnly={true}
    />
    {props.errorMessage &&
      props.errorMessage !== '' &&
      props.errorMessage.length > 0 && (
        <span className={Styles.ErrorText}>{props.errorMessage}</span>
      )}
  </div>
);

interface InputProps {
  type?: string;
  className?: string;
  value: any;
  max?: any;
  min?: any;
  isMultiline?: Boolean;
  isClearable?: Boolean;
  onChange: Function;
  updateValue?: Function;
  onBlur?: Function;
  isIncrementable?: Boolean;
  incrementAmount?: number;
  canToggleVisibility?: Boolean;
  shouldMatchValue?: Boolean;
  comparisonValue?: string;
  isSearch?: Boolean;
  placeholder?: string;
  maxButton?: Boolean;
  onMaxButtonClick?: Function;
  noFocus?: Boolean;
  isLoading?: Boolean;
  onFocus?: Function;
  lightBorder?: Boolean;
  darkMaxBtn?: Boolean;
  style?: any;
}

interface InputState {
  value: any;
  isHiddenContentVisible: Boolean;
  focused: Boolean;
}

export class Input extends Component<InputProps, InputState> {
  // TODO -- Prop Validations
  static propTypes = {
    type: PropTypes.string,
    className: PropTypes.string,
    value: PropTypes.any.isRequired,
    max: PropTypes.any,
    min: PropTypes.any,
    isMultiline: PropTypes.bool,
    isClearable: PropTypes.bool,
    onChange: PropTypes.func.isRequired,
    updateValue: PropTypes.func,
    onBlur: PropTypes.func,
    isIncrementable: PropTypes.bool,
    incrementAmount: PropTypes.number,
    canToggleVisibility: PropTypes.bool,
    shouldMatchValue: PropTypes.bool,
    comparisonValue: PropTypes.string,
    isSearch: PropTypes.bool,
    placeholder: PropTypes.string,
    maxButton: PropTypes.bool,
    onMaxButtonClick: PropTypes.func,
    noFocus: PropTypes.bool,
    isLoading: PropTypes.bool,
    onFocus: PropTypes.func,
    lightBorder: PropTypes.bool,
    darkMaxBtn: PropTypes.bool,
    style: PropTypes.object,
  };

  static defaultProps = {
    type: 'text',
    className: null,
    min: null,
    max: null,
    isMultiline: false,
    isClearable: false,
    isIncrementable: false,
    canToggleVisibility: false,
    shouldMatchValue: false,
    isSearch: false,
    maxButton: false,
    noFocus: false,
    isLoading: false,
    lightBorder: false,
    updateValue: null,
    onBlur: null,
    onMaxButtonClick: null,
    onFocus: null,
    incrementAmount: null,
    comparisonValue: null,
    placeholder: null,
    darkMaxBtn: false,
    style: {},
  };

  constructor(props) {
    super(props);

    this.state = {
      value: props.value,
      isHiddenContentVisible: false,
      focused: false,
    };

    this.handleOnChange = this.handleOnChange.bind(this);
    this.handleOnBlur = this.handleOnBlur.bind(this);
    this.handleClear = this.handleClear.bind(this);
    this.handleOnFocus = this.handleOnFocus.bind(this);
    this.handleToggleVisibility = this.handleToggleVisibility.bind(this);
    this.handleWindowOnClick = this.handleWindowOnClick.bind(this);
    this.timeoutVisibleHiddenContent = debounce(
      this.timeoutVisibleHiddenContent.bind(this),
      1200
    );
  }

  componentDidMount() {
    window.addEventListener('click', this.handleWindowOnClick);
  }

  componentWillReceiveProps(nextProps) {
    const { value } = this.props;
    if (value !== nextProps.value) {
      this.setState({ value: nextProps.value });
    }
  }

  componentWillUpdate(nextProps, nextState) {
    if (
      nextProps.canToggleVisibility &&
      !nextState.value &&
      nextState.isHiddenContentVisible
    ) {
      this.updateIsHiddenContentVisible(false);
    }

    if (
      this.state.isHiddenContentVisible !== nextState.isHiddenContentVisible &&
      nextState.isHiddenContentVisible
    ) {
      this.timeoutVisibleHiddenContent();
    }
  }

  componentWillUnmount() {
    window.removeEventListener('click', this.handleWindowOnClick);
  }

  handleOnChange = e => {
    const newValue = e.target.value;
    this.props.onChange(newValue);
    this.setState({ value: newValue });
  };

  handleOnBlur = () => {
    this.props.onChange(this.state.value);
    this.props.onBlur && this.props.onBlur();
  };

  handleOnFocus = () => {
    this.props.onChange(this.state.value);
    this.props.onFocus && this.props.onFocus();
  };

  handleClear = () => {
    this.setState({ value: '' });
    this.props.onChange('');
  };

  handleToggleVisibility = () =>
    this.updateIsHiddenContentVisible(!this.state.isHiddenContentVisible);

  timeoutVisibleHiddenContent = () => this.updateIsHiddenContentVisible(false);

  handleWindowOnClick(event) {
    this.setState({
      focused: this.inputHandler && this.inputHandler.contains(event.target),
    });
  }

  updateIsHiddenContentVisible(isHiddenContentVisible) {
    this.setState({
      isHiddenContentVisible,
    });
  }

  render() {
    const {
      isClearable,
      isIncrementable,
      incrementAmount,
      updateValue,
      canToggleVisibility,
      shouldMatchValue,
      comparisonValue,
      isSearch,
      min,
      max,
      maxButton,
      onMaxButtonClick,
      noFocus,
      isLoading,
      lightBorder,
      className,
      placeholder,
      isMultiline,
      type,
      darkMaxBtn,
      style,
      ...p
    } = this.props; // eslint-disable-line no-unused-vars
    const { focused, isHiddenContentVisible, value } = this.state;

    return (
      <div
        className={classNames(
          isIncrementable ? Styles.Incremental : Styles.Input,
          className,
          {
            'can-toggle-visibility': canToggleVisibility,
            [Styles.FocusBorder]: focused && !noFocus && !lightBorder,
            [`${Styles.NoFocus}`]: noFocus,
            [`${Styles.LightBorder}`]: lightBorder,
            [Styles.SetWidth]: darkMaxBtn,
          }
        )}
        ref={inputHandler => {
          this.inputHandler = inputHandler;
        }}
        onFocus={this.onFocusIn}
        onBlur={this.onBlurThing}
        style={style}
      >
        {isSearch && SearchIcon}
        {!isMultiline && (
          <input
            {...p}
            className={classNames('box', className, {
              'search-input': isSearch,
            })}
            type={type === 'password' && isHiddenContentVisible ? 'text' : type}
            value={value}
            onChange={this.handleOnChange}
            onBlur={this.handleOnBlur}
            placeholder={placeholder}
            onFocus={this.handleOnFocus}
          />
        )}

        {isMultiline && (
          <textarea
            {...p}
            className="box"
            value={value}
            onChange={this.handleOnChange}
            onBlur={this.handleOnBlur}
            onFocus={this.handleOnFocus}
          />
        )}

        {isSearch && (
          <div style={{ marginRight: '8px' }}>
            <PulseLoader
              color="#553580"
              sizeUnit="px"
              size={6}
              loading={isLoading}
            />
          </div>
        )}

        {isClearable && !isMultiline && !!value && (
          <button
            type="button"
            className={Styles.close}
            onClick={this.handleClear}
          >
            {XIcon}
          </button>
        )}

        {canToggleVisibility && value && (
          <button
            type="button"
            className="button--text-only"
            onClick={this.handleToggleVisibility}
            tabIndex={-1}
          >
            {isHiddenContentVisible ? (
              <i className="fa fa-eye-slash" />
            ) : (
              <i className="fa fa-eye" />
            )}
          </button>
        )}

        {maxButton && (
          <button
            type="button"
            className={classNames(Styles.Max, {
              [Styles.MaxDark]: darkMaxBtn,
            })}
            onClick={onMaxButtonClick}
          >
            max
          </button>
        )}

        {shouldMatchValue && value && (
          <div className="input-value-comparison">
            {value === comparisonValue ? (
              <i className="fa fa-check-circle input-does-match" />
            ) : (
              <i className="fa fa-times-circle input-does-not-match" />
            )}
          </div>
        )}

        {isIncrementable && (
          <div className={Styles.ValueIncrementers}>
            <button
              type="button"
              tabIndex={-1}
              className={classNames(Styles.IncrementValue, 'unstyled')}
              onClick={e => {
                e.currentTarget.blur();

                if ((!isNaN(parseFloat(value)) && isFinite(value)) || !value) {
                  const bnMax = sanitizeBound(max);
                  const bnMin = sanitizeBound(min);

                  let newValue = createBigNumber(value || 0);

                  if (bnMax !== null && newValue.greaterThan(bnMax)) {
                    newValue = bnMax;
                  } else if (bnMin !== null && newValue.lessThan(bnMin)) {
                    newValue = bnMin.plus(createBigNumber(incrementAmount));
                  } else {
                    newValue = newValue.plus(createBigNumber(incrementAmount));
                    if (bnMax !== null && newValue.greaterThan(bnMax)) {
                      newValue = bnMax;
                    }
                  }

                  updateValue(newValue);
                }
              }}
            >
              <i className="fa fa-angle-up" />
            </button>
            <button
              type="button"
              tabIndex={-1}
              className="decrement-value unstyled"
              onClick={e => {
                e.currentTarget.blur();

                if ((!isNaN(parseFloat(value)) && isFinite(value)) || !value) {
                  const bnMax = sanitizeBound(max);
                  const bnMin = sanitizeBound(min);

                  let newValue = createBigNumber(value || 0);

                  if (bnMax !== null && newValue.greaterThan(bnMax)) {
                    newValue = bnMax.minus(createBigNumber(incrementAmount));
                  } else if (bnMin !== null && newValue.lessThan(bnMin)) {
                    newValue = bnMin;
                  } else {
                    newValue = newValue.minus(createBigNumber(incrementAmount));
                    if (bnMin !== null && newValue.lessThan(bnMin)) {
                      newValue = bnMin;
                    }
                  }

                  updateValue(newValue);
                }
              }}
            >
              <i className="fa fa-angle-down" />
            </button>
          </div>
        )}
      </div>
    );
  }
}

function sanitizeBound(value) {
  if (value == null) {
    return null;
  } else if (!BigNumber.isBigNumber(value)) {
    return createBigNumber(value);
  }

  return value;
}

export class InputDropdown extends Component<
  InputDropdownProps,
  InputDropdownState
> {
  constructor(props) {
    super(props);

    this.state = {
      label: props.default || props.label,
      value: props.default,
      showList: false,
      selected: !!props.default,
    };

    this.dropdownSelect = this.dropdownSelect.bind(this);
    this.toggleList = this.toggleList.bind(this);
    this.handleWindowOnClick = this.handleWindowOnClick.bind(this);
    this.onKeyPress = this.onKeyPress.bind(this);
  }

  componentDidMount() {
    const { isMobileSmall, options } = this.props;
    window.addEventListener('click', this.handleWindowOnClick);

    if (isMobileSmall && this.state.value === '') {
      this.dropdownSelect(options[0]);
    }
  }

  componentWillUnmount() {
    window.removeEventListener('click', this.handleWindowOnClick);
  }

  onKeyPress(value) {
    const { onKeyPress } = this.props;
    if (onKeyPress) {
      onKeyPress(value);
    }
  }

  dropdownSelect(value) {
    const { onChange } = this.props;
    if (value !== this.state.value) {
      this.setState({
        label: value,
        value,
        selected: true,
      });
      onChange(value);
      this.toggleList();
    }
  }

  toggleList() {
    this.setState({ showList: !this.state.showList });
  }

  handleWindowOnClick(event) {
    if (
      this.refInputDropdown &&
      !this.refInputDropdown.contains(event.target)
    ) {
      this.setState({ showList: false });
    } else {
      this.refInputDropdown.focus();
    }
  }

  render() {
    const { className, label, options } = this.props;
    const { showList, selected, label: currentLabel, value } = this.state;

    return (
      <div
        ref={InputDropdown => {
          this.refInputDropdown = InputDropdown;
        }}
        className={classNames(Styles.InputDropdown, className)}
        onClick={this.toggleList}
        onKeyPress={value => this.onKeyPress(value)}
      >
        <span
          key={label}
          className={classNames({
            [`${Styles.selected}`]: selected,
          })}
        >
          {currentLabel}
        </span>
        <div
          className={classNames({
            [`${Styles.active}`]: showList,
          })}
        >
          {options.map(option => (
            <button
              className={classNames({
                [`${Styles.active}`]: option === value,
              })}
              key={option + label}
              value={option}
              onClick={() => this.dropdownSelect(option)}
            >
              {option}
            </button>
          ))}
        </div>
        <select
          className={classNames({
            [`${Styles.selected}`]: selected,
          })}
          onChange={e => {
            this.dropdownSelect(e.target.value);
          }}
          value={value}
        >
          {options.map(option => (
            <option key={option} value={option}>
              {option}
            </option>
          ))}
        </select>
        <span>
          <ChevronFlip pointDown={!showList} stroke="white" />
        </span>
      </div>
    );
  }
}

InputDropdown.propTypes = {
  onChange: PropTypes.func.isRequired,
  default: PropTypes.string.isRequired,
  options: PropTypes.array.isRequired,
  isMobileSmall: PropTypes.bool.isRequired,
  label: PropTypes.string.isRequired,
  className: PropTypes.string,
  onKeyPress: PropTypes.func,
};

InputDropdown.defaultProps = {
  onKeyPress: null,
  className: null,
};

export interface CategoryRowProps {
  hasChildren?: boolean;
  handleClick?: Function;
  active?: boolean;
  loading?: boolean;
  category: string;
  count: number;
}

export const CategoryRow = ({ hasChildren = true, handleClick = noop, active = false, loading = false, category, count}: CategoryRowProps) => (
  <div
    onClick={() => handleClick()}
    className={classNames(Styles.CategoryRow, {
      [Styles.active]: active,
      [Styles.loading]: loading,
      [Styles.disabled]: !hasChildren,
  })}>
    <span>{category && category.length <= 3 ? category.toUpperCase() : category }</span>
    {loading && <span>{LoadingEllipse}</span>}
    {!loading && <span>{count}</span>}
  </div>
);<|MERGE_RESOLUTION|>--- conflicted
+++ resolved
@@ -266,12 +266,9 @@
   scalarDenomination?: string;
   scalar?: boolean;
   isReporting?: boolean;
-<<<<<<< HEAD
   preFilledStake?: number;
   updatePreFilledStake?: Function;
-=======
   reportAction: Function;
->>>>>>> b1b9c039
 }
 
 interface RadioTwoLineBarProps {
@@ -859,12 +856,9 @@
       scalarDenomination,
       expandable,
       isReporting,
-<<<<<<< HEAD
       preFilledStake,
-      updatePreFilledStake
-=======
+      updatePreFilledStake,
       reportAction
->>>>>>> b1b9c039
     } = this.props;
 
     const initialReporterStake = formatNumber("100");
