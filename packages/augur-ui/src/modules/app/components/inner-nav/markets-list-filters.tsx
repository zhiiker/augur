import React, { useState, useEffect } from 'react';
import classNames from 'classnames';
import {
  feeFilters,
  spreadFilters,
  invalidFilters,
  templateFilterValues,
  MAXFEE_PARAM_NAME,
  SPREAD_PARAM_NAME,
  SHOW_INVALID_MARKETS_PARAM_NAME,
  TEMPLATE_FILTER,
} from 'modules/common/constants';
import Styles from 'modules/app/components/inner-nav/markets-list-filters.styles.less';
import { helpIcon, FilterIcon } from 'modules/common/icons';
import { RadioBarGroup } from 'modules/common/form';
import ReactTooltip from 'react-tooltip';
import TooltipStyles from 'modules/common/tooltip.styles.less';
import parseQuery from 'modules/routes/helpers/parse-query';
import updateQuery from 'modules/routes/helpers/update-query';
import { INVALID_OPTIONS } from 'modules/types';

interface MarketsListFiltersProps {
  maxFee: string;
  maxLiquiditySpread: string;
  includeInvalidMarkets: INVALID_OPTIONS;
  allTemplateFilter: string;
  isSearching: boolean;
  updateMaxFee: Function;
  updateMaxSpread: Function;
  updateShowInvalid: Function;
  updateTemplateFilter: Function;
  history: History;
  location: Location;
}

const MarketsListFilters = (props: MarketsListFiltersProps) => {
  const [selectedFee, setSelectedFee] = useState(props.maxFee);
  const [selectedSpread, setSelectedSpread] = useState(
    props.maxLiquiditySpread
  );
  const [showInvalidDefault, setShowInvalidDefault] = useState(
    props.includeInvalidMarkets
  );
  const [templateFilter, setTemplateFilter] = useState(props.allTemplateFilter);

<<<<<<< HEAD
  useEffect(() => {
    const filterOptionsFromQuery = parseQuery(props.location.search);
    if (
      filterOptionsFromQuery.maxFee &&
      filterOptionsFromQuery.maxFee !== selectedFee
    ) {
      setSelectedFee(filterOptionsFromQuery.maxFee);
      props.updateMaxFee(filterOptionsFromQuery.maxFee);
    }
    if (
      filterOptionsFromQuery.selectedFee &&
      filterOptionsFromQuery.selectedFee !== selectedSpread
    ) {
      setSelectedSpread(filterOptionsFromQuery.selectedSpread);
      props.updateMaxSpread(filterOptionsFromQuery.selectedSpread);
    }
    if (
      filterOptionsFromQuery.templateFilter &&
      filterOptionsFromQuery.templateFilter !== templateFilter
    ) {
      setTemplateFilter(filterOptionsFromQuery.templateFilter);
      props.updateTemplateFilter(filterOptionsFromQuery.templateFilter);
=======
export default class MarketsListFilters extends React.Component<
  MarketsListFiltersProps,
  MarketsListFiltersState
> {
  constructor(props) {
    super(props);

    this.state = {
      selectedFee: null,
      selectedSpread: null,
      showInvalidDefault: null,
    };
  }

  componentDidMount() {
    const filterOptionsFromQuery = parseQuery(this.props.location.search);
    this.setState(
      {
        selectedFee: filterOptionsFromQuery.maxFee || this.props.maxFee,
        selectedSpread: filterOptionsFromQuery.spread || this.props.maxLiquiditySpread,
        showInvalidDefault:
          filterOptionsFromQuery.showInvalid || this.props.includeInvalidMarkets,
      },
      () => {
        this.props.updateMaxFee(this.state.selectedFee);
        this.props.updateMaxSpread(this.state.selectedSpread);
        this.props.updateShowInvalid(this.state.showInvalidDefault);
      }
    );
  }

  UNSAFE_componentWillReceiveProps(nextProps) {
    if (this.props.location.search !== nextProps.location.search) {
      const filterOptionsFromQuery = parseQuery(nextProps.location.search);
      this.setState({
        selectedFee:  filterOptionsFromQuery.maxFee ? filterOptionsFromQuery.maxFee : this.state.selectedFee,
        selectedSpread: filterOptionsFromQuery.spread ? filterOptionsFromQuery.spread : this.state.selectedSpread,
      });
>>>>>>> 7050fbdc
    }
  }, [props.location.search]);

  if (!selectedFee) return null;

  return (
    <div className={Styles.Filters}>
      <div
        className={classNames(Styles.FiltersGroup, {
          [Styles.Searching]: props.isSearching,
        })}
      >
        <div>
          {FilterIcon}
          Filters
        </div>

        <div className={Styles.Filter}>
          <span>Markets</span>
          {templateFilterTooltip()}
        </div>

        <RadioBarGroup
          radioButtons={templateFilterValues}
          defaultSelected={templateFilter}
          onChange={(value: string) => {
            updateQuery(TEMPLATE_FILTER, value, props.location, props.history);
            setTemplateFilter(value);
            props.updateTemplateFilter(value);
          }}
        />

        <div className={Styles.Filter}>
          <span>Fees</span>
          {generateTooltip(
            'Filters markets based on estimated total fees paid to market creators and reporters',
            'fees'
          )}
        </div>

        <RadioBarGroup
          radioButtons={feeFilters}
          defaultSelected={selectedFee}
          onChange={(value: string) => {
            updateQuery(
              MAXFEE_PARAM_NAME,
              value,
              props.location,
              props.history
            );
            setSelectedFee(value);
            props.updateMaxFee(value);
          }}
        />

        <div className={Styles.Filter}>
          <span>Liquidity Spread</span>
          {generateTooltip(
            'Filters markets based on how wide a bid/offer spread is and the depth of volume',
            'liquidity'
          )}
        </div>

        <RadioBarGroup
          radioButtons={spreadFilters}
          defaultSelected={selectedSpread}
          onChange={(value: string) => {
            updateQuery(
              SPREAD_PARAM_NAME,
              value,
              props.location,
              props.history
            );
            setSelectedSpread(value);
            props.updateMaxSpread(value);
          }}
        />

        <div className={Styles.Filter}>
          <span>Invalid Markets</span>
          {generateTooltip(
            'Filters markets where the current best bid/offer would profit as a result of a market resolving as invalid',
            'invalid'
          )}
        </div>

        <RadioBarGroup
          radioButtons={invalidFilters}
          defaultSelected={showInvalidDefault}
          onChange={(value: string) => {
            updateQuery(
              SHOW_INVALID_MARKETS_PARAM_NAME,
              value,
              props.location,
              props.history
            );
            setShowInvalidDefault(value);
            props.updateShowInvalid(value);
          }}
        />
      </div>
    </div>
  );
};

export default MarketsListFilters;

const generateTooltip = (tipText: string, key: string) => {
  return (
    <span className={Styles.Filter_TooltipContainer}>
      <label
        className={classNames(
          TooltipStyles.TooltipHint,
          Styles.Filter_TooltipHint
        )}
        data-tip
        data-for={key}
      >
        {helpIcon}
      </label>
      <ReactTooltip
        id={key}
        className={TooltipStyles.Tooltip}
        effect="solid"
        place="top"
        type="light"
      >
        <p>{tipText}</p>
      </ReactTooltip>
    </span>
  );
};

const templateFilterTooltip = () => {
  return (
    <span className={Styles.Filter_TooltipContainer}>
      <label
        className={classNames(
          TooltipStyles.TooltipHint,
          Styles.Filter_TooltipHint
        )}
        data-tip
        data-for={'template'}
      >
        {helpIcon}
      </label>
      <ReactTooltip
        id={'template'}
        className={TooltipStyles.Tooltip}
        effect="solid"
        place="top"
        type="light"
      >
        <>
          <p>
            <b>Augur templates</b> provide market creators with a set structure
            for popular markets that reduce the potential for error during
            market creation.
          </p>
          <p>
            <b>Custom markets</b> are fully open and don't follow a set
            pattern/structure, as a result they are more likely to contain
            potential issues and should be examined carefully before betting.
          </p>
        </>
      </ReactTooltip>
    </span>
  );
};<|MERGE_RESOLUTION|>--- conflicted
+++ resolved
@@ -39,11 +39,10 @@
     props.maxLiquiditySpread
   );
   const [showInvalidDefault, setShowInvalidDefault] = useState(
-    props.includeInvalidMarkets
+    String(props.includeInvalidMarkets)
   );
   const [templateFilter, setTemplateFilter] = useState(props.allTemplateFilter);
 
-<<<<<<< HEAD
   useEffect(() => {
     const filterOptionsFromQuery = parseQuery(props.location.search);
     if (
@@ -66,46 +65,6 @@
     ) {
       setTemplateFilter(filterOptionsFromQuery.templateFilter);
       props.updateTemplateFilter(filterOptionsFromQuery.templateFilter);
-=======
-export default class MarketsListFilters extends React.Component<
-  MarketsListFiltersProps,
-  MarketsListFiltersState
-> {
-  constructor(props) {
-    super(props);
-
-    this.state = {
-      selectedFee: null,
-      selectedSpread: null,
-      showInvalidDefault: null,
-    };
-  }
-
-  componentDidMount() {
-    const filterOptionsFromQuery = parseQuery(this.props.location.search);
-    this.setState(
-      {
-        selectedFee: filterOptionsFromQuery.maxFee || this.props.maxFee,
-        selectedSpread: filterOptionsFromQuery.spread || this.props.maxLiquiditySpread,
-        showInvalidDefault:
-          filterOptionsFromQuery.showInvalid || this.props.includeInvalidMarkets,
-      },
-      () => {
-        this.props.updateMaxFee(this.state.selectedFee);
-        this.props.updateMaxSpread(this.state.selectedSpread);
-        this.props.updateShowInvalid(this.state.showInvalidDefault);
-      }
-    );
-  }
-
-  UNSAFE_componentWillReceiveProps(nextProps) {
-    if (this.props.location.search !== nextProps.location.search) {
-      const filterOptionsFromQuery = parseQuery(nextProps.location.search);
-      this.setState({
-        selectedFee:  filterOptionsFromQuery.maxFee ? filterOptionsFromQuery.maxFee : this.state.selectedFee,
-        selectedSpread: filterOptionsFromQuery.spread ? filterOptionsFromQuery.spread : this.state.selectedSpread,
-      });
->>>>>>> 7050fbdc
     }
   }, [props.location.search]);
 
