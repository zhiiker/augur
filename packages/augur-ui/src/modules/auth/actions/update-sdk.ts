--- conflicted
+++ resolved
@@ -18,9 +18,6 @@
   if (!augurSdk.sdk) return;
 
   try {
-<<<<<<< HEAD
-    const useGnosis = true;
-=======
     const zeroXEnabled = augurSdk.sdk.zeroX;
 
     if (zeroXEnabled === undefined) {
@@ -30,7 +27,6 @@
     }
 
     const useGnosis = window.localStorage.getItem('isGnosis');
->>>>>>> cfe5cc2c
 
     if (useGnosis) {
       const updateUserAccount = safeAddress => {
