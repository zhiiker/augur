--- conflicted
+++ resolved
@@ -13,13 +13,8 @@
   dispatch: ThunkDispatch<void, any, Action>,
   getState: () => AppState,
 ) => {
-<<<<<<< HEAD
   const useGSN = getState().env['gsn']?.enabled;
-  const networkId = getNetworkId();
-=======
-  const useGnosis = getState().env['gnosis']?.enabled;
   const networkId: string = getState().env['networkId'];
->>>>>>> 70737a11
   const torusNetwork = getNetwork(networkId);
   let accountObject: Partial<LoginAccount> = {};
 
