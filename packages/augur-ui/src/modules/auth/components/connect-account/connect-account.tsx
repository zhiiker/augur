--- conflicted
+++ resolved
@@ -9,11 +9,8 @@
 
 import Styles from 'modules/auth/components/connect-account/connect-account.styles.less';
 import ToggleHeightStyles from 'utils/toggle-height.styles.less';
-<<<<<<< HEAD
 import { LoginAccount } from 'modules/types';
 import { loadUniverseDetails } from 'modules/universe/actions/load-universe-details';
-=======
->>>>>>> bac88d6a
 
 interface ConnectAccountProps {
   isLogged: boolean;
@@ -30,21 +27,6 @@
   connectAccount;
   connectDropdown;
 
-<<<<<<< HEAD
-  toggleDropdown(cb?: Function) {
-    const {
-      updateConnectionTray,
-      isConnectionTrayOpen,
-      loadUniverseDetails,
-      userInfo,
-      universeId,
-    } = this.props;
-
-    loadUniverseDetails(universeId, userInfo.address);
-    updateConnectionTray(!isConnectionTrayOpen);
-    if (cb && typeof cb === "function") cb();
-=======
-
   toggleDropdown(cb?: Function) {
     const { updateConnectionTray, updateMobileMenuState, isConnectionTrayOpen, mobileMenuState } = this.props;
     if (mobileMenuState > 0) {
@@ -56,7 +38,6 @@
     }
 
     if (cb && typeof cb === 'function') cb();
->>>>>>> bac88d6a
   }
 
   render() {
