--- conflicted
+++ resolved
@@ -9,11 +9,8 @@
   formatAttoRep,
   formatAttoEth,
   formatAttoDai,
-<<<<<<< HEAD
-=======
   formatRep,
   formatPercent,
->>>>>>> fdd891e2
 } from 'utils/format-number';
 import {
   PlaceTradeDisplayParams,
