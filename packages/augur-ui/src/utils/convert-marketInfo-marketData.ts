--- conflicted
+++ resolved
@@ -128,10 +128,6 @@
   return { payout: market.consensus, winningOutcome, outcomeName };
 }
 
-<<<<<<< HEAD
-
-=======
->>>>>>> c371b2f8
 export const keyMarketInfoCollectionByMarketId = (marketInfos: Getters.Markets.MarketInfo[]) => {
   return keyBy(marketInfos, 'id');
 }