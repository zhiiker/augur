
interface IntegrationHelpers {
  updateAccountAddress(address: string): void;
  findMarketId(marketDescription: string): void;
  hasDisclaimerModalBeenDismissed(): boolean;
<<<<<<< HEAD
  createMarket(market: object): object;
  getCurrentTimestamp(): number;
  getCurrentBlock(): object;
=======
  logout(): void;
  getAccountData(): void;
  formatRep(value: string): object;
  formatEth(value: string): object;
>>>>>>> 47c893be
}

declare namespace window {
  export const integrationHelpers:IntegrationHelpers;
}
<|MERGE_RESOLUTION|>--- conflicted
+++ resolved
@@ -3,16 +3,13 @@
   updateAccountAddress(address: string): void;
   findMarketId(marketDescription: string): void;
   hasDisclaimerModalBeenDismissed(): boolean;
-<<<<<<< HEAD
   createMarket(market: object): object;
   getCurrentTimestamp(): number;
   getCurrentBlock(): object;
-=======
   logout(): void;
   getAccountData(): void;
   formatRep(value: string): object;
   formatEth(value: string): object;
->>>>>>> 47c893be
 }
 
 declare namespace window {
