--- conflicted
+++ resolved
@@ -4,7 +4,6 @@
 from pyepm.api import abi_data
 from colorama import init, Style, Fore
 import sys
-<<<<<<< HEAD
 import re
 
 contracts = {
@@ -19,8 +18,6 @@
     'createEvent' : '0x3c17de81765a65e39923084732697971dfa42071',
     'createMarket' : '0x143ee2baa908ee3641e07c0bed464e7e2b1ad5a4',
 }
-=======
->>>>>>> dfa5e9eb
 
 def get_sym(arg):
     if type(arg) in (int, long):
