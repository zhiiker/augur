--- conflicted
+++ resolved
@@ -14,41 +14,6 @@
     # -3: user isn't behind or reported in the last period [and should thus use the penalization functions in consensus.se]
 def penalizationCatchup(branch, sender):
     refund()
-<<<<<<< HEAD
-    # should only be allowed in 1st half of any period b/c rep removal / sending to branch should only be done then
-    periodLength = BRANCHES.getPeriodLength(branch)
-    residual = block.timestamp % periodLength
-    if(residual > periodLength/2):
-        return(-2)
-    # find delta between this last period and last penalized up to
-    lastPeriodPenalized = CONSENSUSDATA.getPenalizedUpTo(branch, sender)
-    lastPeriod = BRANCHES.getVotePeriod(branch)-1
-    delta = lastPeriod - lastPeriodPenalized
-    oldRep = REPORTING.getRepBalance(branch, sender)
-    if(lastPeriodPenalized!=lastPeriod && !EXPEVENTS.getNumReportsActual(branch, lastPeriod, sender)):
-        if(delta <= 0):
-            return(0)
-        # dock 10% for each period they didn't penalize on
-        smoothedRep = oldRep*POINTONE/ONE
-        i = 1
-        # delta 22 thing, if >22, max is 23 [1 above, 1 below, and 21 in while loop]
-        if(delta>22):
-            smoothedRep = smoothedRep*POINTONE/ONE
-            delta = 22
-        while i < delta:
-            smoothedRep = smoothedRep*POINTONE/ONE
-            i += 1
-        # and send it to branch for penalty rep collection
-        repChange = oldRep - smoothedRep
-        # removes rep from reporter who lost it
-        REPORTING.subtractRep(branch, REPORTING.repIDToIndex(branch, sender), repChange)
-        # sends that rep to the branch rep pool
-        REPORTING.addRep(branch, REPORTING.repIDToIndex(branch, branch), repChange)
-        CONSENSUSDATA.setPenalizedUpTo(branch, sender, lastPeriod)
-        return(1)
-    else:
-        return(0)
-=======
     # find delta between this last period and the last one a reporter was penalized up to
     lastPeriodPenalized = CONSENSUS.getPenalizedUpTo(branch, sender)
     lastPeriod = BRANCHES.getVotePeriod(branch)-1
@@ -81,5 +46,4 @@
     # sends that rep to the branch rep pool
     REPORTING.addRep(branch, REPORTING.repIDToIndex(branch, branch), repChange)
     CONSENSUS.setPenalizedUpTo(branch, sender, lastPeriod)
-    return(1)
->>>>>>> 85a6cf28
+    return(1)