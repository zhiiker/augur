--- conflicted
+++ resolved
@@ -192,13 +192,8 @@
         if(!INFO.getWallet(market).transfer(INFO.getCreator(market), safeDiv(fxpFee, 2))):
             ~invalid()
 
-<<<<<<< HEAD
     ORDERS.takeAskOrderLog(market, sender, maker, fxpPrice, fxpSumOfFills, orderID, outcome, fxpAskerSharesFilled, fxpAskerMoneyFilled, fxpBidderMoneyFilled, fxpFee)
-    MARKETS.setPrice(market, outcome, fxpPrice)
-=======
-    ORDERS.takeAskOrderLog(market, sender, owner, fxpPrice, fxpSumOfFills, orderID, outcome, fxpAskerSharesFilled, fxpAskerMoneyFilled, fxpBidderMoneyFilled, fxpFee)
     ORDERS.setPrice(market, outcome, fxpPrice)
->>>>>>> 5cd893cb
     return(fxpAmountTakerWants: uint256)
 
 def setController(newController: address):
