--- conflicted
+++ resolved
@@ -34,11 +34,6 @@
 
 data controller
 
-<<<<<<< HEAD
-event TakeAskOrder(market: address: indexed, sender: address: indexed, owner: address: indexed, type: uint256, fxpPrice, fxpAmount: uint256, timestamp: uint256, orderID: address, outcome: uint256, fxpAskerSharesFilled: uint256, fxpAskerMoneyFilled: uint256, fxpBidderMoneyFilled: uint256, fxpFee: uint256)
-
-=======
->>>>>>> d7caff9a
 macro MIN_TRADE_VALUE: 10000000000000000
 macro MAX_INT256_VALUE: 2**255 - 1
 
@@ -197,13 +192,7 @@
         if(!INFO.getWallet(market).transfer(INFO.getCreator(market), safeDiv(fxpFee, 2))):
             ~invalid()
 
-<<<<<<< HEAD
-    # Log transaction [BID b/c it's filling an ask so from trader's perspective they're bidding]
-    log(type=TakeAskOrder, market, sender, owner, BID, fxpPrice, fxpSumOfFills, block.timestamp, orderID, outcome, fxpAskerSharesFilled, fxpAskerMoneyFilled, fxpBidderMoneyFilled, fxpFee)
-=======
-    ORDERS.fillAskLog(market, sender, owner, fxpPrice, fxpSumOfFills, orderID, outcome, fxpAskerSharesFilled, fxpAskerMoneyFilled, fxpBidderMoneyFilled)
->>>>>>> d7caff9a
-
+    ORDERS.takeAskOrderLog(market, sender, owner, fxpPrice, fxpSumOfFills, orderID, outcome, fxpAskerSharesFilled, fxpAskerMoneyFilled, fxpBidderMoneyFilled, fxpFee)
     MARKETS.setPrice(market, outcome, fxpPrice)
     return(fxpAmountTakerWants: uint256)
 
