# This software (Augur) allows buying and selling event outcomes in ethereum
# Copyright (C) 2015 Forecast Foundation OU
#    This program is free software; you can redistribute it and/or modify
#    it under the terms of the GNU General Public License as published by
#    the Free Software Foundation; either version 2 of the License, or
#    (at your option) any later version.
#
#    This program is free software: you can redistribute it and/or modify
#    it under the terms of the GNU General Public License as published by
#    the Free Software Foundation, either version 3 of the License, or
#    (at your option) any later version.
#
#    This program is distributed in the hope that it will be useful, #    but WITHOUT ANY WARRANTY; without even the implied warranty of
#    MERCHANTABILITY or FITNESS FOR A PARTICULAR PURPOSE.  See the
#    GNU General Public License for more details.
#
#    You should have received a copy of the GNU General Public License
#    along with this program.  If not, see <http://www.gnu.org/licenses/>.
# Any questions please contact joey@augur.net

extern controller: [lookup:[int256]:int256, checkWhitelist:[int256]:int256]

BRANCHES = self.controller.lookup('branches')
extern branches: [addCurrency:[int256,int256,int256,int256]:int256, addMarketToBranch:[int256,int256]:int256, disableCurrency:[int256,int256]:int256, getBaseReporters:[int256]:int256, getBranchByNum:[int256]:int256, getBranchCurrency:[int256,int256]:int256, getBranchWallet:[int256,int256]:int256, getBranches:[]:int256[], getBranchesStartingAt:[int256]:int256[], getCreationDate:[int256]:int256, getCurrencyActive:[int256,int256]:int256, getCurrencyByContract:[int256,int256]:int256, getCurrencyRate:[int256,int256]:int256, getEventForkedOver:[int256]:int256, getForkPeriod:[int256]:int256, getForkTime:[int256]:int256, getInitialBalance:[int256,int256,int256]:int256, getMarketIDsInBranch:[int256,int256,int256]:int256[], getMinTradingFee:[int256]:int256, getMostRecentChild:[int256]:int256, getNumBranches:[]:int256, getNumCurrencies:[int256]:int256, getNumMarketsBranch:[int256]:int256, getOracleOnly:[int256]:int256, getParent:[int256]:int256, getParentPeriod:[int256]:int256, getPeriodLength:[int256]:int256, getVotePeriod:[int256]:int256, incrementPeriod:[int256]:int256, initializeBranch:[int256,int256,int256,int256,int256,int256,int256,int256,int256]:int256, reactivateCurrency:[int256,int256]:int256, removeLastCurrency:[int256]:int256, replaceCurrency:[int256,int256,int256,int256,int256]:int256, setBaseReporters:[int256,int256]:int256, setEventForkedOver:[int256,int256]:int256, setForkPeriod:[int256]:int256, setInitialBalance:[int256,int256,int256,int256]:int256, setMostRecentChild:[int256,int256]:int256, updateCurrencyRate:[int256,int256,int256,int256]:int256, updateNumCurrencies:[int256,int256]:int256]

INFO = self.controller.lookup('info')
extern info: [getCreationFee:[int256]:int256, getCreator:[int256]:int256, getCurrency:[int256]:int256, getDescription:[int256]:bytes, getDescriptionLength:[int256]:int256, getWallet:[int256]:int256, setCurrencyAndWallet:[int256,int256,int256]:int256, setInfo:[int256,bytes,int256,int256,int256,int256]:int256]

MARKETS = self.controller.lookup('markets')
extern markets: [addFees:[int256,int256]:int256, addOrder:[int256,int256]:int256, addToMarketsHash:[int256,int256]:int256, getBondsMan:[int256]:int256, getBranch:[int256]:int256, getCumulativeScale:[int256]:int256, getExtraInfo:[int256]:bytes, getExtraInfoLength:[int256]:int256, getFees:[int256]:int256, getGasSubsidy:[int256]:int256, getLastExpDate:[int256]:int256, getLastOrder:[int256]:int256, getLastOutcomePrice:[int256,int256]:int256, getMarketEvent:[int256,int256]:int256, getMarketEvents:[int256]:int256[], getMarketNumOutcomes:[int256]:int256, getMarketShareContracts:[int256]:int256[], getMarketsHash:[int256]:int256, getNumEvents:[int256]:int256, getOneWinningOutcome:[int256,int256]:int256, getOrderIDs:[int256]:int256[], getOriginalTradingPeriod:[int256]:int256, getParticipantSharesPurchased:[int256,int256,int256]:int256, getPrevID:[int256,int256]:int256, getPushedForward:[int256]:int256, getSender:[]:int256, getSharesPurchased:[int256,int256]:int256, getSharesValue:[int256]:int256, getTotalOrders:[int256]:int256, getTotalSharesPurchased:[int256]:int256, getTradingFee:[int256]:int256, getTradingPeriod:[int256]:int256, getVolume:[int256]:int256, getWinningOutcomes:[int256]:int256[], initializeMarket:[int256,int256[],int256,int256,int256,int256,int256,int256,int256,int256,bytes,int256,int256,int256,int256[]]:int256, modifyParticipantShares:[int256,int256,int256,int256,int256]:int256, modifyShares:[int256,int256,int256]:int256, modifySharesValue:[int256,int256]:int256, refundClosing:[int256,int256]:int256, removeOrderFromMarket:[int256,int256]:int256, returnTags:[int256]:int256[], setPrice:[int256,int256,int256]:int256, setPushedForward:[int256,int256,int256]:int256, setTradingFee:[int256,int256]:int256, setTradingPeriod:[int256,int256]:int256, setWinningOutcomes:[int256,int256[]]:int256]

BACKSTOPS = self.controller.lookup('backstops')
extern backstops: [adjForkBondPaid:[int256,int256]:int256, doRoundTwoRefund:[int256,int256]:int256, getBondAmount:[int256]:int256, getBondPaid:[int256]:int256, getBondPoster:[int256]:int256, getBondReturned:[int256]:int256, getDisputedOverEthics:[int256]:int256, getFinal:[int256]:int256, getForkBondPaid:[int256]:int256, getForkBondPoster:[int256]:int256, getForkedOverEthicality:[int256]:int256, getMoved:[int256]:int256, getOriginalBranch:[int256]:int256, getOriginalEthicality:[int256]:int256, getOriginalOutcome:[int256]:int256, getOriginalVotePeriod:[int256]:int256, getResolved:[int256,int256]:int256, getRoundTwo:[int256]:int256, increaseBondPaid:[int256,int256]:int256, setBondAmount:[int256,int256]:int256, setBondPoster:[int256,int256]:int256, setBondReturned:[int256]:int256, setDisputedOverEthics:[int256]:int256, setFinal:[int256]:int256, setForkBondPoster:[int256,int256]:int256, setForkedOverEthicality:[int256]:int256, setMoved:[int256]:int256, setOriginalBranch:[int256,int256]:int256, setOriginalEthicality:[int256,int256]:int256, setOriginalOutcome:[int256,int256]:int256, setOriginalVotePeriod:[int256,int256]:int256, setResolved:[int256,int256,int256]:int256, setRoundTwo:[int256,int256]:int256, setRoundTwoRefund:[int256,int256]:int256]

REPORTING = self.controller.lookup('reporting')
extern reporting: [addDormantRep:[int256,int256,int256]:int256, addRep:[int256,int256,int256]:int256, addReporter:[int256,int256,int256,int256,int256]:int256, adjustActiveRep:[int256,int256]:int256, balanceOfReporter:[int256,int256]:int256, claimInitialRepFromRepContract:[]:int256, getActiveRep:[int256]:int256, getDormantRepByIndex:[int256,int256]:int256, getNumberReporters:[int256]:int256, getRepBalance:[int256,int256]:int256, getRepByIndex:[int256,int256]:int256, getReportedOnNonFinalRoundTwoEvent:[int256,int256]:int256, getReporterID:[int256,int256]:int256, getReputation:[int256]:int256[], getTotalRep:[int256]:int256, repIDToIndex:[int256,int256]:int256, setInitialReporters:[int256]:int256, setRep:[int256,int256,int256]:int256, setReportedOnNonFinalRoundTwoEvent:[int256,int256,int256]:int256, subtractDormantRep:[int256,int256,int256]:int256, subtractRep:[int256,int256,int256]:int256, totalSupply:[int256]:int256]

EVENTS = self.controller.lookup('events')
extern events: [addMarket:[int256,int256]:int256, addPast24:[int256]:int256, addReportersPaidSoFar:[int256]:int256, getBond:[int256]:int256, getChallenged:[int256]:int256, getCreationTime:[int256]:int256, getEarlyResolutionBond:[int256]:int256, getEthics:[int256]:int256, getEventBranch:[int256]:int256, getEventInfo:[int256]:int256[], getEventPushedUp:[int256]:int256, getEventResolution:[int256]:bytes, getExpiration:[int256]:int256, getExtraBond:[int256]:int256, getExtraBondPoster:[int256]:int256, getFirstPreliminaryOutcome:[int256]:int256, getForkEthicality:[int256]:int256, getForkOutcome:[int256]:int256, getForkResolveAddress:[int256]:int256, getForked:[int256]:int256, getForkedDone:[int256]:int256, getMarket:[int256,int256]:int256, getMarkets:[int256]:int256[], getMaxValue:[int256]:int256, getMinValue:[int256]:int256, getMode:[int256]:int256, getNumMarkets:[int256]:int256, getNumOutcomes:[int256]:int256, getOriginalExpiration:[int256]:int256, getOutcome:[int256]:int256, getPast24:[int256]:int256, getRejected:[int256]:int256, getRejectedPeriod:[int256]:int256, getReportersPaidSoFar:[int256]:int256, getReportingThreshold:[int256]:int256, getResolutionAddress:[int256]:int256, getResolutionLength:[int256]:int256, getResolveBondPoster:[int256]:int256, getUncaughtOutcome:[int256]:int256, initializeEvent:[int256,int256,int256,int256,int256,int256,bytes,int256,int256,int256]:int256, setBond:[int256,int256]:int256, setBranch:[int256,int256]:int256, setChallenged:[int256]:int256, setCreationTime:[int256]:int256, setEarlyResolutionBond:[int256,int256]:int256, setEthics:[int256,int256]:int256, setEventPushedUp:[int256,int256]:int256, setExpiration:[int256,int256]:int256, setExtraBond:[int256,int256]:int256, setExtraBondPoster:[int256,int256]:int256, setFirstPreliminaryOutcome:[int256,int256]:int256, setForkDone:[int256]:int256, setForkEthicality:[int256,int256]:int256, setForkOutcome:[int256,int256]:int256, setForked:[int256]:int256, setMode:[int256,int256]:int256, setOriginalExpiration:[int256,int256]:int256, setOutcome:[int256,int256]:int256, setRejected:[int256,int256]:int256, setThreshold:[int256,int256]:int256, setUncaughtOutcome:[int256,int256]:int256]

EXPEVENTS = self.controller.lookup('expiringEvents')
extern expiringEvents: [addEvent:[int256,int256,int256,int256,int256,int256,int256]:int256, addReportToReportsSubmitted:[int256,int256,int256]:int256, addRoundTwo:[int256,int256]:int256, addToWeightOfReport:[int256,int256,int256,int256]:int256, adjustPeriodFeeValue:[int256,int256,int256]:int256, countReportAsSubmitted:[int256,int256,int256,int256,int256]:int256, deleteEvent:[int256,int256,int256]:int256, getActiveReporters:[int256,int256,int256,int256]:int256[], getAfterFork:[int256,int256]:int256, getAfterRep:[int256,int256,int256]:int256, getBeforeRep:[int256,int256,int256]:int256, getCurrentMode:[int256,int256]:int256, getCurrentModeItems:[int256,int256]:int256, getEthicReport:[int256,int256,int256,int256]:int256, getEvent:[int256,int256,int256]:int256, getEventIndex:[int256,int256,int256]:int256, getEventWeight:[int256,int256,int256]:int256, getEvents:[int256,int256]:int256[], getEventsRange:[int256,int256,int256,int256]:int256[], getFeeValue:[int256,int256]:int256, getLesserReportNum:[int256,int256,int256]:int256, getNumActiveReporters:[int256,int256]:int256, getNumEventsToReportOn:[int256,int256]:int256, getNumRemoved:[int256,int256]:int256, getNumReportsSubmitted:[int256,int256,int256]:int256, getNumRequired:[int256,int256]:int256, getNumRoundTwo:[int256,int256]:int256, getNumberEvents:[int256,int256]:int256, getPeriodDormantRep:[int256,int256,int256]:int256, getPeriodRepWeight:[int256,int256,int256]:int256, getReport:[int256,int256,int256,int256]:int256, getReportHash:[int256,int256,int256,int256]:int256, getReportsCommitted:[int256,int256,int256]:int256, getRequired:[int256,int256,int256]:int256, getSaltyEncryptedHash:[int256,int256,int256,int256]:int256, getSubsidy:[int256,int256,int256]:int256, getWeightOfReport:[int256,int256,int256]:int256, moveEvent:[int256,int256]:int256, refundCost:[int256,int256,int256,int256]:int256, removeEvent:[int256,int256]:int256, setAfterRep:[int256,int256,int256,int256]:int256, setBeforeRep:[int256,int256,int256,int256]:int256, setCurrentMode:[int256,int256,int256]:int256, setCurrentModeItems:[int256,int256,int256]:int256, setEthicReport:[int256,int256,int256,int256,int256]:int256, setEventRequired:[int256,int256,int256]:int256, setEventWeight:[int256,int256,int256,int256]:int256, setLesserReportNum:[int256,int256,int256,int256]:int256, setNumEventsToReportOn:[int256]:int256, setPeriodDormantRep:[int256,int256,int256,int256]:int256, setPeriodRepWeight:[int256,int256,int256,int256]:int256, setReport:[int256,int256,int256,int256,int256]:int256, setReportHash:[int256,int256,int256,int256,int256]:int256, setSaltyEncryptedHash:[int256,int256,int256,int256,int256]:int256]

MUTEX = self.controller.lookup('mutex')
extern mutex: [getMutex:[]:int256, setMutex:[]:int256, unsetMutex:[]:int256]

FXP = self.controller.lookup('fxpFunctions')
extern fxpFunctions: [fxExp:[int256]:int256, fxLog:[int256]:int256]

extern subcurrency: [allowance:[address,address]:uint256, approve:[address,uint256]:uint256, balanceOf:[address]:uint256, decimals:[]:uint256, name:[]:uint256, symbol:[]:uint256, totalSupply:[]:uint256, transfer:[address,uint256]:uint256, transferFrom:[address,address,uint256]:uint256]

extern forkResolveContract: [resolveFork:[]:int256]

extern wallet: [initialize:[int256]:int256, setWinningOutcomeContractAddressInitialize:[int256,int256]:int256, transfer:[address,uint256]:int256]

inset('../macros/refund.sem')
inset('../macros/float.sem')
inset('../macros/eventHelpers.sem')

data controller

event marketCreated(market)
event tradingFeeUpdated(market, fxpTradingFee)

macro POINT_ZERO_THREE: 553402322211286528
macro COST_PER_REPORTER: 3500000
macro COST_FOR_EVENT_REPORT_CALCULATION: 500000
macro MAX_FEE: 10 ** 17
macro THREE_DAYS: 259200
macro FIRST_RESOLVE_BOND: 11 * ONE
macro SECONDS_PER_YEAR: 31557600
macro 10_PERCENT_RATE: 100000000000000000
# may want to reconfirm this again
macro COST_FOR_MARKET_RESOLUTION: 1000000

macro checkSubcurrencyIsValid($contract):
    allowance = $contract.allowance(msg.sender, self)
    balance = $contract.balanceOf(self)
    transfer = $contract.transfer(msg.sender, 0)
    transferFrom = $contract.transferFrom(self, msg.sender, 0)
    approve = $contract.approve(self, 0)

macro checkForkResolveContractIsValid($contract):
    resolve = $contract.resolveFork()


### Allows creation of events and markets and manipulating them

# def createSingleEventMarket(branch, description:str, expDate, fxpMinValue, fxpMaxValue, numOutcomes, resolution:str, fxpTradingFee, tag1, tag2, tag3, fxpMakerFees, extraInfo:str):
#     event = self.createEvent(branch, description, expDate, fxpMinValue, fxpMaxValue, numOutcomes, resolution, call=delegate)
#     market = self.createMarket(branch, description, fxpTradingFee, [event], tag1, tag2, tag3, fxpMakerFees, extraInfo, call=delegate)
#     return(market)

# Create an event. Events are the basic units / questions that are reported on in Augur by reporters
# @param numOutcomes is number of outcomes for this event, e.g. quarter mile times from 10.0 to 11.0 would be 11 outcomes (if incremented by 0.1)
# @param fxpMinValue should be 10**18 for a binary event, fxpMaxValue should be 2**65 for a binary event
# @param fxpMinValue for a scalar from 0 to 100 should be 0 and max should be 100*10**18, for -100 to 200, it should be -100*10**18 and 200*10**18 respectively
# @param description is a description of the event / the question itself
# @param resolution is the string source/link to resolve the event
# @param branch is the branch the event is created in
# @param expDate is the epoch time in which the event expires
# @param resolutionAddress is the address that resolves an event in the beginning
# @param forkResolveAddress is the address for the contract for an event to use to resolve a fork, it's an optional parameter so may be 0 if the event chooses to use the default fork resolution, it should whitelist forking.se
# @return event if success
# range between min and max should be 1 [in fxp] or greater
# error messages otherwise
    #  0: not enough money to pay fees or event already exists
    # -1: we're either already past that date, branch doesn't exist, or description or resolver address is bad
    # -2: max value < min value or range < 1
    # -3: invalid number of outcomes
    # -4: don't allow events to be created that expire in the last 48 hr of this current period [and thus being reported on next period] if a fork was made [this'll allow people to have time to claim rep on the fork, not result in weird issues with calculating events to report on changing due to active rep changing as people claim rep on the new fork, and only make people have to worry about reporting on the forked event next period]
    # -5: currency isn't an approved branch currency
# .025 eth to create
# descriptionWithoutOutcomeLabels + "~|>" + outcome1label + "|"  + outcome2label + "|" + outcome3label is format for a description
# with a categorical user can set min and max to whatever, for reporting 1 is the min and max is the max then reports should be scaled between that range from 0-2, for payouts it's 1 to the winning outcome or equal for all outcomes if indeterminate, you cannot trade by paying more than 1 for a share as that makes no sense
# for binary it's 1 as min and 2 as max
def init():
    self.controller = 0xC001D00D

<<<<<<< HEAD
def ok():
    return(2)

# def createEvent(branch, description:str, expDate, fxpMinValue, fxpMaxValue, numOutcomes, resolution: str, resolutionAddress, currency, forkResolveAddress):
#     refund()
#     if(MUTEX.getMutex() && !mutexWhitelisted()):
#         throw()
#     if(!mutexWhitelisted()):
#         MUTEX.setMutex()

#     periodLength = BRANCHES.getPeriodLength(branch)
#     checkEventCreationPreconditions()

#     eventInfo = string(8 * 32 + len(description))
#     eventInfo[0] = branch                                       # branch
#     eventInfo[1] = expDate                                      # expiration date
#     eventInfo[2] = msg.sender                                   # creator address
#     eventInfo[3] = periodLength
#     eventInfo[4] = fxpMinValue                                     # minimum outcome value
#     eventInfo[5] = fxpMaxValue                                     # maximum outcome value
#     eventInfo[6] = numOutcomes                                  # number of outcomes
#     eventInfo[7] = resolutionAddress
#     mcopy(eventInfo + 8 * 32, description, len(description))
#     event = ripemd160(eventInfo, chars = len(eventInfo))
#     if(INFO.getCreator(event)):
#         if(!mutexWhitelisted()):
#             MUTEX.unsetMutex()
#         return(0)

#     checkSubcurrencyIsValid(currency)
#     wallet = create('wallet.se')
#     if(!wallet.initialize(currency)):
#         throw()
#     REPORTING.addReporter(branch, event, 0, 0, 0)

#     firstResolveBondPaid = 0
#     firstResolveBondPoster = 0
#     # sender / event creator paid
#     # todo add if no resolution address just put in regular vote period as normal but charge extra
#     if(REPORTING.subtractRep(branch, REPORTING.repIDToIndex(branch, msg.sender), FIRST_RESOLVE_BOND) && REPORTING.addRep(branch, REPORTING.repIDToIndex(branch, event), FIRST_RESOLVE_BOND)):
#         firstResolveBondPaid = 1
#         firstResolveBondPoster = msg.sender
#     if(INFO.setInfo(event, description, msg.sender, 0, currency, wallet) and EVENTS.initializeEvent(event, branch, expDate, fxpMinValue, fxpMaxValue, numOutcomes, resolution, resolutionAddress, firstResolveBondPoster, forkResolveAddress) && firstResolveBondPaid):
#         if(!EVENTS.getBond(event)):
#             # pay validity / indeterminate protection bond
#             period = block.timestamp / TWENTY_FOUR_HR
#             baseReporters = BRANCHES.getBaseReporters(branch)
#             minFee = safeFxpMul(safeMul(safeMul(COST_PER_REPORTER, baseReporters), tx.gasprice), BRANCHES.getCurrencyRate(branch, currency))
#             if(!minFee):
#                 throw()
#             validityBond = (minFee * (1 + EVENTS.getPast24(period)) / (1 + EXPEVENTS.getNumberEvents(branch, BRANCHES.getVotePeriod(branch)))) / 2
#             if(!currency.transferFrom(msg.sender, wallet, validityBond)):
#                 throw()
#             EVENTS.setExpiration(event, block.timestamp)
#             EVENTS.setBond(event, validityBond)
#             EVENTS.addPast24(period)
#         if(!mutexWhitelisted()):
#             MUTEX.unsetMutex()
#         return(event)
#     else:
#         throw()

# # Create a market. Markets are the basic _tradable_ units / questions that are traded on in Augur
# # @param branch is the branch of the market
# # @param description is the description for a market
# # @param fxpTradingFee is percent in fixedPoint
# # @param events array is the list of events in a market [only 1 for now]
# # @params tag1, tag2, and tag3 are the tags describing a market
# # @param fxpMakerFees are the percent of the trading fee a maker pays [0-50% in fixed point]
# # @param extraInfo is a string of any extra info associated with a market
# # @return market if success or 1 if on an oracle only branch creation we have success
# # error messages otherwise
#     # -1: bad input or event doesn't exist
#     # -2: event already expired
#     # -4: market already exists
#     # -5: currency isn't an approved branch currency
#     # -6: didn't pay enough for market resolution gas cost
#     # throw()s if not enough money to create the market and place event in the appropriate reporting period
# # .05 eth to create
# # need at least 1.2M gas @ gas price to cover resolution & 500k per event to calc. num reports for it - this is passed as value to this function
# # need to check that it's an actual subcurrency upon market creation
# def createMarket(branch, description: str, fxpTradingFee, event, tag1, tag2, tag3, extraInfo: str, currency):
#     if(MUTEX.getMutex() && !mutexWhitelisted()):
#         throw()
#     if(!mutexWhitelisted()):
#         MUTEX.setMutex()

#     periodLength = BRANCHES.getPeriodLength(branch)
#     baseReporters = BRANCHES.getBaseReporters(branch)
#     creationFee = safeFxpMul(safeFxpDiv(POINT_ZERO_THREE * baseReporters, fxpTradingFee), BRANCHES.getCurrencyRate(branch, currency))
#     # gives ether/cash amount in fixed point
#     minFee = safeFxpMul(safeMul(safeMul(COST_PER_REPORTER, baseReporters), tx.gasprice), BRANCHES.getCurrencyRate(branch, currency))
#     creationFee = max(minFee, creationFee)
#     if(!creationFee):
#         throw()
#     period = block.timestamp / TWENTY_FOUR_HR
#     numOutcomes = EVENTS.getNumOutcomes(event)
#     cumulativeScale = 0
#     # market's trading period is the same as the last expiring event in the market
#     expirationDate = EVENTS.getExpiration(event)
#     futurePeriod = expirationDate / periodLength
#     checkMarketCreationPreconditions()

#     # scalars
#     fxpMaxValue = EVENTS.getMaxValue(event)
#     fxpMinValue = EVENTS.getMinValue(event)
#     scalar = (fxpMaxValue != TWO or fxpMinValue != ONE) and numOutcomes == 2
#     if(scalar):
#         # cumulativeScale is the range of a scalar
#         cumulativeScale += fxpMaxValue - fxpMinValue
#     if(!cumulativeScale):
#         cumulativeScale = ONE

#     # formation of market (hash)
#     marketInfo = string(8 * 32 + len(description))
#     marketInfo[0] = futurePeriod
#     marketInfo[1] = fxpTradingFee
#     marketInfo[2] = block.timestamp
#     marketInfo[3] = tag1
#     marketInfo[4] = tag2
#     marketInfo[5] = tag3
#     marketInfo[6] = expirationDate
#     marketInfo[7] = len(description)
#     mcopy(marketInfo + 8 * 32, description, chars = len(description))
#     market = ripemd160(marketInfo, chars = len(marketInfo))
#     # if it's already been created return 0
#     if(INFO.getCreator(market)):
#         if(!mutexWhitelisted()):
#             MUTEX.unsetMutex()
#         return(-4)
#     events = array(1)
#     events[0] = event
#     checkSubcurrencyIsValid(currency)
#     wallet = create('wallet.se')
#     #winningOutcomeAddress = getOneWinningOutcomeContractAddr if 1 and getTwoWinningOutcomeContractAddrFromWhitelist if 2
#     if(!wallet.setWinningOutcomeContractAddressInitialize(currency, winningOutcomeAddress)):
#         throw()
#     shareContracts = array(numOutcomes)
#     i = 0
#     while i < numOutcomes:
#         shareContracts[i] = create('shareTokens.se')
#         i += 1
#     makeMarket()

#     log(type = marketCreated, market)
#     if(!mutexWhitelisted()):
#         MUTEX.unsetMutex()
#     return(market)

# # initialize market and send money to pay for resolution
# macro makeMarket():
#     $payCosts = currency.transferFrom(msg.sender, INFO.getWallet(branch), creationFee)
#     $infoSet = INFO.setInfo(market, description, msg.sender, creationFee, currency, wallet)

#     $initializedMarket = MARKETS.initializeMarket(market, events, futurePeriod, fxpTradingFee, branch, tag1, tag2, tag3, cumulativeScale, numOutcomes, extraInfo, msg.value, creationFee, expirationDate, shareContracts, value = msg.value)
#     $makeBranchAndEventAwareOfNewMarket = BRANCHES.addMarketToBranch(branch, market) and EVENTS.addMarket(event, market)

#     # event creation bond pay w/ markets
#         # A = P*e^rt
#         # so A - P gives us amount to return to person
#     currency = INFO.getCurrency(events[0])
#     $bondPrincipal = EVENTS.getBond(events[0])
#     $time = (expirationDate - block.timestamp) * ONE / SECONDS_PER_YEAR
#     $amountToPay = $bondPrincipal*FXP.fxExp(safeFxpMul($time, 10_PERCENT_RATE)) - $bondPrincipal
#     $paidEventBondPoster = currency.transferFrom(msg.sender, INFO.getCreator(events[0]), $amountToPay)
#     if($payCosts and $infoSet and $initializedMarket and $makeBranchAndEventAwareOfNewMarket and $paidEventBondPoster):
#         1
#     else:
#         throw()

# macro addEvent():
#     # cost for calculating num. of reports for an event
#     if(!send(EXPEVENTS, COST_FOR_EVENT_REPORT_CALCULATION * tx.gasprice)):
#         throw()
#     forkPeriod = BRANCHES.getForkPeriod(branch)
#     afterFork = 0
#     if(futurePeriod == (forkPeriod + 1) or futurePeriod == (forkPeriod + 2)):
#         afterFork = 1
#     EXPEVENTS.addEvent(branch, futurePeriod, event, COST_FOR_EVENT_REPORT_CALCULATION * tx.gasprice, currency, wallet, afterFork)

# # Updates a trading fee to be lower in a market
# # Errors
#     # -1: not the market creator
#     # -2: invalid new trading fee
# def updateTradingFee(market, fxpTradingFee):
#     refund()
#     if(MUTEX.getMutex()):
#         throw()
#     MUTEX.setMutex()
#     branch = MARKETS.getBranch(market)
#     if(msg.sender != INFO.getCreator(market)):
#         MUTEX.unsetMutex()
#         return(-1)
#     oldFee = MARKETS.getTradingFee(market)
#     currency = INFO.getCurrency(market)
#     baseReporters = BRANCHES.getBaseReporters(branch)
#     oldCreationFee = safeFxpMul(safeFxpDiv(POINT_ZERO_SIX * baseReporters, oldFee), BRANCHES.getCurrencyRate(branch, currency))
#     newCreationFee = safeFxpMul(safeFxpDiv(POINT_ZERO_SIX * baseReporters, fxpTradingFee), BRANCHES.getCurrencyRate(branch, currency))
#     if(fxpTradingFee < BRANCHES.getMinTradingFee(branch) or fxpTradingFee > oldFee):
#         MUTEX.unsetMutex()
#         return(-2)
#     if(!currency.transferFrom(msg.sender, BRANCHES.getBranchWallet(branch, currency), newCreationFee - oldCreationFee) or !MARKETS.setTradingFee(market, fxpTradingFee)):
#         throw()
#     log(type = tradingFeeUpdated, market, fxpTradingFee)
#     MUTEX.unsetMutex()
#     return(1)

# # Anyone can post an "Early Resolution Bond"
# # This bond is equal to 0.5 * marketFee * marketValue
# # This amount is the amount needed to pay the reporters in case this was frivolous.
# # The market goes up for early resolution and reporters place claim to what is truth, however for early resolution, they have an additional option: 'Market is not ready to resolve'
#     # this addl option is just the normal indeterminate (except here it's a bit of a special case, see below)
# # In the event 'Market is not ready to resolve' is found to be the consensus, the early resolution bond is paid to the reporters for their labor.
#     # and market remains with old expiration dateevent
# # In the event any other option is found to be the consensus the early resolution bond is returned to the poster and then resolution is handled just like any other case.
# # Errors:
#     # 0: invalid branch
#     # -1: not allowed for events during a fork scenario for events that were created before the fork until the fork is over
#     # -2: market already closed or already pushed forward
#     # -3: event has already been pushed forward, is being reported on now, or has an outcome already
#     # -4: event isn't in a regular reporting cycle yet
# def pushMarketForward(branch, market):
#     refund()
#     if(MUTEX.getMutex()):
#         throw()
#     MUTEX.setMutex()

#     periodLength = BRANCHES.getPeriodLength(branch)
#     currentPeriod = block.timestamp / periodLength
#     if(MARKETS.getOneWinningOutcome(market, 0) or MARKETS.getPushedForward(market)):
#         MUTEX.unsetMutex()
#         return(-2)
#     if(MARKETS.getBranch(market) != branch):
#         MUTEX.unsetMutex()
#         return(0)
#     event = MARKETS.getMarketEvent(market, 0)
#     if(eventCreatedPriorToFork(event)):
#         return(-1)
#     event = MARKETS.getMarketEvent(market, 0)
#     expiration = EVENTS.getExpiration(event)
#     beingReportedOnNow = (expiration / periodLength == block.timestamp / periodLength)
#     alreadyPushedForward = EVENTS.getRejectedPeriod(event) or expiration != EVENTS.getOriginalExpiration(event)
#     if(alreadyPushedForward or beingReportedOnNow or EVENTS.getOutcome(event) or BACKSTOPS.getRoundTwo(event)):
#         MUTEX.unsetMutex()
#         return(-3)
#     if(EXPEVENTS.getEvent(branch, expiration / periodLength, EXPEVENTS.getEventIndex(branch, expiration / periodLength, event)) != event):
#         return(-4)
#     # push into next vote period
#     period = block.timestamp / periodLength
#     forkPeriod = BRANCHES.getForkPeriod(branch)
#     afterFork = 0
#     if(period == (forkPeriod + 1) or period == (forkPeriod + 2)):
#         afterFork = 1
#     currency = INFO.getCurrency(event)
#     wallet = INFO.getWallet(event)
#     EXPEVENTS.addEvent(branch, period, event, COST_FOR_EVENT_REPORT_CALCULATION * tx.gasprice, currency, wallet, afterFork)

#     # set event expiration date to be after the current reporting period ends
#     EVENTS.setExpiration(event, block.timestamp)
#     MARKETS.setTradingPeriod(market, period)
#     MARKETS.setPushedForward(market, 1, msg.sender)
#     EVENTS.setEventPushedUp(event, 1)
#     bond = safeFxpMul(MARKETS.getTradingFee(market), MARKETS.getTotalSharesPurchased(market)) / 2
#     payEarlyResolutionBond = INFO.getCurrency(market).transferFrom(msg.sender, INFO.getWallet(market), bond)
#     if(!payEarlyResolutionBond or !EVENTS.setEarlyResolutionBond(event, bond)):
#         throw()
#     MUTEX.unsetMutex()
#     return(1)

# # Errors:
#     # -1: not allowed for events during a fork scenario for events that were created before the fork until the fork is over
# def putEventIntoReportingPeriod(event):
#     if(MUTEX.getMutex() && !mutexWhitelisted()):
#         throw()
#     if(!mutexWhitelisted()):
#         MUTEX.setMutex()
#     # add events to the appropriate reporting period
#     branch = EVENTS.getEventBranch(event)
#     periodLength = BRANCHES.getPeriodLength(branch)
#     baseReporters = BRANCHES.getBaseReporters(branch)
#     # want to resolve as soon as possible
#     futurePeriod = block.timestamp / periodLength
#     if(eventCreatedPriorToFork(event)):
#         return(-1)

#     if(!EVENTS.getChallenged(event) && !EVENTS.getFirstPreliminaryOutcome(event) && block.timestamp > (EVENTS.getExpiration(event) + THREE_DAYS)):
#         addEvent()
#         EVENTS.setExpiration(event, block.timestamp)
#         EVENTS.setChallenged(event)
#         if(!mutexWhitelisted()):
#             MUTEX.unsetMutex()
#         return(1)
#     else:
#         if(!mutexWhitelisted()):
#             MUTEX.unsetMutex()
#         return(0)

# # Errors:
#     # -1: not allowed for events during a fork scenario for events that were created before the fork until the fork is over
# def challengeInitialResolution(event):
#     if(MUTEX.getMutex() && !mutexWhitelisted()):
#         throw()
#     if(!mutexWhitelisted()):
#         MUTEX.setMutex()
#     # add events to the appropriate reporting period
#     branch = EVENTS.getEventBranch(event)
#     currency = INFO.getCurrency(event)
#     periodLength = BRANCHES.getPeriodLength(branch)
#     baseReporters = BRANCHES.getBaseReporters(branch)

#     # want to resolve as soon as possible
#     futurePeriod = block.timestamp / periodLength
#     if(eventCreatedPriorToFork(event)):
#         return(-1)

#     if(!EVENTS.getChallenged(event) && block.timestamp < (EVENTS.getExpiration(event) + 2 * THREE_DAYS) && EVENTS.getFirstPreliminaryOutcome(event)):
#         addEvent()
#         EVENTS.setExpiration(event, block.timestamp)
#         EVENTS.setChallenged(event)
#         payExtraBond()
#         if(!mutexWhitelisted()):
#             MUTEX.unsetMutex()
#         return(1)
#     else:
#         if(!mutexWhitelisted()):
#             MUTEX.unsetMutex()
#         return(0)

# # could create a contract which is the sender which uses ecrecover to verify a realitykeys signature on a hash + result, 0 goes to 10**18, 1 goes to 2**65
# # with oraclize.it do value = parseInt(result, 18) to get it in the proper 10**18 base, then do (value - min) * 10**18 / range to submit the result to augur
# # unethical is just a .5 outcome for scalar/categorical, 1.5 for binary as usual
# def resolveEarly(event, outcome):
#     if(MUTEX.getMutex() && !mutexWhitelisted()):
#         throw()
#     if(!mutexWhitelisted()):
#         MUTEX.setMutex()
#     if(msg.sender == EVENTS.getResolutionAddress(event) && block.timestamp > EVENTS.getExpiration(event) && block.timestamp < (EVENTS.getExpiration(event) + THREE_DAYS)):
#         # outcome of 1 is 1/10**18 or basically 0, but allows us to still check if outcome is 0 or not to see if an outcome has been set
#         if(outcome == 0):
#             outcome = 1
#         EVENTS.setFirstPreliminaryOutcome(event, outcome)
#         if(!mutexWhitelisted()):
#             MUTEX.unsetMutex()
#         return(1)
#     else:
#         if(!mutexWhitelisted()):
#             MUTEX.unsetMutex()
#         return(0)

# # Allows a user to directly add fees / effectively pay for oracle usage w/o having to trade using the default contracts
# # should make this be to an event directly, so every addFees and getFees call will be effected by fixing this todo
# # Returns 1 if successful, 0 if too late to send additional fees
# def addFees(market, fxpAmount):
#     branch = MARKETS.getBranch(market)
#     notVotingOnYet = BRANCHES.getVotePeriod(branch) < MARKETS.getTradingPeriod(market)
#     if(notVotingOnYet):
#         currency = INFO.getCurrency(market)
#         if(!currency.transferFrom(msg.sender, BRANCHES.getBranchWallet(branch, currency), amount)):
#             throw()
#         amountInWei = safeFxpMul(fxpAmount, BRANCHES.getCurrencyRate(branch, currency))
#         if(!amountInWei):
#             throw()
#         MARKETS.addFees(market, amountInWei)
#         EXPEVENTS.adjustPeriodFeeValue(branch, MARKETS.getTradingPeriod(market), amountInWei)
#         return(1)
#     else:
#         return(0)

# macro checkEventCreationPreconditions():
#     if(!periodLength or !len(description) or !len(resolution) or expDate < block.timestamp or !resolutionAddress):
#         if(!mutexWhitelisted()):
#             MUTEX.unsetMutex()
#         return(-1)
#     if(fxpMaxValue < fxpMinValue or (fxpMaxValue - fxpMinValue) < ONE or (fxpMaxValue + fxpMinValue) < fxpMaxValue):
#         if(!mutexWhitelisted()):
#             MUTEX.unsetMutex()
#         return(-2)
#     if(numOutcomes < 2 or numOutcomes > 8):
#         if(!mutexWhitelisted()):
#             MUTEX.unsetMutex()
#         return(-3)
#     parent = BRANCHES.getParent(branch)
#     parentLastForked = BRANCHES.getForkPeriod(parent)
#     fortyEightHourPeriodWhereNoEventsCanExpireOnNewFork = parentLastForked + 1
#     whenEventExpires = expDate / periodLength
#     if(whenEventExpires == fortyEightHourPeriodWhereNoEventsCanExpireOnNewFork):
#         return(-4)
#     if(!BRANCHES.getCurrencyActive(branch, currency)):
#         return(-5)
#     checkForkResolveContractIsValid(forkResolveAddress)

# macro checkMarketCreationPreconditions():
#     # will need to get equivalent value in usd or eth or w/e via etherex exchange for subcurrency markets
#     if(!periodLength or !len(description) or fxpTradingFee < BRANCHES.getMinTradingFee(branch) or fxpTradingFee > MAX_FEE or EVENTS.getEventBranch(event) != branch or !INFO.getCreator(event)):
#         if(!mutexWhitelisted()):
#             MUTEX.unsetMutex()
#         return(-1)
#     if(expirationDate < block.timestamp):
#         if(!mutexWhitelisted()):
#             MUTEX.unsetMutex()
#         return(-2)
#     if(!BRANCHES.getCurrencyActive(branch, currency)):
#         return(-5)
#     if(msg.value < safeMul(COST_FOR_MARKET_RESOLUTION, tx.gasprice)):
#         return(-6)

# macro payExtraBond():
#     baseReporters = BRANCHES.getBaseReporters(branch)
#     amount = safeFxpDiv(5*COST_PER_REPORTER * baseReporters * tx.gasprice, WEI_TO_ETH)
#     if(!currency.transferFrom(msg.sender, INFO.getWallet(event), amount)):
#         throw()
#     EVENTS.setExtraBond(event, amount)
#     EVENTS.setExtraBondPoster(event, msg.sender)
=======
def createEvent(branch, description:str, expDate, fxpMinValue, fxpMaxValue, numOutcomes, resolution: str, resolutionAddress, currency, forkResolveAddress):
    refund()
    if(MUTEX.getMutex() && !isCallerWhitelisted()):
        throw()
    if(!isCallerWhitelisted()):
        MUTEX.setMutex()

    periodLength = BRANCHES.getPeriodLength(branch)
    checkEventCreationPreconditions()

    eventInfo = string(8 * 32 + len(description))
    eventInfo[0] = branch                                       # branch
    eventInfo[1] = expDate                                      # expiration date
    eventInfo[2] = msg.sender                                   # creator address
    eventInfo[3] = periodLength
    eventInfo[4] = fxpMinValue                                     # minimum outcome value
    eventInfo[5] = fxpMaxValue                                     # maximum outcome value
    eventInfo[6] = numOutcomes                                  # number of outcomes
    eventInfo[7] = resolutionAddress
    mcopy(eventInfo + 8 * 32, description, len(description))
    event = ripemd160(eventInfo, chars = len(eventInfo))
    if(INFO.getCreator(event)):
        if(!isCallerWhitelisted()):
            MUTEX.unsetMutex()
        return(0)

    checkSubcurrencyIsValid(currency)
    wallet = create('wallet.se')
    if(!wallet.initialize(currency)):
        throw()
    REPORTING.addReporter(branch, event, 0, 0, 0)

    firstResolveBondPaid = 0
    firstResolveBondPoster = 0
    # sender / event creator paid
    # todo add if no resolution address just put in regular vote period as normal but charge extra
    if(REPORTING.subtractRep(branch, REPORTING.repIDToIndex(branch, msg.sender), FIRST_RESOLVE_BOND) && REPORTING.addRep(branch, REPORTING.repIDToIndex(branch, event), FIRST_RESOLVE_BOND)):
        firstResolveBondPaid = 1
        firstResolveBondPoster = msg.sender
    if(INFO.setInfo(event, description, msg.sender, 0, currency, wallet) and EVENTS.initializeEvent(event, branch, expDate, fxpMinValue, fxpMaxValue, numOutcomes, resolution, resolutionAddress, firstResolveBondPoster, forkResolveAddress) && firstResolveBondPaid):
        if(!EVENTS.getBond(event)):
            # pay validity / indeterminate protection bond
            period = block.timestamp / TWENTY_FOUR_HR
            baseReporters = BRANCHES.getBaseReporters(branch)
            minFee = safeFxpMul(safeMul(safeMul(COST_PER_REPORTER, baseReporters), tx.gasprice), BRANCHES.getCurrencyRate(branch, currency))
            if(!minFee):
                throw()
            validityBond = (minFee * (1 + EVENTS.getPast24(period)) / (1 + EXPEVENTS.getNumberEvents(branch, BRANCHES.getVotePeriod(branch)))) / 2
            if(!currency.transferFrom(msg.sender, wallet, validityBond)):
                throw()
            EVENTS.setExpiration(event, block.timestamp)
            EVENTS.setBond(event, validityBond)
            EVENTS.addPast24(period)
        if(!isCallerWhitelisted()):
            MUTEX.unsetMutex()
        return(event)
    else:
        throw()

# Create a market. Markets are the basic _tradable_ units / questions that are traded on in Augur
# @param branch is the branch of the market
# @param description is the description for a market
# @param fxpTradingFee is percent in fixedPoint
# @param events array is the list of events in a market [only 1 for now]
# @params tag1, tag2, and tag3 are the tags describing a market
# @param fxpMakerFees are the percent of the trading fee a maker pays [0-50% in fixed point]
# @param extraInfo is a string of any extra info associated with a market
# @return market if success or 1 if on an oracle only branch creation we have success
# error messages otherwise
    # -1: bad input or event doesn't exist
    # -2: event already expired
    # -4: market already exists
    # -5: currency isn't an approved branch currency
    # -6: didn't pay enough for market resolution gas cost
    # throw()s if not enough money to create the market and place event in the appropriate reporting period
# .05 eth to create
# need at least 1.2M gas @ gas price to cover resolution & 500k per event to calc. num reports for it - this is passed as value to this function
# need to check that it's an actual subcurrency upon market creation
def createMarket(branch, description: str, fxpTradingFee, event, tag1, tag2, tag3, extraInfo: str, currency):
    if(MUTEX.getMutex() && !isCallerWhitelisted()):
        throw()
    if(!isCallerWhitelisted()):
        MUTEX.setMutex()

    periodLength = BRANCHES.getPeriodLength(branch)
    baseReporters = BRANCHES.getBaseReporters(branch)
    creationFee = safeFxpMul(safeFxpDiv(POINT_ZERO_THREE * baseReporters, fxpTradingFee), BRANCHES.getCurrencyRate(branch, currency))
    # gives ether/cash amount in fixed point
    minFee = safeFxpMul(safeMul(safeMul(COST_PER_REPORTER, baseReporters), tx.gasprice), BRANCHES.getCurrencyRate(branch, currency))
    creationFee = max(minFee, creationFee)
    if(!creationFee):
        throw()
    period = block.timestamp / TWENTY_FOUR_HR
    numOutcomes = EVENTS.getNumOutcomes(event)
    cumulativeScale = 0
    # market's trading period is the same as the last expiring event in the market
    expirationDate = EVENTS.getExpiration(event)
    futurePeriod = expirationDate / periodLength
    checkMarketCreationPreconditions()

    # scalars
    fxpMaxValue = EVENTS.getMaxValue(event)
    fxpMinValue = EVENTS.getMinValue(event)
    scalar = (fxpMaxValue != TWO or fxpMinValue != ONE) and numOutcomes == 2
    if(scalar):
        # cumulativeScale is the range of a scalar
        cumulativeScale += fxpMaxValue - fxpMinValue
    if(!cumulativeScale):
        cumulativeScale = ONE

    # formation of market (hash)
    marketInfo = string(8 * 32 + len(description))
    marketInfo[0] = futurePeriod
    marketInfo[1] = fxpTradingFee
    marketInfo[2] = block.timestamp
    marketInfo[3] = tag1
    marketInfo[4] = tag2
    marketInfo[5] = tag3
    marketInfo[6] = expirationDate
    marketInfo[7] = len(description)
    mcopy(marketInfo + 8 * 32, description, chars = len(description))
    market = ripemd160(marketInfo, chars = len(marketInfo))
    # if it's already been created return 0
    if(INFO.getCreator(market)):
        if(!isCallerWhitelisted()):
            MUTEX.unsetMutex()
        return(-4)
    events = array(1)
    events[0] = event
    checkSubcurrencyIsValid(currency)
    wallet = create('wallet.se')
    #winningOutcomeAddress = getOneWinningOutcomeContractAddr if 1 and getTwoWinningOutcomeContractAddrFromWhitelist if 2
    if(!wallet.setWinningOutcomeContractAddressInitialize(currency, winningOutcomeAddress)):
        throw()
    shareContracts = array(numOutcomes)
    i = 0
    while i < numOutcomes:
        shareContracts[i] = create('shareTokens.se')
        i += 1
    makeMarket()

    log(type = marketCreated, market)
    if(!isCallerWhitelisted()):
        MUTEX.unsetMutex()
    return(market)

# initialize market and send money to pay for resolution
macro makeMarket():
    $payCosts = currency.transferFrom(msg.sender, INFO.getWallet(branch), creationFee)
    $infoSet = INFO.setInfo(market, description, msg.sender, creationFee, currency, wallet)

    $initializedMarket = MARKETS.initializeMarket(market, events, futurePeriod, fxpTradingFee, branch, tag1, tag2, tag3, cumulativeScale, numOutcomes, extraInfo, msg.value, creationFee, expirationDate, shareContracts, value = msg.value)
    $makeBranchAndEventAwareOfNewMarket = BRANCHES.addMarketToBranch(branch, market) and EVENTS.addMarket(event, market)

    # event creation bond pay w/ markets
        # A = P*e^rt
        # so A - P gives us amount to return to person
    currency = INFO.getCurrency(events[0])
    $bondPrincipal = EVENTS.getBond(events[0])
    $time = (expirationDate - block.timestamp) * ONE / SECONDS_PER_YEAR
    $amountToPay = $bondPrincipal*FXP.fxExp(safeFxpMul($time, 10_PERCENT_RATE)) - $bondPrincipal
    $paidEventBondPoster = currency.transferFrom(msg.sender, INFO.getCreator(events[0]), $amountToPay)
    if($payCosts and $infoSet and $initializedMarket and $makeBranchAndEventAwareOfNewMarket and $paidEventBondPoster):
        1
    else:
        throw()

macro addEvent():
    # cost for calculating num. of reports for an event
    if(!send(EXPEVENTS, COST_FOR_EVENT_REPORT_CALCULATION * tx.gasprice)):
        throw()
    forkPeriod = BRANCHES.getForkPeriod(branch)
    afterFork = 0
    if(futurePeriod == (forkPeriod + 1) or futurePeriod == (forkPeriod + 2)):
        afterFork = 1
    EXPEVENTS.addEvent(branch, futurePeriod, event, COST_FOR_EVENT_REPORT_CALCULATION * tx.gasprice, currency, wallet, afterFork)

# Updates a trading fee to be lower in a market
# Errors
    # -1: not the market creator
    # -2: invalid new trading fee
def updateTradingFee(market, fxpTradingFee):
    refund()
    if(MUTEX.getMutex()):
        throw()
    MUTEX.setMutex()
    branch = MARKETS.getBranch(market)
    if(msg.sender != INFO.getCreator(market)):
        MUTEX.unsetMutex()
        return(-1)
    oldFee = MARKETS.getTradingFee(market)
    currency = INFO.getCurrency(market)
    baseReporters = BRANCHES.getBaseReporters(branch)
    oldCreationFee = safeFxpMul(safeFxpDiv(POINT_ZERO_SIX * baseReporters, oldFee), BRANCHES.getCurrencyRate(branch, currency))
    newCreationFee = safeFxpMul(safeFxpDiv(POINT_ZERO_SIX * baseReporters, fxpTradingFee), BRANCHES.getCurrencyRate(branch, currency))
    if(fxpTradingFee < BRANCHES.getMinTradingFee(branch) or fxpTradingFee > oldFee):
        MUTEX.unsetMutex()
        return(-2)
    if(!currency.transferFrom(msg.sender, BRANCHES.getBranchWallet(branch, currency), newCreationFee - oldCreationFee) or !MARKETS.setTradingFee(market, fxpTradingFee)):
        throw()
    log(type = tradingFeeUpdated, market, fxpTradingFee)
    MUTEX.unsetMutex()
    return(1)

# Anyone can post an "Early Resolution Bond"
# This bond is equal to 0.5 * marketFee * marketValue
# This amount is the amount needed to pay the reporters in case this was frivolous.
# The market goes up for early resolution and reporters place claim to what is truth, however for early resolution, they have an additional option: 'Market is not ready to resolve'
    # this addl option is just the normal indeterminate (except here it's a bit of a special case, see below)
# In the event 'Market is not ready to resolve' is found to be the consensus, the early resolution bond is paid to the reporters for their labor.
    # and market remains with old expiration dateevent
# In the event any other option is found to be the consensus the early resolution bond is returned to the poster and then resolution is handled just like any other case.
# Errors:
    # 0: invalid branch
    # -1: not allowed for events during a fork scenario for events that were created before the fork until the fork is over
    # -2: market already closed or already pushed forward
    # -3: event has already been pushed forward, is being reported on now, or has an outcome already
    # -4: event isn't in a regular reporting cycle yet
def pushMarketForward(branch, market):
    refund()
    if(MUTEX.getMutex()):
        throw()
    MUTEX.setMutex()

    periodLength = BRANCHES.getPeriodLength(branch)
    currentPeriod = block.timestamp / periodLength
    if(MARKETS.getOneWinningOutcome(market, 0) or MARKETS.getPushedForward(market)):
        MUTEX.unsetMutex()
        return(-2)
    if(MARKETS.getBranch(market) != branch):
        MUTEX.unsetMutex()
        return(0)
    event = MARKETS.getMarketEvent(market, 0)
    if(eventCreatedPriorToFork(event)):
        return(-1)
    event = MARKETS.getMarketEvent(market, 0)
    expiration = EVENTS.getExpiration(event)
    beingReportedOnNow = (expiration / periodLength == block.timestamp / periodLength)
    alreadyPushedForward = EVENTS.getRejectedPeriod(event) or expiration != EVENTS.getOriginalExpiration(event)
    if(alreadyPushedForward or beingReportedOnNow or EVENTS.getOutcome(event) or BACKSTOPS.getRoundTwo(event)):
        MUTEX.unsetMutex()
        return(-3)
    if(EXPEVENTS.getEvent(branch, expiration / periodLength, EXPEVENTS.getEventIndex(branch, expiration / periodLength, event)) != event):
        return(-4)
    # push into next vote period
    period = block.timestamp / periodLength
    forkPeriod = BRANCHES.getForkPeriod(branch)
    afterFork = 0
    if(period == (forkPeriod + 1) or period == (forkPeriod + 2)):
        afterFork = 1
    currency = INFO.getCurrency(event)
    wallet = INFO.getWallet(event)
    EXPEVENTS.addEvent(branch, period, event, COST_FOR_EVENT_REPORT_CALCULATION * tx.gasprice, currency, wallet, afterFork)

    # set event expiration date to be after the current reporting period ends
    EVENTS.setExpiration(event, block.timestamp)
    MARKETS.setTradingPeriod(market, period)
    MARKETS.setPushedForward(market, 1, msg.sender)
    EVENTS.setEventPushedUp(event, 1)
    bond = safeFxpMul(MARKETS.getTradingFee(market), MARKETS.getTotalSharesPurchased(market)) / 2
    payEarlyResolutionBond = INFO.getCurrency(market).transferFrom(msg.sender, INFO.getWallet(market), bond)
    if(!payEarlyResolutionBond or !EVENTS.setEarlyResolutionBond(event, bond)):
        throw()
    MUTEX.unsetMutex()
    return(1)

# Errors:
    # -1: not allowed for events during a fork scenario for events that were created before the fork until the fork is over
def putEventIntoReportingPeriod(event):
    if(MUTEX.getMutex() && !isCallerWhitelisted()):
        throw()
    if(!isCallerWhitelisted()):
        MUTEX.setMutex()
    # add events to the appropriate reporting period
    branch = EVENTS.getEventBranch(event)
    periodLength = BRANCHES.getPeriodLength(branch)
    baseReporters = BRANCHES.getBaseReporters(branch)
    # want to resolve as soon as possible
    futurePeriod = block.timestamp / periodLength
    if(eventCreatedPriorToFork(event)):
        return(-1)

    if(!EVENTS.getChallenged(event) && !EVENTS.getFirstPreliminaryOutcome(event) && block.timestamp > (EVENTS.getExpiration(event) + THREE_DAYS)):
        addEvent()
        EVENTS.setExpiration(event, block.timestamp)
        EVENTS.setChallenged(event)
        if(!isCallerWhitelisted()):
            MUTEX.unsetMutex()
        return(1)
    else:
        if(!isCallerWhitelisted()):
            MUTEX.unsetMutex()
        return(0)

# Errors:
    # -1: not allowed for events during a fork scenario for events that were created before the fork until the fork is over
def challengeInitialResolution(event):
    if(MUTEX.getMutex() && !isCallerWhitelisted()):
        throw()
    if(!isCallerWhitelisted()):
        MUTEX.setMutex()
    # add events to the appropriate reporting period
    branch = EVENTS.getEventBranch(event)
    currency = INFO.getCurrency(event)
    periodLength = BRANCHES.getPeriodLength(branch)
    baseReporters = BRANCHES.getBaseReporters(branch)

    # want to resolve as soon as possible
    futurePeriod = block.timestamp / periodLength
    if(eventCreatedPriorToFork(event)):
        return(-1)

    if(!EVENTS.getChallenged(event) && block.timestamp < (EVENTS.getExpiration(event) + 2 * THREE_DAYS) && EVENTS.getFirstPreliminaryOutcome(event)):
        addEvent()
        EVENTS.setExpiration(event, block.timestamp)
        EVENTS.setChallenged(event)
        payExtraBond()
        if(!isCallerWhitelisted()):
            MUTEX.unsetMutex()
        return(1)
    else:
        if(!isCallerWhitelisted()):
            MUTEX.unsetMutex()
        return(0)

# could create a contract which is the sender which uses ecrecover to verify a realitykeys signature on a hash + result, 0 goes to 10**18, 1 goes to 2**65
# with oraclize.it do value = parseInt(result, 18) to get it in the proper 10**18 base, then do (value - min) * 10**18 / range to submit the result to augur
# unethical is just a .5 outcome for scalar/categorical, 1.5 for binary as usual
def resolveEarly(event, outcome):
    if(MUTEX.getMutex() && !isCallerWhitelisted()):
        throw()
    if(!isCallerWhitelisted()):
        MUTEX.setMutex()
    if(msg.sender == EVENTS.getResolutionAddress(event) && block.timestamp > EVENTS.getExpiration(event) && block.timestamp < (EVENTS.getExpiration(event) + THREE_DAYS)):
        # outcome of 1 is 1/10**18 or basically 0, but allows us to still check if outcome is 0 or not to see if an outcome has been set
        if(outcome == 0):
            outcome = 1
        EVENTS.setFirstPreliminaryOutcome(event, outcome)
        if(!isCallerWhitelisted()):
            MUTEX.unsetMutex()
        return(1)
    else:
        if(!isCallerWhitelisted()):
            MUTEX.unsetMutex()
        return(0)

# Allows a user to directly add fees / effectively pay for oracle usage w/o having to trade using the default contracts
# should make this be to an event directly, so every addFees and getFees call will be effected by fixing this todo
# Returns 1 if successful, 0 if too late to send additional fees
def addFees(market, fxpAmount):
    branch = MARKETS.getBranch(market)
    notVotingOnYet = BRANCHES.getVotePeriod(branch) < MARKETS.getTradingPeriod(market)
    if(notVotingOnYet):
        currency = INFO.getCurrency(market)
        if(!currency.transferFrom(msg.sender, BRANCHES.getBranchWallet(branch, currency), amount)):
            throw()
        amountInWei = safeFxpMul(fxpAmount, BRANCHES.getCurrencyRate(branch, currency))
        if(!amountInWei):
            throw()
        MARKETS.addFees(market, amountInWei)
        EXPEVENTS.adjustPeriodFeeValue(branch, MARKETS.getTradingPeriod(market), amountInWei)
        return(1)
    else:
        return(0)

macro checkEventCreationPreconditions():
    if(!periodLength or !len(description) or !len(resolution) or expDate < block.timestamp or !resolutionAddress):
        if(!isCallerWhitelisted()):
            MUTEX.unsetMutex()
        return(-1)
    if(fxpMaxValue < fxpMinValue or (fxpMaxValue - fxpMinValue) < ONE or (fxpMaxValue + fxpMinValue) < fxpMaxValue):
        if(!isCallerWhitelisted()):
            MUTEX.unsetMutex()
        return(-2)
    if(numOutcomes < 2 or numOutcomes > 8):
        if(!isCallerWhitelisted()):
            MUTEX.unsetMutex()
        return(-3)
    parent = BRANCHES.getParent(branch)
    parentLastForked = BRANCHES.getForkPeriod(parent)
    fortyEightHourPeriodWhereNoEventsCanExpireOnNewFork = parentLastForked + 1
    whenEventExpires = expDate / periodLength
    if(whenEventExpires == fortyEightHourPeriodWhereNoEventsCanExpireOnNewFork):
        return(-4)
    if(!BRANCHES.getCurrencyActive(branch, currency)):
        return(-5)
    checkForkResolveContractIsValid(forkResolveAddress)

macro checkMarketCreationPreconditions():
    # will need to get equivalent value in usd or eth or w/e via etherex exchange for subcurrency markets
    if(!periodLength or !len(description) or fxpTradingFee < BRANCHES.getMinTradingFee(branch) or fxpTradingFee > MAX_FEE or EVENTS.getEventBranch(event) != branch or !INFO.getCreator(event)):
        if(!isCallerWhitelisted()):
            MUTEX.unsetMutex()
        return(-1)
    if(expirationDate < block.timestamp):
        if(!isCallerWhitelisted()):
            MUTEX.unsetMutex()
        return(-2)
    if(!BRANCHES.getCurrencyActive(branch, currency)):
        return(-5)
    if(msg.value < safeMul(COST_FOR_MARKET_RESOLUTION, tx.gasprice)):
        return(-6)

macro payExtraBond():
    baseReporters = BRANCHES.getBaseReporters(branch)
    amount = safeFxpDiv(5*COST_PER_REPORTER * baseReporters * tx.gasprice, WEI_TO_ETH)
    if(!currency.transferFrom(msg.sender, INFO.getWallet(event), amount)):
        throw()
    EVENTS.setExtraBond(event, amount)
    EVENTS.setExtraBondPoste(event, msg.sender)
>>>>>>> 9a359f14
<|MERGE_RESOLUTION|>--- conflicted
+++ resolved
@@ -117,15 +117,13 @@
 def init():
     self.controller = 0xC001D00D
 
-<<<<<<< HEAD
 def ok():
-    return(2)
-
+    return(1)
 # def createEvent(branch, description:str, expDate, fxpMinValue, fxpMaxValue, numOutcomes, resolution: str, resolutionAddress, currency, forkResolveAddress):
 #     refund()
-#     if(MUTEX.getMutex() && !mutexWhitelisted()):
-#         throw()
-#     if(!mutexWhitelisted()):
+#     if(MUTEX.getMutex() && !isCallerWhitelisted()):
+#         throw()
+#     if(!isCallerWhitelisted()):
 #         MUTEX.setMutex()
 
 #     periodLength = BRANCHES.getPeriodLength(branch)
@@ -143,7 +141,7 @@
 #     mcopy(eventInfo + 8 * 32, description, len(description))
 #     event = ripemd160(eventInfo, chars = len(eventInfo))
 #     if(INFO.getCreator(event)):
-#         if(!mutexWhitelisted()):
+#         if(!isCallerWhitelisted()):
 #             MUTEX.unsetMutex()
 #         return(0)
 
@@ -174,7 +172,7 @@
 #             EVENTS.setExpiration(event, block.timestamp)
 #             EVENTS.setBond(event, validityBond)
 #             EVENTS.addPast24(period)
-#         if(!mutexWhitelisted()):
+#         if(!isCallerWhitelisted()):
 #             MUTEX.unsetMutex()
 #         return(event)
 #     else:
@@ -200,9 +198,9 @@
 # # need at least 1.2M gas @ gas price to cover resolution & 500k per event to calc. num reports for it - this is passed as value to this function
 # # need to check that it's an actual subcurrency upon market creation
 # def createMarket(branch, description: str, fxpTradingFee, event, tag1, tag2, tag3, extraInfo: str, currency):
-#     if(MUTEX.getMutex() && !mutexWhitelisted()):
-#         throw()
-#     if(!mutexWhitelisted()):
+#     if(MUTEX.getMutex() && !isCallerWhitelisted()):
+#         throw()
+#     if(!isCallerWhitelisted()):
 #         MUTEX.setMutex()
 
 #     periodLength = BRANCHES.getPeriodLength(branch)
@@ -245,7 +243,7 @@
 #     market = ripemd160(marketInfo, chars = len(marketInfo))
 #     # if it's already been created return 0
 #     if(INFO.getCreator(market)):
-#         if(!mutexWhitelisted()):
+#         if(!isCallerWhitelisted()):
 #             MUTEX.unsetMutex()
 #         return(-4)
 #     events = array(1)
@@ -263,7 +261,7 @@
 #     makeMarket()
 
 #     log(type = marketCreated, market)
-#     if(!mutexWhitelisted()):
+#     if(!isCallerWhitelisted()):
 #         MUTEX.unsetMutex()
 #     return(market)
 
@@ -390,9 +388,9 @@
 # # Errors:
 #     # -1: not allowed for events during a fork scenario for events that were created before the fork until the fork is over
 # def putEventIntoReportingPeriod(event):
-#     if(MUTEX.getMutex() && !mutexWhitelisted()):
-#         throw()
-#     if(!mutexWhitelisted()):
+#     if(MUTEX.getMutex() && !isCallerWhitelisted()):
+#         throw()
+#     if(!isCallerWhitelisted()):
 #         MUTEX.setMutex()
 #     # add events to the appropriate reporting period
 #     branch = EVENTS.getEventBranch(event)
@@ -407,20 +405,20 @@
 #         addEvent()
 #         EVENTS.setExpiration(event, block.timestamp)
 #         EVENTS.setChallenged(event)
-#         if(!mutexWhitelisted()):
+#         if(!isCallerWhitelisted()):
 #             MUTEX.unsetMutex()
 #         return(1)
 #     else:
-#         if(!mutexWhitelisted()):
+#         if(!isCallerWhitelisted()):
 #             MUTEX.unsetMutex()
 #         return(0)
 
 # # Errors:
 #     # -1: not allowed for events during a fork scenario for events that were created before the fork until the fork is over
 # def challengeInitialResolution(event):
-#     if(MUTEX.getMutex() && !mutexWhitelisted()):
-#         throw()
-#     if(!mutexWhitelisted()):
+#     if(MUTEX.getMutex() && !isCallerWhitelisted()):
+#         throw()
+#     if(!isCallerWhitelisted()):
 #         MUTEX.setMutex()
 #     # add events to the appropriate reporting period
 #     branch = EVENTS.getEventBranch(event)
@@ -438,11 +436,11 @@
 #         EVENTS.setExpiration(event, block.timestamp)
 #         EVENTS.setChallenged(event)
 #         payExtraBond()
-#         if(!mutexWhitelisted()):
+#         if(!isCallerWhitelisted()):
 #             MUTEX.unsetMutex()
 #         return(1)
 #     else:
-#         if(!mutexWhitelisted()):
+#         if(!isCallerWhitelisted()):
 #             MUTEX.unsetMutex()
 #         return(0)
 
@@ -450,20 +448,20 @@
 # # with oraclize.it do value = parseInt(result, 18) to get it in the proper 10**18 base, then do (value - min) * 10**18 / range to submit the result to augur
 # # unethical is just a .5 outcome for scalar/categorical, 1.5 for binary as usual
 # def resolveEarly(event, outcome):
-#     if(MUTEX.getMutex() && !mutexWhitelisted()):
-#         throw()
-#     if(!mutexWhitelisted()):
+#     if(MUTEX.getMutex() && !isCallerWhitelisted()):
+#         throw()
+#     if(!isCallerWhitelisted()):
 #         MUTEX.setMutex()
 #     if(msg.sender == EVENTS.getResolutionAddress(event) && block.timestamp > EVENTS.getExpiration(event) && block.timestamp < (EVENTS.getExpiration(event) + THREE_DAYS)):
 #         # outcome of 1 is 1/10**18 or basically 0, but allows us to still check if outcome is 0 or not to see if an outcome has been set
 #         if(outcome == 0):
 #             outcome = 1
 #         EVENTS.setFirstPreliminaryOutcome(event, outcome)
-#         if(!mutexWhitelisted()):
+#         if(!isCallerWhitelisted()):
 #             MUTEX.unsetMutex()
 #         return(1)
 #     else:
-#         if(!mutexWhitelisted()):
+#         if(!isCallerWhitelisted()):
 #             MUTEX.unsetMutex()
 #         return(0)
 
@@ -488,15 +486,15 @@
 
 # macro checkEventCreationPreconditions():
 #     if(!periodLength or !len(description) or !len(resolution) or expDate < block.timestamp or !resolutionAddress):
-#         if(!mutexWhitelisted()):
+#         if(!isCallerWhitelisted()):
 #             MUTEX.unsetMutex()
 #         return(-1)
 #     if(fxpMaxValue < fxpMinValue or (fxpMaxValue - fxpMinValue) < ONE or (fxpMaxValue + fxpMinValue) < fxpMaxValue):
-#         if(!mutexWhitelisted()):
+#         if(!isCallerWhitelisted()):
 #             MUTEX.unsetMutex()
 #         return(-2)
 #     if(numOutcomes < 2 or numOutcomes > 8):
-#         if(!mutexWhitelisted()):
+#         if(!isCallerWhitelisted()):
 #             MUTEX.unsetMutex()
 #         return(-3)
 #     parent = BRANCHES.getParent(branch)
@@ -512,11 +510,11 @@
 # macro checkMarketCreationPreconditions():
 #     # will need to get equivalent value in usd or eth or w/e via etherex exchange for subcurrency markets
 #     if(!periodLength or !len(description) or fxpTradingFee < BRANCHES.getMinTradingFee(branch) or fxpTradingFee > MAX_FEE or EVENTS.getEventBranch(event) != branch or !INFO.getCreator(event)):
-#         if(!mutexWhitelisted()):
+#         if(!isCallerWhitelisted()):
 #             MUTEX.unsetMutex()
 #         return(-1)
 #     if(expirationDate < block.timestamp):
-#         if(!mutexWhitelisted()):
+#         if(!isCallerWhitelisted()):
 #             MUTEX.unsetMutex()
 #         return(-2)
 #     if(!BRANCHES.getCurrencyActive(branch, currency)):
@@ -530,416 +528,4 @@
 #     if(!currency.transferFrom(msg.sender, INFO.getWallet(event), amount)):
 #         throw()
 #     EVENTS.setExtraBond(event, amount)
-#     EVENTS.setExtraBondPoster(event, msg.sender)
-=======
-def createEvent(branch, description:str, expDate, fxpMinValue, fxpMaxValue, numOutcomes, resolution: str, resolutionAddress, currency, forkResolveAddress):
-    refund()
-    if(MUTEX.getMutex() && !isCallerWhitelisted()):
-        throw()
-    if(!isCallerWhitelisted()):
-        MUTEX.setMutex()
-
-    periodLength = BRANCHES.getPeriodLength(branch)
-    checkEventCreationPreconditions()
-
-    eventInfo = string(8 * 32 + len(description))
-    eventInfo[0] = branch                                       # branch
-    eventInfo[1] = expDate                                      # expiration date
-    eventInfo[2] = msg.sender                                   # creator address
-    eventInfo[3] = periodLength
-    eventInfo[4] = fxpMinValue                                     # minimum outcome value
-    eventInfo[5] = fxpMaxValue                                     # maximum outcome value
-    eventInfo[6] = numOutcomes                                  # number of outcomes
-    eventInfo[7] = resolutionAddress
-    mcopy(eventInfo + 8 * 32, description, len(description))
-    event = ripemd160(eventInfo, chars = len(eventInfo))
-    if(INFO.getCreator(event)):
-        if(!isCallerWhitelisted()):
-            MUTEX.unsetMutex()
-        return(0)
-
-    checkSubcurrencyIsValid(currency)
-    wallet = create('wallet.se')
-    if(!wallet.initialize(currency)):
-        throw()
-    REPORTING.addReporter(branch, event, 0, 0, 0)
-
-    firstResolveBondPaid = 0
-    firstResolveBondPoster = 0
-    # sender / event creator paid
-    # todo add if no resolution address just put in regular vote period as normal but charge extra
-    if(REPORTING.subtractRep(branch, REPORTING.repIDToIndex(branch, msg.sender), FIRST_RESOLVE_BOND) && REPORTING.addRep(branch, REPORTING.repIDToIndex(branch, event), FIRST_RESOLVE_BOND)):
-        firstResolveBondPaid = 1
-        firstResolveBondPoster = msg.sender
-    if(INFO.setInfo(event, description, msg.sender, 0, currency, wallet) and EVENTS.initializeEvent(event, branch, expDate, fxpMinValue, fxpMaxValue, numOutcomes, resolution, resolutionAddress, firstResolveBondPoster, forkResolveAddress) && firstResolveBondPaid):
-        if(!EVENTS.getBond(event)):
-            # pay validity / indeterminate protection bond
-            period = block.timestamp / TWENTY_FOUR_HR
-            baseReporters = BRANCHES.getBaseReporters(branch)
-            minFee = safeFxpMul(safeMul(safeMul(COST_PER_REPORTER, baseReporters), tx.gasprice), BRANCHES.getCurrencyRate(branch, currency))
-            if(!minFee):
-                throw()
-            validityBond = (minFee * (1 + EVENTS.getPast24(period)) / (1 + EXPEVENTS.getNumberEvents(branch, BRANCHES.getVotePeriod(branch)))) / 2
-            if(!currency.transferFrom(msg.sender, wallet, validityBond)):
-                throw()
-            EVENTS.setExpiration(event, block.timestamp)
-            EVENTS.setBond(event, validityBond)
-            EVENTS.addPast24(period)
-        if(!isCallerWhitelisted()):
-            MUTEX.unsetMutex()
-        return(event)
-    else:
-        throw()
-
-# Create a market. Markets are the basic _tradable_ units / questions that are traded on in Augur
-# @param branch is the branch of the market
-# @param description is the description for a market
-# @param fxpTradingFee is percent in fixedPoint
-# @param events array is the list of events in a market [only 1 for now]
-# @params tag1, tag2, and tag3 are the tags describing a market
-# @param fxpMakerFees are the percent of the trading fee a maker pays [0-50% in fixed point]
-# @param extraInfo is a string of any extra info associated with a market
-# @return market if success or 1 if on an oracle only branch creation we have success
-# error messages otherwise
-    # -1: bad input or event doesn't exist
-    # -2: event already expired
-    # -4: market already exists
-    # -5: currency isn't an approved branch currency
-    # -6: didn't pay enough for market resolution gas cost
-    # throw()s if not enough money to create the market and place event in the appropriate reporting period
-# .05 eth to create
-# need at least 1.2M gas @ gas price to cover resolution & 500k per event to calc. num reports for it - this is passed as value to this function
-# need to check that it's an actual subcurrency upon market creation
-def createMarket(branch, description: str, fxpTradingFee, event, tag1, tag2, tag3, extraInfo: str, currency):
-    if(MUTEX.getMutex() && !isCallerWhitelisted()):
-        throw()
-    if(!isCallerWhitelisted()):
-        MUTEX.setMutex()
-
-    periodLength = BRANCHES.getPeriodLength(branch)
-    baseReporters = BRANCHES.getBaseReporters(branch)
-    creationFee = safeFxpMul(safeFxpDiv(POINT_ZERO_THREE * baseReporters, fxpTradingFee), BRANCHES.getCurrencyRate(branch, currency))
-    # gives ether/cash amount in fixed point
-    minFee = safeFxpMul(safeMul(safeMul(COST_PER_REPORTER, baseReporters), tx.gasprice), BRANCHES.getCurrencyRate(branch, currency))
-    creationFee = max(minFee, creationFee)
-    if(!creationFee):
-        throw()
-    period = block.timestamp / TWENTY_FOUR_HR
-    numOutcomes = EVENTS.getNumOutcomes(event)
-    cumulativeScale = 0
-    # market's trading period is the same as the last expiring event in the market
-    expirationDate = EVENTS.getExpiration(event)
-    futurePeriod = expirationDate / periodLength
-    checkMarketCreationPreconditions()
-
-    # scalars
-    fxpMaxValue = EVENTS.getMaxValue(event)
-    fxpMinValue = EVENTS.getMinValue(event)
-    scalar = (fxpMaxValue != TWO or fxpMinValue != ONE) and numOutcomes == 2
-    if(scalar):
-        # cumulativeScale is the range of a scalar
-        cumulativeScale += fxpMaxValue - fxpMinValue
-    if(!cumulativeScale):
-        cumulativeScale = ONE
-
-    # formation of market (hash)
-    marketInfo = string(8 * 32 + len(description))
-    marketInfo[0] = futurePeriod
-    marketInfo[1] = fxpTradingFee
-    marketInfo[2] = block.timestamp
-    marketInfo[3] = tag1
-    marketInfo[4] = tag2
-    marketInfo[5] = tag3
-    marketInfo[6] = expirationDate
-    marketInfo[7] = len(description)
-    mcopy(marketInfo + 8 * 32, description, chars = len(description))
-    market = ripemd160(marketInfo, chars = len(marketInfo))
-    # if it's already been created return 0
-    if(INFO.getCreator(market)):
-        if(!isCallerWhitelisted()):
-            MUTEX.unsetMutex()
-        return(-4)
-    events = array(1)
-    events[0] = event
-    checkSubcurrencyIsValid(currency)
-    wallet = create('wallet.se')
-    #winningOutcomeAddress = getOneWinningOutcomeContractAddr if 1 and getTwoWinningOutcomeContractAddrFromWhitelist if 2
-    if(!wallet.setWinningOutcomeContractAddressInitialize(currency, winningOutcomeAddress)):
-        throw()
-    shareContracts = array(numOutcomes)
-    i = 0
-    while i < numOutcomes:
-        shareContracts[i] = create('shareTokens.se')
-        i += 1
-    makeMarket()
-
-    log(type = marketCreated, market)
-    if(!isCallerWhitelisted()):
-        MUTEX.unsetMutex()
-    return(market)
-
-# initialize market and send money to pay for resolution
-macro makeMarket():
-    $payCosts = currency.transferFrom(msg.sender, INFO.getWallet(branch), creationFee)
-    $infoSet = INFO.setInfo(market, description, msg.sender, creationFee, currency, wallet)
-
-    $initializedMarket = MARKETS.initializeMarket(market, events, futurePeriod, fxpTradingFee, branch, tag1, tag2, tag3, cumulativeScale, numOutcomes, extraInfo, msg.value, creationFee, expirationDate, shareContracts, value = msg.value)
-    $makeBranchAndEventAwareOfNewMarket = BRANCHES.addMarketToBranch(branch, market) and EVENTS.addMarket(event, market)
-
-    # event creation bond pay w/ markets
-        # A = P*e^rt
-        # so A - P gives us amount to return to person
-    currency = INFO.getCurrency(events[0])
-    $bondPrincipal = EVENTS.getBond(events[0])
-    $time = (expirationDate - block.timestamp) * ONE / SECONDS_PER_YEAR
-    $amountToPay = $bondPrincipal*FXP.fxExp(safeFxpMul($time, 10_PERCENT_RATE)) - $bondPrincipal
-    $paidEventBondPoster = currency.transferFrom(msg.sender, INFO.getCreator(events[0]), $amountToPay)
-    if($payCosts and $infoSet and $initializedMarket and $makeBranchAndEventAwareOfNewMarket and $paidEventBondPoster):
-        1
-    else:
-        throw()
-
-macro addEvent():
-    # cost for calculating num. of reports for an event
-    if(!send(EXPEVENTS, COST_FOR_EVENT_REPORT_CALCULATION * tx.gasprice)):
-        throw()
-    forkPeriod = BRANCHES.getForkPeriod(branch)
-    afterFork = 0
-    if(futurePeriod == (forkPeriod + 1) or futurePeriod == (forkPeriod + 2)):
-        afterFork = 1
-    EXPEVENTS.addEvent(branch, futurePeriod, event, COST_FOR_EVENT_REPORT_CALCULATION * tx.gasprice, currency, wallet, afterFork)
-
-# Updates a trading fee to be lower in a market
-# Errors
-    # -1: not the market creator
-    # -2: invalid new trading fee
-def updateTradingFee(market, fxpTradingFee):
-    refund()
-    if(MUTEX.getMutex()):
-        throw()
-    MUTEX.setMutex()
-    branch = MARKETS.getBranch(market)
-    if(msg.sender != INFO.getCreator(market)):
-        MUTEX.unsetMutex()
-        return(-1)
-    oldFee = MARKETS.getTradingFee(market)
-    currency = INFO.getCurrency(market)
-    baseReporters = BRANCHES.getBaseReporters(branch)
-    oldCreationFee = safeFxpMul(safeFxpDiv(POINT_ZERO_SIX * baseReporters, oldFee), BRANCHES.getCurrencyRate(branch, currency))
-    newCreationFee = safeFxpMul(safeFxpDiv(POINT_ZERO_SIX * baseReporters, fxpTradingFee), BRANCHES.getCurrencyRate(branch, currency))
-    if(fxpTradingFee < BRANCHES.getMinTradingFee(branch) or fxpTradingFee > oldFee):
-        MUTEX.unsetMutex()
-        return(-2)
-    if(!currency.transferFrom(msg.sender, BRANCHES.getBranchWallet(branch, currency), newCreationFee - oldCreationFee) or !MARKETS.setTradingFee(market, fxpTradingFee)):
-        throw()
-    log(type = tradingFeeUpdated, market, fxpTradingFee)
-    MUTEX.unsetMutex()
-    return(1)
-
-# Anyone can post an "Early Resolution Bond"
-# This bond is equal to 0.5 * marketFee * marketValue
-# This amount is the amount needed to pay the reporters in case this was frivolous.
-# The market goes up for early resolution and reporters place claim to what is truth, however for early resolution, they have an additional option: 'Market is not ready to resolve'
-    # this addl option is just the normal indeterminate (except here it's a bit of a special case, see below)
-# In the event 'Market is not ready to resolve' is found to be the consensus, the early resolution bond is paid to the reporters for their labor.
-    # and market remains with old expiration dateevent
-# In the event any other option is found to be the consensus the early resolution bond is returned to the poster and then resolution is handled just like any other case.
-# Errors:
-    # 0: invalid branch
-    # -1: not allowed for events during a fork scenario for events that were created before the fork until the fork is over
-    # -2: market already closed or already pushed forward
-    # -3: event has already been pushed forward, is being reported on now, or has an outcome already
-    # -4: event isn't in a regular reporting cycle yet
-def pushMarketForward(branch, market):
-    refund()
-    if(MUTEX.getMutex()):
-        throw()
-    MUTEX.setMutex()
-
-    periodLength = BRANCHES.getPeriodLength(branch)
-    currentPeriod = block.timestamp / periodLength
-    if(MARKETS.getOneWinningOutcome(market, 0) or MARKETS.getPushedForward(market)):
-        MUTEX.unsetMutex()
-        return(-2)
-    if(MARKETS.getBranch(market) != branch):
-        MUTEX.unsetMutex()
-        return(0)
-    event = MARKETS.getMarketEvent(market, 0)
-    if(eventCreatedPriorToFork(event)):
-        return(-1)
-    event = MARKETS.getMarketEvent(market, 0)
-    expiration = EVENTS.getExpiration(event)
-    beingReportedOnNow = (expiration / periodLength == block.timestamp / periodLength)
-    alreadyPushedForward = EVENTS.getRejectedPeriod(event) or expiration != EVENTS.getOriginalExpiration(event)
-    if(alreadyPushedForward or beingReportedOnNow or EVENTS.getOutcome(event) or BACKSTOPS.getRoundTwo(event)):
-        MUTEX.unsetMutex()
-        return(-3)
-    if(EXPEVENTS.getEvent(branch, expiration / periodLength, EXPEVENTS.getEventIndex(branch, expiration / periodLength, event)) != event):
-        return(-4)
-    # push into next vote period
-    period = block.timestamp / periodLength
-    forkPeriod = BRANCHES.getForkPeriod(branch)
-    afterFork = 0
-    if(period == (forkPeriod + 1) or period == (forkPeriod + 2)):
-        afterFork = 1
-    currency = INFO.getCurrency(event)
-    wallet = INFO.getWallet(event)
-    EXPEVENTS.addEvent(branch, period, event, COST_FOR_EVENT_REPORT_CALCULATION * tx.gasprice, currency, wallet, afterFork)
-
-    # set event expiration date to be after the current reporting period ends
-    EVENTS.setExpiration(event, block.timestamp)
-    MARKETS.setTradingPeriod(market, period)
-    MARKETS.setPushedForward(market, 1, msg.sender)
-    EVENTS.setEventPushedUp(event, 1)
-    bond = safeFxpMul(MARKETS.getTradingFee(market), MARKETS.getTotalSharesPurchased(market)) / 2
-    payEarlyResolutionBond = INFO.getCurrency(market).transferFrom(msg.sender, INFO.getWallet(market), bond)
-    if(!payEarlyResolutionBond or !EVENTS.setEarlyResolutionBond(event, bond)):
-        throw()
-    MUTEX.unsetMutex()
-    return(1)
-
-# Errors:
-    # -1: not allowed for events during a fork scenario for events that were created before the fork until the fork is over
-def putEventIntoReportingPeriod(event):
-    if(MUTEX.getMutex() && !isCallerWhitelisted()):
-        throw()
-    if(!isCallerWhitelisted()):
-        MUTEX.setMutex()
-    # add events to the appropriate reporting period
-    branch = EVENTS.getEventBranch(event)
-    periodLength = BRANCHES.getPeriodLength(branch)
-    baseReporters = BRANCHES.getBaseReporters(branch)
-    # want to resolve as soon as possible
-    futurePeriod = block.timestamp / periodLength
-    if(eventCreatedPriorToFork(event)):
-        return(-1)
-
-    if(!EVENTS.getChallenged(event) && !EVENTS.getFirstPreliminaryOutcome(event) && block.timestamp > (EVENTS.getExpiration(event) + THREE_DAYS)):
-        addEvent()
-        EVENTS.setExpiration(event, block.timestamp)
-        EVENTS.setChallenged(event)
-        if(!isCallerWhitelisted()):
-            MUTEX.unsetMutex()
-        return(1)
-    else:
-        if(!isCallerWhitelisted()):
-            MUTEX.unsetMutex()
-        return(0)
-
-# Errors:
-    # -1: not allowed for events during a fork scenario for events that were created before the fork until the fork is over
-def challengeInitialResolution(event):
-    if(MUTEX.getMutex() && !isCallerWhitelisted()):
-        throw()
-    if(!isCallerWhitelisted()):
-        MUTEX.setMutex()
-    # add events to the appropriate reporting period
-    branch = EVENTS.getEventBranch(event)
-    currency = INFO.getCurrency(event)
-    periodLength = BRANCHES.getPeriodLength(branch)
-    baseReporters = BRANCHES.getBaseReporters(branch)
-
-    # want to resolve as soon as possible
-    futurePeriod = block.timestamp / periodLength
-    if(eventCreatedPriorToFork(event)):
-        return(-1)
-
-    if(!EVENTS.getChallenged(event) && block.timestamp < (EVENTS.getExpiration(event) + 2 * THREE_DAYS) && EVENTS.getFirstPreliminaryOutcome(event)):
-        addEvent()
-        EVENTS.setExpiration(event, block.timestamp)
-        EVENTS.setChallenged(event)
-        payExtraBond()
-        if(!isCallerWhitelisted()):
-            MUTEX.unsetMutex()
-        return(1)
-    else:
-        if(!isCallerWhitelisted()):
-            MUTEX.unsetMutex()
-        return(0)
-
-# could create a contract which is the sender which uses ecrecover to verify a realitykeys signature on a hash + result, 0 goes to 10**18, 1 goes to 2**65
-# with oraclize.it do value = parseInt(result, 18) to get it in the proper 10**18 base, then do (value - min) * 10**18 / range to submit the result to augur
-# unethical is just a .5 outcome for scalar/categorical, 1.5 for binary as usual
-def resolveEarly(event, outcome):
-    if(MUTEX.getMutex() && !isCallerWhitelisted()):
-        throw()
-    if(!isCallerWhitelisted()):
-        MUTEX.setMutex()
-    if(msg.sender == EVENTS.getResolutionAddress(event) && block.timestamp > EVENTS.getExpiration(event) && block.timestamp < (EVENTS.getExpiration(event) + THREE_DAYS)):
-        # outcome of 1 is 1/10**18 or basically 0, but allows us to still check if outcome is 0 or not to see if an outcome has been set
-        if(outcome == 0):
-            outcome = 1
-        EVENTS.setFirstPreliminaryOutcome(event, outcome)
-        if(!isCallerWhitelisted()):
-            MUTEX.unsetMutex()
-        return(1)
-    else:
-        if(!isCallerWhitelisted()):
-            MUTEX.unsetMutex()
-        return(0)
-
-# Allows a user to directly add fees / effectively pay for oracle usage w/o having to trade using the default contracts
-# should make this be to an event directly, so every addFees and getFees call will be effected by fixing this todo
-# Returns 1 if successful, 0 if too late to send additional fees
-def addFees(market, fxpAmount):
-    branch = MARKETS.getBranch(market)
-    notVotingOnYet = BRANCHES.getVotePeriod(branch) < MARKETS.getTradingPeriod(market)
-    if(notVotingOnYet):
-        currency = INFO.getCurrency(market)
-        if(!currency.transferFrom(msg.sender, BRANCHES.getBranchWallet(branch, currency), amount)):
-            throw()
-        amountInWei = safeFxpMul(fxpAmount, BRANCHES.getCurrencyRate(branch, currency))
-        if(!amountInWei):
-            throw()
-        MARKETS.addFees(market, amountInWei)
-        EXPEVENTS.adjustPeriodFeeValue(branch, MARKETS.getTradingPeriod(market), amountInWei)
-        return(1)
-    else:
-        return(0)
-
-macro checkEventCreationPreconditions():
-    if(!periodLength or !len(description) or !len(resolution) or expDate < block.timestamp or !resolutionAddress):
-        if(!isCallerWhitelisted()):
-            MUTEX.unsetMutex()
-        return(-1)
-    if(fxpMaxValue < fxpMinValue or (fxpMaxValue - fxpMinValue) < ONE or (fxpMaxValue + fxpMinValue) < fxpMaxValue):
-        if(!isCallerWhitelisted()):
-            MUTEX.unsetMutex()
-        return(-2)
-    if(numOutcomes < 2 or numOutcomes > 8):
-        if(!isCallerWhitelisted()):
-            MUTEX.unsetMutex()
-        return(-3)
-    parent = BRANCHES.getParent(branch)
-    parentLastForked = BRANCHES.getForkPeriod(parent)
-    fortyEightHourPeriodWhereNoEventsCanExpireOnNewFork = parentLastForked + 1
-    whenEventExpires = expDate / periodLength
-    if(whenEventExpires == fortyEightHourPeriodWhereNoEventsCanExpireOnNewFork):
-        return(-4)
-    if(!BRANCHES.getCurrencyActive(branch, currency)):
-        return(-5)
-    checkForkResolveContractIsValid(forkResolveAddress)
-
-macro checkMarketCreationPreconditions():
-    # will need to get equivalent value in usd or eth or w/e via etherex exchange for subcurrency markets
-    if(!periodLength or !len(description) or fxpTradingFee < BRANCHES.getMinTradingFee(branch) or fxpTradingFee > MAX_FEE or EVENTS.getEventBranch(event) != branch or !INFO.getCreator(event)):
-        if(!isCallerWhitelisted()):
-            MUTEX.unsetMutex()
-        return(-1)
-    if(expirationDate < block.timestamp):
-        if(!isCallerWhitelisted()):
-            MUTEX.unsetMutex()
-        return(-2)
-    if(!BRANCHES.getCurrencyActive(branch, currency)):
-        return(-5)
-    if(msg.value < safeMul(COST_FOR_MARKET_RESOLUTION, tx.gasprice)):
-        return(-6)
-
-macro payExtraBond():
-    baseReporters = BRANCHES.getBaseReporters(branch)
-    amount = safeFxpDiv(5*COST_PER_REPORTER * baseReporters * tx.gasprice, WEI_TO_ETH)
-    if(!currency.transferFrom(msg.sender, INFO.getWallet(event), amount)):
-        throw()
-    EVENTS.setExtraBond(event, amount)
-    EVENTS.setExtraBondPoste(event, msg.sender)
->>>>>>> 9a359f14
+#     EVENTS.setExtraBondPoste(event, msg.sender)