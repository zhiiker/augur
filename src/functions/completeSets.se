# This software (Augur) allows buying && selling event outcomes in ethereum
# Copyright (C) 2015 Forecast Foundation OU
#    This program is free software; you can redistribute it &&/or modify
#    it under the terms of the GNU General Public License as published by
#    the Free Software Foundation; either version 2 of the License, or
#    (at your option) any later version.
#
#    This program is free software: you can redistribute it &&/or modify
#    it under the terms of the GNU General Public License as published by
#    the Free Software Foundation, either version 3 of the License, or
#    (at your option) any later version.
#
#    This program is distributed in the hope that it will be useful,
#    but WITHOUT ANY WARRANTY; without even the implied warranty of
#    MERCHANTABILITY or FITNESS FOR A PARTICULAR PURPOSE.  See the
#    GNU General Public License for more details.
#
#    You should have received a copy of the GNU General Public License
#    along with this program.  If not, see <http://www.gnu.org/licenses/>.
# Any questions please contact joey@augur.net

import branches as BRANCHES
import expiringEvents as EXPEVENTS
import cash as CASH
import markets as MARKETS
inset('refund.se')

# Buys amount of every outcome
# cost 850k gas
# Errors:
    # 0: invalid market/doesn't exist
    # -1: oracle only branch [no trading allowed]
    # -2: not enough money
def buyCompleteSets(market, amount):
    refund()
    branch = MARKETS.getBranchID(market)
    numOutcomes = MARKETS.getMarketNumOutcomes(market)
    cumScale = MARKETS.getCumScale(market)
    cost = amount*cumScale/ONE
    if(!MARKETS.getCreationTime(market)):
        return(0)
    if(BRANCHES.getOracleOnly(branch)):
        return(-1)
    if(CASH.balance(msg.sender) < cost):
        return(-2)
    participantNumber = MARKETS.getParticipantNumber(market, msg.sender)
    # if participant doesn't exist in market, add them
    if(msg.sender != MARKETS.getParticipantID(market, participantNumber)):
        participantNumber = MARKETS.addParticipant(market, msg.sender)
<<<<<<< HEAD
    i = 1
    # send shares of the event to user address
    while i <= numOutcomes:
        MARKETS.modifyShares(market, i, amount)
        MARKETS.modifyParticipantShares(market, participantNumber, i, amount, 0, 1)
        i += 1
    if(BRANCHES.getVotePeriod(branch)<MARKETS.getTradingPeriod(market)):
=======
    n = 1
    # send shares of the event to user address and increment the number issued in the market for each outcome
    while n <= numOutcomes:
        MARKETS.modifyShares(market, n, amount)
        MARKETS.modifyParticipantShares(market, participantNumber, n, amount, 0)
        n += 1
    # if still before voting period has started count it in the share value for the period and market to target # of reporters to be higher in markets w/ more outstanding value
    if(BRANCHES.getVotePeriod(branch) < MARKETS.getTradingPeriod(market)):
>>>>>>> 85a6cf28
        MARKETS.modifySharesValue(market, amount*cumScale/ONE)
        EXPEVENTS.adjustPeriodShareValueOutstanding(branch, MARKETS.getTradingPeriod(market), amount*cumScale/ONE)
    # send money from user acc. to market address/account
    CASH.sendFrom(market, cost, msg.sender)
    return(1)

# Sells amount of every outcome [if user owns it]
# cost 850k gas
# Errors:
    # -1: oracle only / no trading branch
    # -2: trader doesn't exist
    # -3: user doesn't own enough shares 
def sellCompleteSets(market, amount):
    refund()
    participantNumber = MARKETS.getParticipantNumber(market, msg.sender)
    branch = MARKETS.getBranchID(market)
    numOutcomes = MARKETS.getMarketNumOutcomes(market)
    cumScale = MARKETS.getCumScale(market)
    cost = amount*cumScale/ONE
    if(BRANCHES.getOracleOnly(branch)):
        return(-1)
    if(MARKETS.getParticipantID(market, participantNumber) != msg.sender):
        return(-2)
    n = 1
    while n <= numOutcomes:
        if(MARKETS.getParticipantSharesPurchased(market, participantNumber, n) < amount):
            return(-3)
<<<<<<< HEAD
        i += 1
    i = 1
    while i <= numOutcomes:
        MARKETS.modifyShares(market, i, -amount)
        MARKETS.modifyParticipantShares(market, participantNumber, i, -amount, 0, 1)
        i += 1
=======
        n += 1
    n = 1
    # Takes shares away from participant and decreases the amount issued in the market since we're exchanging complete sets
    while n <= numOutcomes:
        MARKETS.modifyShares(market, n, -amount)
        MARKETS.modifyParticipantShares(market, participantNumber, n, -amount, 0)
        n += 1
    # if still before voting period has started count it in the share value for the period and market to target # of reporters to be higher in markets w/ more outstanding value
>>>>>>> 85a6cf28
    if(BRANCHES.getVotePeriod(branch)<MARKETS.getTradingPeriod(market)):
        MARKETS.modifySharesValue(market, -amount*cumScale/ONE)
        EXPEVENTS.adjustPeriodShareValueOutstanding(branch, MARKETS.getTradingPeriod(market), -amount*cumScale/ONE)
    # send funds from the market to the user acc.
    CASH.subtractCash(market, cost)
    CASH.addCash(msg.sender, cost)
    return(1)<|MERGE_RESOLUTION|>--- conflicted
+++ resolved
@@ -47,15 +47,6 @@
     # if participant doesn't exist in market, add them
     if(msg.sender != MARKETS.getParticipantID(market, participantNumber)):
         participantNumber = MARKETS.addParticipant(market, msg.sender)
-<<<<<<< HEAD
-    i = 1
-    # send shares of the event to user address
-    while i <= numOutcomes:
-        MARKETS.modifyShares(market, i, amount)
-        MARKETS.modifyParticipantShares(market, participantNumber, i, amount, 0, 1)
-        i += 1
-    if(BRANCHES.getVotePeriod(branch)<MARKETS.getTradingPeriod(market)):
-=======
     n = 1
     # send shares of the event to user address and increment the number issued in the market for each outcome
     while n <= numOutcomes:
@@ -64,7 +55,6 @@
         n += 1
     # if still before voting period has started count it in the share value for the period and market to target # of reporters to be higher in markets w/ more outstanding value
     if(BRANCHES.getVotePeriod(branch) < MARKETS.getTradingPeriod(market)):
->>>>>>> 85a6cf28
         MARKETS.modifySharesValue(market, amount*cumScale/ONE)
         EXPEVENTS.adjustPeriodShareValueOutstanding(branch, MARKETS.getTradingPeriod(market), amount*cumScale/ONE)
     # send money from user acc. to market address/account
@@ -92,14 +82,6 @@
     while n <= numOutcomes:
         if(MARKETS.getParticipantSharesPurchased(market, participantNumber, n) < amount):
             return(-3)
-<<<<<<< HEAD
-        i += 1
-    i = 1
-    while i <= numOutcomes:
-        MARKETS.modifyShares(market, i, -amount)
-        MARKETS.modifyParticipantShares(market, participantNumber, i, -amount, 0, 1)
-        i += 1
-=======
         n += 1
     n = 1
     # Takes shares away from participant and decreases the amount issued in the market since we're exchanging complete sets
@@ -108,7 +90,6 @@
         MARKETS.modifyParticipantShares(market, participantNumber, n, -amount, 0)
         n += 1
     # if still before voting period has started count it in the share value for the period and market to target # of reporters to be higher in markets w/ more outstanding value
->>>>>>> 85a6cf28
     if(BRANCHES.getVotePeriod(branch)<MARKETS.getTradingPeriod(market)):
         MARKETS.modifySharesValue(market, -amount*cumScale/ONE)
         EXPEVENTS.adjustPeriodShareValueOutstanding(branch, MARKETS.getTradingPeriod(market), -amount*cumScale/ONE)
