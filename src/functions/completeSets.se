# This software (Augur) allows buying and selling event outcomes in ethereum
# Copyright (C) 2015 Forecast Foundation OU
#    This program is free software; you can redistribute it and/or modify
#    it under the terms of the GNU General Public License as published by
#    the Free Software Foundation; either version 2 of the License, or
#    (at your option) any later version.
# 
#    This program is free software: you can redistribute it and/or modify
#    it under the terms of the GNU General Public License as published by
#    the Free Software Foundation, either version 3 of the License, or
#    (at your option) any later version.
# 
#    This program is distributed in the hope that it will be useful, #    but WITHOUT ANY WARRANTY; without even the implied warranty of
#    MERCHANTABILITY or FITNESS FOR A PARTICULAR PURPOSE.  See the
#    GNU General Public License for more details.
# 
#    You should have received a copy of the GNU General Public License
#    along with this program.  If not, see <http://www.gnu.org/licenses/>.
# Any questions please contact joey@augur.net

### Allows users to buy/sell sets of every outcome, so 500 complete sets in a 3 outcome market is 500 of outcome 1, 2, and 3 each respectively

import branches as BRANCHES
import expiringEvents as EXPEVENTS
import markets as MARKETS
import info as INFO
import mutex as MUTEX
extern subcurrency: [allowance:[int256,int256]:int256, approve:[int256,int256]:int256, balance:[]:int256, balanceOf:[int256]:int256, ]:[int256,int256]:int256, transferFrom:[int256,int256,int256]:int256]
inset('../data_api/refund.se')

<<<<<<< HEAD
event completeSets_logReturn(sender: indexed, market: indexed, type: indexed, returnValue, numOutcomes)

# Buys amount of every outcome
=======
# Buys fxpAmount of every outcome
>>>>>>> 43454699
# cost 850k gas
# Errors:
    # 0: invalid market/doesn't exist
    # -1: oracle only branch [no trading allowed]
    # -2: not enough money
    # -3: not a large enough amount
def buyCompleteSets(market, fxpAmount):
    refund()
    if(MUTEX.getMutex()):
        throw()
    MUTEX.setMutex()
    branch = MARKETS.getBranch(market)
    numOutcomes = MARKETS.getMarketNumOutcomes(market)
<<<<<<< HEAD
    cumScale = MARKETS.getCumScale(market)
    cost = amount*cumScale/ONE
    if(!MARKETS.getCreationTime(market)):
        log(type=completeSets_logReturn, msg.sender, market, 0)
        return(0)
    if(BRANCHES.getOracleOnly(branch)):
        log(type=completeSets_logReturn, msg.sender, market, -1)
        return(-1)
    if(CASH.balance(msg.sender) < cost):
        log(type=completeSets_logReturn, msg.sender, market, -2)
        return(-2)
=======
    cumulativeScale = MARKETS.getCumulativeScale(market)
    cost = fxpAmount * cumulativeScale / ONE
    checkBuyCompleteSetsPreconditions()
    accountForFees()
    
>>>>>>> 43454699
    n = 1
    # send shares of the event to user address and increment the number issued in the market for each outcome
    while(n <= numOutcomes):
        MARKETS.modifyShares(market, n, fxpAmount)
        MARKETS.modifyParticipantShares(market, msg.sender, n, fxpAmount, 0)
        n += 1
    # if still before voting period has started count it in the share value for the period and market to target # of reporters to be higher in markets w/ more outstanding value
<<<<<<< HEAD
    if(BRANCHES.getVotePeriod(branch) < MARKETS.getTradingPeriod(market)):
        MARKETS.modifySharesValue(market, amount*cumScale/ONE)
        EXPEVENTS.adjustPeriodShareValueOutstanding(branch, MARKETS.getTradingPeriod(market), amount*cumScale/ONE)
    # send money from user acc. to market address/account
    CASH.sendFrom(market, cost, msg.sender)
    log(type=completeSets_logReturn, msg.sender, market, 1, amount, numOutcomes)
    return(amount)
=======
    notVotingOnYet = BRANCHES.getVotePeriod(branch) < MARKETS.getTradingPeriod(market)
    if(notVotingOnYet):
        MARKETS.modifySharesValue(market, fxpAmount * cumulativeScale / ONE)
        EXPEVENTS.adjustPeriodShareValueOutstanding(branch, MARKETS.getTradingPeriod(market), fxpAmount * cumulativeScale / ONE)
    MUTEX.unsetMutex()
    return(1)
>>>>>>> 43454699

# Sells fxpAmount of every outcome [if user owns it]
# cost 850k gas
# Errors:
    # -1: user doesn't own enough shares
    # -2: user hasn't specified a large enough amount
def sellCompleteSets(market, fxpAmount):
    refund()
    if(MUTEX.getMutex()):
        throw()
    MUTEX.setMutex()
    branch = MARKETS.getBranch(market)
    numOutcomes = MARKETS.getMarketNumOutcomes(market)
    cumulativeScale = MARKETS.getCumulativeScale(market)
    cost = fxpAmount * cumulativeScale / ONE
    checkSellCompleteSetsPreconditions()
    
    # Takes shares away from participant and decreases the fxpAmount issued in the market since we're exchanging complete sets
    while(n <= numOutcomes):
        MARKETS.modifyShares(market, n, -fxpAmount)
        MARKETS.modifyParticipantShares(market, msg.sender, n, -fxpAmount, 0)
        n += 1
    # if still before voting period has started count it in the share value for the period and market to target # of reporters to be higher in markets w/ more outstanding value
    notVotingOnYet = BRANCHES.getVotePeriod(branch) < MARKETS.getTradingPeriod(market)
    if(notVotingOnYet):
        MARKETS.modifySharesValue(market, -fxpAmount * cumulativeScale / ONE)
        EXPEVENTS.adjustPeriodShareValueOutstanding(branch, MARKETS.getTradingPeriod(market), -fxpAmount * cumulativeScale / ONE)
    # send funds from the market to the user acc.
    fee = MARKETS.getTradingFee(market) * fxpAmount / ONE * cumulativeScale / ONE
    if(!INFO.getWallet(market).transfer(msg.sender, cost - fee)):
        throw()
    currency = INFO.getCurrency(market)
    if(!INFO.getWallet(market).transfer(BRANCHES.getWallet(branch, currency), fee / 2) or !INFO.getWallet(market).transfer(INFO.getCreator(market), fee / 2)):
        throw()
    MUTEX.unsetMutex()
    return(1)

macro checkBuyCompleteSetsPreconditions():
    if(!MARKETS.getNumOutcomes(market)):
        MUTEX.unsetMutex()
        return(0)
    if(BRANCHES.getOracleOnly(branch)):
<<<<<<< HEAD
        log(type=completeSets_logReturn, msg.sender, market, -1)
=======
        MUTEX.unsetMutex()
>>>>>>> 43454699
        return(-1)
    if(fxpAmount <= 0):
        MUTEX.unsetMutex()
        return(-3)
    # send money from user acc. to market address/account
    if(!MARKETS.getCurrency(market).transferFrom(msg.sender, INFO.getWallet(market), cost)):
        MUTEX.unsetMutex()
        return(-2)

macro checkSellCompleteSetsPreconditions():
    if(fxpAmount <= 0):
        MUTEX.unsetMutex()
        return(-2)
    n = 1
<<<<<<< HEAD
    while n <= numOutcomes:
        if(MARKETS.getParticipantSharesPurchased(market, msg.sender, n) < amount):
            log(type=completeSets_logReturn, msg.sender, market, -3)
            return(-3)
        n += 1
    n = 1
    # Takes shares away from participant and decreases the amount issued in the market since we're exchanging complete sets
    while n <= numOutcomes:
        MARKETS.modifyShares(market, n, -amount)
        MARKETS.modifyParticipantShares(market, msg.sender, n, -amount, 0)
        n += 1
    # if still before voting period has started count it in the share value for the period and market to target # of reporters to be higher in markets w/ more outstanding value
    if(BRANCHES.getVotePeriod(branch)<MARKETS.getTradingPeriod(market)):
        MARKETS.modifySharesValue(market, -amount*cumScale/ONE)
        EXPEVENTS.adjustPeriodShareValueOutstanding(branch, MARKETS.getTradingPeriod(market), -amount*cumScale/ONE)
    # send funds from the market to the user acc.
    CASH.subtractCash(market, cost)
    CASH.addCash(msg.sender, cost)
    log(type=completeSets_logReturn, msg.sender, market, 2, amount, numOutcomes)
    return(amount)
=======
    while(n <= numOutcomes):
        if(MARKETS.getParticipantSharesPurchased(market, msg.sender, n) < fxpAmount):
            MUTEX.unsetMutex()
            return(-1)
        n += 1
    n = 1

macro accountForFees():
    # account for fees here even though paid upon selling / resolution so we can assign reporters appropriately
    fee = MARKETS.getTradingFee(market) * fxpAmount / ONE * cumulativeScale / ONE
    MARKETS.addFees(market, fee / 2)
>>>>>>> 43454699
<|MERGE_RESOLUTION|>--- conflicted
+++ resolved
@@ -27,14 +27,11 @@
 import mutex as MUTEX
 extern subcurrency: [allowance:[int256,int256]:int256, approve:[int256,int256]:int256, balance:[]:int256, balanceOf:[int256]:int256, ]:[int256,int256]:int256, transferFrom:[int256,int256,int256]:int256]
 inset('../data_api/refund.se')
+inset('logReturn.se')
 
-<<<<<<< HEAD
-event completeSets_logReturn(sender: indexed, market: indexed, type: indexed, returnValue, numOutcomes)
+event completeSetsLogReturn(sender: indexed, market: indexed, type: indexed, returnValue, numOutcomes)
 
-# Buys amount of every outcome
-=======
 # Buys fxpAmount of every outcome
->>>>>>> 43454699
 # cost 850k gas
 # Errors:
     # 0: invalid market/doesn't exist
@@ -48,25 +45,11 @@
     MUTEX.setMutex()
     branch = MARKETS.getBranch(market)
     numOutcomes = MARKETS.getMarketNumOutcomes(market)
-<<<<<<< HEAD
-    cumScale = MARKETS.getCumScale(market)
-    cost = amount*cumScale/ONE
-    if(!MARKETS.getCreationTime(market)):
-        log(type=completeSets_logReturn, msg.sender, market, 0)
-        return(0)
-    if(BRANCHES.getOracleOnly(branch)):
-        log(type=completeSets_logReturn, msg.sender, market, -1)
-        return(-1)
-    if(CASH.balance(msg.sender) < cost):
-        log(type=completeSets_logReturn, msg.sender, market, -2)
-        return(-2)
-=======
     cumulativeScale = MARKETS.getCumulativeScale(market)
     cost = fxpAmount * cumulativeScale / ONE
     checkBuyCompleteSetsPreconditions()
     accountForFees()
     
->>>>>>> 43454699
     n = 1
     # send shares of the event to user address and increment the number issued in the market for each outcome
     while(n <= numOutcomes):
@@ -74,22 +57,12 @@
         MARKETS.modifyParticipantShares(market, msg.sender, n, fxpAmount, 0)
         n += 1
     # if still before voting period has started count it in the share value for the period and market to target # of reporters to be higher in markets w/ more outstanding value
-<<<<<<< HEAD
-    if(BRANCHES.getVotePeriod(branch) < MARKETS.getTradingPeriod(market)):
-        MARKETS.modifySharesValue(market, amount*cumScale/ONE)
-        EXPEVENTS.adjustPeriodShareValueOutstanding(branch, MARKETS.getTradingPeriod(market), amount*cumScale/ONE)
-    # send money from user acc. to market address/account
-    CASH.sendFrom(market, cost, msg.sender)
-    log(type=completeSets_logReturn, msg.sender, market, 1, amount, numOutcomes)
-    return(amount)
-=======
     notVotingOnYet = BRANCHES.getVotePeriod(branch) < MARKETS.getTradingPeriod(market)
     if(notVotingOnYet):
         MARKETS.modifySharesValue(market, fxpAmount * cumulativeScale / ONE)
         EXPEVENTS.adjustPeriodShareValueOutstanding(branch, MARKETS.getTradingPeriod(market), fxpAmount * cumulativeScale / ONE)
     MUTEX.unsetMutex()
-    return(1)
->>>>>>> 43454699
+    logReturn(completeSetsLogReturn, 1)
 
 # Sells fxpAmount of every outcome [if user owns it]
 # cost 850k gas
@@ -125,63 +98,36 @@
     if(!INFO.getWallet(market).transfer(BRANCHES.getWallet(branch, currency), fee / 2) or !INFO.getWallet(market).transfer(INFO.getCreator(market), fee / 2)):
         throw()
     MUTEX.unsetMutex()
-    return(1)
+    logReturn(completeSetsLogReturn, 1)
 
 macro checkBuyCompleteSetsPreconditions():
     if(!MARKETS.getNumOutcomes(market)):
         MUTEX.unsetMutex()
-        return(0)
+        logReturn(completeSetsLogReturn, 0)
     if(BRANCHES.getOracleOnly(branch)):
-<<<<<<< HEAD
-        log(type=completeSets_logReturn, msg.sender, market, -1)
-=======
         MUTEX.unsetMutex()
->>>>>>> 43454699
-        return(-1)
+        logReturn(completeSetsLogReturn, -1)
     if(fxpAmount <= 0):
         MUTEX.unsetMutex()
-        return(-3)
+        logReturn(completeSetsLogReturn, -3)
     # send money from user acc. to market address/account
     if(!MARKETS.getCurrency(market).transferFrom(msg.sender, INFO.getWallet(market), cost)):
         MUTEX.unsetMutex()
-        return(-2)
+        logReturn(completeSetsLogReturn, -2)
 
 macro checkSellCompleteSetsPreconditions():
     if(fxpAmount <= 0):
         MUTEX.unsetMutex()
-        return(-2)
+        logReturn(completeSetsLogReturn, -2)
     n = 1
-<<<<<<< HEAD
-    while n <= numOutcomes:
-        if(MARKETS.getParticipantSharesPurchased(market, msg.sender, n) < amount):
-            log(type=completeSets_logReturn, msg.sender, market, -3)
-            return(-3)
-        n += 1
-    n = 1
-    # Takes shares away from participant and decreases the amount issued in the market since we're exchanging complete sets
-    while n <= numOutcomes:
-        MARKETS.modifyShares(market, n, -amount)
-        MARKETS.modifyParticipantShares(market, msg.sender, n, -amount, 0)
-        n += 1
-    # if still before voting period has started count it in the share value for the period and market to target # of reporters to be higher in markets w/ more outstanding value
-    if(BRANCHES.getVotePeriod(branch)<MARKETS.getTradingPeriod(market)):
-        MARKETS.modifySharesValue(market, -amount*cumScale/ONE)
-        EXPEVENTS.adjustPeriodShareValueOutstanding(branch, MARKETS.getTradingPeriod(market), -amount*cumScale/ONE)
-    # send funds from the market to the user acc.
-    CASH.subtractCash(market, cost)
-    CASH.addCash(msg.sender, cost)
-    log(type=completeSets_logReturn, msg.sender, market, 2, amount, numOutcomes)
-    return(amount)
-=======
     while(n <= numOutcomes):
         if(MARKETS.getParticipantSharesPurchased(market, msg.sender, n) < fxpAmount):
             MUTEX.unsetMutex()
-            return(-1)
+            logReturn(completeSetsLogReturn, -1)
         n += 1
     n = 1
 
 macro accountForFees():
     # account for fees here even though paid upon selling / resolution so we can assign reporters appropriately
     fee = MARKETS.getTradingFee(market) * fxpAmount / ONE * cumulativeScale / ONE
-    MARKETS.addFees(market, fee / 2)
->>>>>>> 43454699
+    MARKETS.addFees(market, fee / 2)