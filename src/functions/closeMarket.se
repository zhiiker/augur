# This software (Augur) allows buying and selling event outcomes in ethereum
# Copyright (C) 2015 Forecast Foundation OU
#    This program is free software; you can redistribute it and/or modify
#    it under the terms of the GNU General Public License as published by
#    the Free Software Foundation; either version 2 of the License, or
#    (at your option) any later version.
# 
#    This program is free software: you can redistribute it and/or modify
#    it under the terms of the GNU General Public License as published by
#    the Free Software Foundation, either version 3 of the License, or
#    (at your option) any later version.
# 
#    This program is distributed in the hope that it will be useful, #    but WITHOUT ANY WARRANTY; without even the implied warranty of
#    MERCHANTABILITY or FITNESS FOR A PARTICULAR PURPOSE.  See the
#    GNU General Public License for more details.
# 
#    You should have received a copy of the GNU General Public License
#    along with this program.  If not, see <http://www.gnu.org/licenses/>.
# Any questions please contact joey@augur.net

### This allows users to close markets

# todo fix getoutcome stuff 0 is a valid outcome... and anywhere getoutcome is used

import branches as BRANCHES
import markets as MARKETS
import events as EVENTS
import backstops as BACKSTOPS
import eventResolution as RESOLVE
<<<<<<< HEAD
inset('refund.se')
inset('logReturn.se')

event closeMarket_logReturn(returnValue)

# first param is the market, second param is the subcurrency contract
data cash[][]

macro YES: TWO
macro NO: ONE
macro BAD: 3 * ONEHALF

macro CATCH_TOLERANCE: ONE / 10

=======
import info as INFO
import mutex as MUTEX
extern subcurrency: [allowance:[uint256,uint256]:uint256, approve:[uint256,uint256]:uint256, balance:[]:uint256, balanceOf:[uint256]:uint256, transfer:[uint256,uint256]:uint256, transferFrom:[uint256,uint256,uint256]:uint256]
inset('../data_api/refund.se')
inset('eventHelpers.se')
>>>>>>> 43454699

# Loop through events in the market, get their outcomes and use those to determine the winning outcomes and resolve a market!
# @return 0 if fail/trading not over yet/event not expired or closed already, if success 1
# Error messages otherwise
    # 0: hasn't been reported on yet or already resolved
    # -1: Market has no cash anyway / already closed
    # -2: 0 outcome / not reported on yet
    # -3: not final round 2 event
    # -4: Event forked and not final yet
    # -5: bonded pushed forward market not ready to be resolved
# if market's events have moved due to a fork branch param passed should be the new fork [todo check to make sure it handles the wrong branch param properly here]
def closeMarket(market, sender):
    refund()
    if(MUTEX.getMutex() && !mutexWhitelisted()):
        throw()
    if(!mutexWhitelisted()):
        MUTEX.setMutex()
    branch = MARKETS.getBranch(market)
    tradingPeriod = MARKETS.getTradingPeriod(market)
    period = BRANCHES.getVotePeriod(branch)
    event = MARKETS.getMarketEvent(market, 0)
<<<<<<< HEAD
    if(CASH.balance(market)<=0):
        logReturn(closeMarket_logReturn, -1)
    if(EVENTS.getUncaughtOutcome(event)==0):
        logReturn(closeMarket_logReturn, -2)
    if(BACKSTOPS.getRoundTwo(event) && !BACKSTOPS.getFinal(event)):
        logReturn(closeMarket_logReturn, -3)
    if(MARKETS.getBranchID(market)!=branch):
        logReturn(closeMarket_logReturn, -4)
    # checks whether any events not already resolved
    resolved = 1
    # what if we forked or round 2 won't it be resolved and thus market never gets resolved todo
    if(EVENTS.getOutcome(event)==0 && EVENTS.getmode(event)==0):
        resolved = 0
    if((period > tradingPeriod) && !resolved):
        # look at through event in the market, get its outcomes, resolve it && use those to determine the winning outcomes for a given market!
        votingPeriodEvent = EVENTS.getExpiration(event)/BRANCHES.getPeriodLength(branch)
        fxpOutcome = EVENTS.getOutcome(event)
        resolution = 1
        forkPeriod = BRANCHES.getForkPeriod(EVENTS.getEventBranch(event))
        currentPeriod = block.timestamp / BRANCHES.getPeriodLength(branch)
        if((EVENTS.getForked(event) && !EVENTS.getForkedDone(event)) or (currentPeriod <= (forkPeriod+1))):
            logReturn(closeMarket_logReturn, -5)
        if(binary(event) && fxpOutcome==0):
            resolution = RESOLVE.resolveBinary(event, market, branch, votingPeriodEvent)
        elif(scalar(event) && EVENTS.getmode(event)==0):
            resolution = RESOLVE.resolveCategoricalOrScalar(EVENTS.getMinValue(event), EVENTS.getMaxValue(event), event, market, branch, votingPeriodEvent)
        elif(categorical(event) && EVENTS.getmode(event)==0):
            resolution = RESOLVE.resolveCategoricalOrScalar(ONE, ONE*EVENTS.getNumOutcomes(event), event, market, branch, votingPeriodEvent)
        if(resolution==-6):
            logReturn(closeMarket_logReturn, -6)
        winningOutcomes = array(8)
        winningOutcomes = RESOLVE.determineWinningOutcomes(event, outitems=8)
        MARKETS.setWinningOutcomes(market, winningOutcomes)
        # refunds closing cost
        MARKETS.refundClosing(market, sender)
        logReturn(closeMarket_logReturn, 1)
    else:
        logReturn(closeMarket_logReturn, 0)

# Claim trading profits/value per share after a market is resolved
# @returns 1 if successful
# Errors:
    # 0: market not resolved
    # -1: trader doesn't exist
    # -8: invalid branch
def claimProceeds(branch, market):
    refund()
    if(MARKETS.getBranchID(market)!=branch):
        return(-8)
    tradingPeriod = MARKETS.getTradingPeriod(market)
    period = BRANCHES.getVotePeriod(branch)
    event = MARKETS.getMarketEvent(market, 0)
    resolved = 1
    if(EVENTS.getOutcome(event)==0 && EVENTS.getmode(event)==0):
        resolved = 0
    # as long as it's resolved money can be collected
    if((period > tradingPeriod || reportingDone) && resolved):
        winningOutcomes = array(8)
        winningOutcomes = MARKETS.getWinningOutcomes(market, outitems=8)
        outcome = 0
        # market not resolved
        if(winningOutcomes[0]==0):
            return(0)
        if(winningOutcomes[1]==0):
            ethical = ethic_catch(EVENTS.getEthical(event))
            # unethical or .5 categorical 1d market is resolved with all outcomes having equal values
            if(categorical(event) && (EVENTS.getmode(event)==ONEHALF or !ethical)):
                outcome = CLOSEONE.oneOutcome(market, winningOutcomes[0], msg.sender, 1, EVENTS.getNumOutcomes(event))
            # resolves a regular binary market
            else:
                outcome = CLOSEONE.oneOutcome(market, winningOutcomes[0], msg.sender, 0, 0)
        # resolves a scalar market
        elif(winningOutcomes[1]):
            outcome = CLOSETWO.twoOutcomes(market, winningOutcomes, event, msg.sender)
        return(outcome)
=======
    fxpOutcome = EVENTS.getOutcome(event)
    resolution = 1
    forkPeriod = BRANCHES.getForkPeriod(EVENTS.getEventBranch(event))
    currentPeriod = block.timestamp / BRANCHES.getPeriodLength(branch)
    checkCloseMarketPreconditions()
    
    resolveEventsInMarket()    
    winningOutcomes = array(8)
    winningOutcomes = RESOLVE.determineWinningOutcomes(event, outitems = 8)
    MARKETS.setWinningOutcomes(market, winningOutcomes)
    # refunds closing cost
    MARKETS.refundClosing(market, sender)
    if(!mutexWhitelisted()):
        MUTEX.unsetMutex()
    return(1)

macro checkCloseMarketPreconditions():
    # what if we forked or round 2 won't it be resolved and thus market never gets resolved todo
    # fix for early res
    if((period <= tradingPeriod) or fxpOutcome):
        if(!mutexWhitelisted()):
            MUTEX.unsetMutex()
        return(0)
    if(INFO.getCurrency(market).balanceOf(INFO.getWallet(market)) <= 0):
        if(!mutexWhitelisted()):
            MUTEX.unsetMutex()
        return(-1)
    # fix for early res
    if(!EVENTS.getUncaughtOutcome(event)):
        if(!mutexWhitelisted()):
            MUTEX.unsetMutex()
        return(-2)
    # as long as resolved and not challenged we can then resolve, i.e. if not challenged and > 6 days then can take prelim outcome and make it final outcome
    if(BACKSTOPS.getRoundTwo(event) and !BACKSTOPS.getFinal(event)):
        if(!mutexWhitelisted()):
            MUTEX.unsetMutex()
        return(-3)
    # why can't resolve in period after a fork period todo examine
    if((EVENTS.getForked(event) and !EVENTS.getForkedDone(event)) or (currentPeriod <= (forkPeriod + 1))):
        if(!mutexWhitelisted()):
            MUTEX.unsetMutex()
        return(-4)

macro resolveEventsInMarket():
    resolution = 0
    # look at event in the market, get its outcomes, resolve it and use those to determine the winning outcomes for a given market!
    if(binary(event) and !fxpOutcome):
        resolution = RESOLVE.resolveBinary(event, market, branch, votingPeriodEvent)
    elif(scalar(event) and !EVENTS.getMode(event)):
        resolution = RESOLVE.resolveCategoricalOrScalar(EVENTS.getMinValue(event), EVENTS.getMaxValue(event), event, market, branch, votingPeriodEvent)
    elif(categorical(event) and !EVENTS.getMode(event)):
        resolution = RESOLVE.resolveCategoricalOrScalar(ONE, ONE * EVENTS.getNumOutcomes(event), event, market, branch, votingPeriodEvent)
>>>>>>> 43454699
    else:
        throw()
    if(resolution == -6):
        if(!mutexWhitelisted()):
            MUTEX.unsetMutex()
        return(-5)

<<<<<<< HEAD
macro scalar($event):
    ((EVENTS.getMaxValue($event)!=TWO || EVENTS.getMinValue($event)!=ONE) && EVENTS.getNumOutcomes($event)==2)

macro binary($event):
    (EVENTS.getNumOutcomes($event)==2 and EVENTS.getMaxValue($event)==TWO and EVENTS.getMinValue($event)==ONE)

macro categorical($event):
    (EVENTS.getNumOutcomes($event)>2)
=======
def closeChallengeBond(event):
    extraBond = EVENTS.getExtraBond(event)
    branch = EVENTS.getEventBranch(event)
    if(!EVENTS.getChallenged(event)):
        throw()
    periodLength = BRANCHES.getPeriodLength(branch)
    votePeriod = EVENTS.getExpiration(event) / periodLength
    if(BRANCHES.getVotePeriod(branch) <= votePeriod):
        throw()
    forkPeriod = BRANCHES.getForkPeriod(branch)
    forking = forkPeriod == votePeriod or votePeriod == (forkPeriod + 1)
    if(BACKSTOPS.getRoundTwo(event) or forking):
        returnBond()
    if(!EVENTS.getOutcome(event)):
        throw()
    if(EVENTS.getFirstPreliminaryOutcome(event) == EVENTS.getOutcome(event)):
        loseBond
    # outcome is different
    else:
        # challenger is paying validity bond though... we need to move its payment to event creation time and then it'll be a valid use of funds
        returnBond + pay half of validity bond to challenger
    return(1)
>>>>>>> 43454699
<|MERGE_RESOLUTION|>--- conflicted
+++ resolved
@@ -27,28 +27,15 @@
 import events as EVENTS
 import backstops as BACKSTOPS
 import eventResolution as RESOLVE
-<<<<<<< HEAD
-inset('refund.se')
-inset('logReturn.se')
-
-event closeMarket_logReturn(returnValue)
-
-# first param is the market, second param is the subcurrency contract
-data cash[][]
-
-macro YES: TWO
-macro NO: ONE
-macro BAD: 3 * ONEHALF
-
-macro CATCH_TOLERANCE: ONE / 10
-
-=======
 import info as INFO
 import mutex as MUTEX
 extern subcurrency: [allowance:[uint256,uint256]:uint256, approve:[uint256,uint256]:uint256, balance:[]:uint256, balanceOf:[uint256]:uint256, transfer:[uint256,uint256]:uint256, transferFrom:[uint256,uint256,uint256]:uint256]
 inset('../data_api/refund.se')
 inset('eventHelpers.se')
->>>>>>> 43454699
+inset('logReturn.se')
+
+event closeMarketLogReturn(returnValue)
+
 
 # Loop through events in the market, get their outcomes and use those to determine the winning outcomes and resolve a market!
 # @return 0 if fail/trading not over yet/event not expired or closed already, if success 1
@@ -70,83 +57,6 @@
     tradingPeriod = MARKETS.getTradingPeriod(market)
     period = BRANCHES.getVotePeriod(branch)
     event = MARKETS.getMarketEvent(market, 0)
-<<<<<<< HEAD
-    if(CASH.balance(market)<=0):
-        logReturn(closeMarket_logReturn, -1)
-    if(EVENTS.getUncaughtOutcome(event)==0):
-        logReturn(closeMarket_logReturn, -2)
-    if(BACKSTOPS.getRoundTwo(event) && !BACKSTOPS.getFinal(event)):
-        logReturn(closeMarket_logReturn, -3)
-    if(MARKETS.getBranchID(market)!=branch):
-        logReturn(closeMarket_logReturn, -4)
-    # checks whether any events not already resolved
-    resolved = 1
-    # what if we forked or round 2 won't it be resolved and thus market never gets resolved todo
-    if(EVENTS.getOutcome(event)==0 && EVENTS.getmode(event)==0):
-        resolved = 0
-    if((period > tradingPeriod) && !resolved):
-        # look at through event in the market, get its outcomes, resolve it && use those to determine the winning outcomes for a given market!
-        votingPeriodEvent = EVENTS.getExpiration(event)/BRANCHES.getPeriodLength(branch)
-        fxpOutcome = EVENTS.getOutcome(event)
-        resolution = 1
-        forkPeriod = BRANCHES.getForkPeriod(EVENTS.getEventBranch(event))
-        currentPeriod = block.timestamp / BRANCHES.getPeriodLength(branch)
-        if((EVENTS.getForked(event) && !EVENTS.getForkedDone(event)) or (currentPeriod <= (forkPeriod+1))):
-            logReturn(closeMarket_logReturn, -5)
-        if(binary(event) && fxpOutcome==0):
-            resolution = RESOLVE.resolveBinary(event, market, branch, votingPeriodEvent)
-        elif(scalar(event) && EVENTS.getmode(event)==0):
-            resolution = RESOLVE.resolveCategoricalOrScalar(EVENTS.getMinValue(event), EVENTS.getMaxValue(event), event, market, branch, votingPeriodEvent)
-        elif(categorical(event) && EVENTS.getmode(event)==0):
-            resolution = RESOLVE.resolveCategoricalOrScalar(ONE, ONE*EVENTS.getNumOutcomes(event), event, market, branch, votingPeriodEvent)
-        if(resolution==-6):
-            logReturn(closeMarket_logReturn, -6)
-        winningOutcomes = array(8)
-        winningOutcomes = RESOLVE.determineWinningOutcomes(event, outitems=8)
-        MARKETS.setWinningOutcomes(market, winningOutcomes)
-        # refunds closing cost
-        MARKETS.refundClosing(market, sender)
-        logReturn(closeMarket_logReturn, 1)
-    else:
-        logReturn(closeMarket_logReturn, 0)
-
-# Claim trading profits/value per share after a market is resolved
-# @returns 1 if successful
-# Errors:
-    # 0: market not resolved
-    # -1: trader doesn't exist
-    # -8: invalid branch
-def claimProceeds(branch, market):
-    refund()
-    if(MARKETS.getBranchID(market)!=branch):
-        return(-8)
-    tradingPeriod = MARKETS.getTradingPeriod(market)
-    period = BRANCHES.getVotePeriod(branch)
-    event = MARKETS.getMarketEvent(market, 0)
-    resolved = 1
-    if(EVENTS.getOutcome(event)==0 && EVENTS.getmode(event)==0):
-        resolved = 0
-    # as long as it's resolved money can be collected
-    if((period > tradingPeriod || reportingDone) && resolved):
-        winningOutcomes = array(8)
-        winningOutcomes = MARKETS.getWinningOutcomes(market, outitems=8)
-        outcome = 0
-        # market not resolved
-        if(winningOutcomes[0]==0):
-            return(0)
-        if(winningOutcomes[1]==0):
-            ethical = ethic_catch(EVENTS.getEthical(event))
-            # unethical or .5 categorical 1d market is resolved with all outcomes having equal values
-            if(categorical(event) && (EVENTS.getmode(event)==ONEHALF or !ethical)):
-                outcome = CLOSEONE.oneOutcome(market, winningOutcomes[0], msg.sender, 1, EVENTS.getNumOutcomes(event))
-            # resolves a regular binary market
-            else:
-                outcome = CLOSEONE.oneOutcome(market, winningOutcomes[0], msg.sender, 0, 0)
-        # resolves a scalar market
-        elif(winningOutcomes[1]):
-            outcome = CLOSETWO.twoOutcomes(market, winningOutcomes, event, msg.sender)
-        return(outcome)
-=======
     fxpOutcome = EVENTS.getOutcome(event)
     resolution = 1
     forkPeriod = BRANCHES.getForkPeriod(EVENTS.getEventBranch(event))
@@ -161,7 +71,7 @@
     MARKETS.refundClosing(market, sender)
     if(!mutexWhitelisted()):
         MUTEX.unsetMutex()
-    return(1)
+    logReturn(closeMarketLogReturn, 1)
 
 macro checkCloseMarketPreconditions():
     # what if we forked or round 2 won't it be resolved and thus market never gets resolved todo
@@ -169,26 +79,26 @@
     if((period <= tradingPeriod) or fxpOutcome):
         if(!mutexWhitelisted()):
             MUTEX.unsetMutex()
-        return(0)
+        logReturn(closeMarketLogReturn, 0)
     if(INFO.getCurrency(market).balanceOf(INFO.getWallet(market)) <= 0):
         if(!mutexWhitelisted()):
             MUTEX.unsetMutex()
-        return(-1)
+        logReturn(closeMarketLogReturn, -1)
     # fix for early res
     if(!EVENTS.getUncaughtOutcome(event)):
         if(!mutexWhitelisted()):
             MUTEX.unsetMutex()
-        return(-2)
+        logReturn(closeMarketLogReturn, -2)
     # as long as resolved and not challenged we can then resolve, i.e. if not challenged and > 6 days then can take prelim outcome and make it final outcome
     if(BACKSTOPS.getRoundTwo(event) and !BACKSTOPS.getFinal(event)):
         if(!mutexWhitelisted()):
             MUTEX.unsetMutex()
-        return(-3)
+        logReturn(closeMarketLogReturn, -3)
     # why can't resolve in period after a fork period todo examine
     if((EVENTS.getForked(event) and !EVENTS.getForkedDone(event)) or (currentPeriod <= (forkPeriod + 1))):
         if(!mutexWhitelisted()):
             MUTEX.unsetMutex()
-        return(-4)
+        logReturn(closeMarketLogReturn, -4)
 
 macro resolveEventsInMarket():
     resolution = 0
@@ -199,24 +109,13 @@
         resolution = RESOLVE.resolveCategoricalOrScalar(EVENTS.getMinValue(event), EVENTS.getMaxValue(event), event, market, branch, votingPeriodEvent)
     elif(categorical(event) and !EVENTS.getMode(event)):
         resolution = RESOLVE.resolveCategoricalOrScalar(ONE, ONE * EVENTS.getNumOutcomes(event), event, market, branch, votingPeriodEvent)
->>>>>>> 43454699
     else:
         throw()
     if(resolution == -6):
         if(!mutexWhitelisted()):
             MUTEX.unsetMutex()
-        return(-5)
+        logReturn(closeMarketLogReturn, -5)
 
-<<<<<<< HEAD
-macro scalar($event):
-    ((EVENTS.getMaxValue($event)!=TWO || EVENTS.getMinValue($event)!=ONE) && EVENTS.getNumOutcomes($event)==2)
-
-macro binary($event):
-    (EVENTS.getNumOutcomes($event)==2 and EVENTS.getMaxValue($event)==TWO and EVENTS.getMinValue($event)==ONE)
-
-macro categorical($event):
-    (EVENTS.getNumOutcomes($event)>2)
-=======
 def closeChallengeBond(event):
     extraBond = EVENTS.getExtraBond(event)
     branch = EVENTS.getEventBranch(event)
@@ -238,5 +137,4 @@
     else:
         # challenger is paying validity bond though... we need to move its payment to event creation time and then it'll be a valid use of funds
         returnBond + pay half of validity bond to challenger
-    return(1)
->>>>>>> 43454699
+    return(1)