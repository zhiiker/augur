const Augur = require('augur.js')
const log = require('electron-log')
<<<<<<< HEAD
const {AugurNodeController} = require('augur-node/build/controller')
const {ControlMessageType} = require('augur-node/build/constants')
const fs = require('fs')
const path = require('path')
const {ipcMain} = require('electron')
const appData = require('app-data-folder')

const defaultConfig = {
  'network': 'rinkeby',
=======
const { AugurNodeController } = require('augur-node/build/controller')
const { ControlMessageType } = require('augur-node/build/constants')
const fs = require('fs')
const path = require('path')
const { ipcMain } = require('electron')
const appData = require('app-data-folder')

const defaultConfig = {
  'network': 'mainnet',
>>>>>>> 642e047f
  'networks': {
    'rinkeby': {
      'http': 'https://rinkeby.ethereum.nodes.augur.net',
      'name': 'Rinkeby',
      'ws': 'wss://websocket-rinkeby.ethereum.nodes.augur.net'
    },
    'ropsten': {
      'http': 'https://ropsten.augur.net/ethereum-http',
      'name': 'Ropsten',
      'ws': 'wss://ropsten.augur.net/ethereum-ws'
    },
    'kovan': {
      'http': 'https://kovan.augur.net/ethereum-http',
      'name': 'Kovan',
      'ws': 'wss://kovan.augur.net/ethereum-ws'
    },
    'local': {
      'http': 'http://localhost:8545',
      'name': 'Local',
      'ws': 'ws://localhost:8546'
    },
    'mainnet': {
      'http': '',
      'name': 'Mainnet',
      'ws': ''
    },
    'custom': {
      'http': 'http://localhost:8545',
      'name': 'Custom',
      'ws': 'ws://localhost:8546'
    }
  }
}

<<<<<<< HEAD
function AugurNodeServer () {
=======
function AugurNodeServer() {
>>>>>>> 642e047f
  this.appDataPath = appData('augur')
  if (!fs.existsSync(this.appDataPath)) {
    fs.mkdirSync(this.appDataPath)
  }
  this.configPath = path.join(this.appDataPath, 'config.json')
  if (!fs.existsSync(this.configPath)) {
    this.config = defaultConfig
    fs.writeFileSync(this.configPath, JSON.stringify(this.config, null, 4))
<<<<<<< HEAD
  }
  else {
=======
  } else {
>>>>>>> 642e047f
    this.config = JSON.parse(fs.readFileSync(this.configPath))
  }
  this.networkConfig = this.config.networks[this.config.network]
  this.augur = new Augur()
  this.augurNodeController = null
  this.window = null
  ipcMain.on('requestLatestSyncedBlock', this.requestLatestSyncedBlock.bind(this))
  ipcMain.on('requestConfig', this.onRequestConfig.bind(this))
  ipcMain.on('saveNetworkConfig', this.onSaveNetworkConfig.bind(this))
<<<<<<< HEAD
  ipcMain.on('switchNetwork', this.onSwitchNetwork.bind(this))
=======
  ipcMain.on('start', this.onStartNetwork.bind(this))
  ipcMain.on('onSaveConfiguration', this.onSaveConfiguration.bind(this))
>>>>>>> 642e047f
}

// We wait until the window is provided so that if it fails we can send an error message to the renderer
AugurNodeServer.prototype.setWindow = function (window) {
  this.window = window
<<<<<<< HEAD
  this.startServer()
}

AugurNodeServer.prototype.startServer = function () {
  this.augurNodeController = new AugurNodeController(this.augur, this.networkConfig, this.appDataPath)
  this.augurNodeController.addLogger(log);

  this.augurNodeController.controlEmitter.on(ControlMessageType.ServerError, this.onError.bind(this))
  this.augurNodeController.controlEmitter.on(ControlMessageType.WebsocketError, this.onError.bind(this))
  this.augurNodeController.controlEmitter.on(ControlMessageType.BulkSyncFinished, this.onBulkSyncFinished)

  this.augurNodeController.start().catch(this.onError.bind(this))
}

AugurNodeServer.prototype.restart = function () {
  this.shutDownServer()
  setTimeout(this.startServer.bind(this), 2000)
=======
}

AugurNodeServer.prototype.startServer = function () {
  try {
    this.augurNodeController = new AugurNodeController(this.augur, this.networkConfig, this.appDataPath)
    this.augurNodeController.addLogger(log);

    this.augurNodeController.controlEmitter.on(ControlMessageType.ServerError, this.onError.bind(this))
    this.augurNodeController.controlEmitter.on(ControlMessageType.WebsocketError, this.onError.bind(this))
    this.augurNodeController.controlEmitter.on(ControlMessageType.BulkSyncFinished, this.onBulkSyncFinished)

    this.augurNodeController.start(function (err) {
      log.error(err)
      this.window.webContents.send('error', {
        error: err.message
      })
    }.bind(this))
  } catch (err) {
    log.error(err)
    this.window.webContents.send('error', {
      error: message
    })
  }
}

AugurNodeServer.prototype.restart = function () {
  try {
    this.shutDownServer()
    setTimeout(this.startServer.bind(this), 2000)
  } catch (err) {
    log.error(err)
    this.window.webContents.send('error', {
      error: err
    })
  }
>>>>>>> 642e047f
}

AugurNodeServer.prototype.onWarning = function (err) {
  const errorMessage = (err || {}).message || 'Unexpected Error'
<<<<<<< HEAD
  this.window.webContents.send('error', {error: errorMessage})
=======
  this.window.webContents.send('error', {
    error: errorMessage
  })
>>>>>>> 642e047f
}

AugurNodeServer.prototype.onError = function (err) {
  this.onWarning(err)
  this.shutDownServer()
}

AugurNodeServer.prototype.onBulkSyncFinished = function () {
  log.info('Sync with blockchain complete.')
}

AugurNodeServer.prototype.onRequestConfig = function (event, data) {
  event.sender.send('config', this.config)
}

AugurNodeServer.prototype.onSaveNetworkConfig = function (event, data) {
<<<<<<< HEAD
  const curNetworkConfig = this.config.networks[data.network]
  this.networkConfig = data.networkConfig
  this.config.networks[data.network] = this.networkConfig
  if (data.network === this.config.network) {
    if (curNetworkConfig.http !== data.networkConfig.http ||
      curNetworkConfig.ws !== data.networkConfig.ws) {
      this.restart()
    }
  }
  fs.writeFileSync(this.configPath, JSON.stringify(this.config, null, 4))
  event.sender.send('saveNetworkConfigResponse', data)
}

AugurNodeServer.prototype.onSwitchNetwork = function (event, data) {
  this.config.network = data.network
  this.config.networks[data.network] = data.networkConfig
  this.networkConfig = this.config.networks[this.config.network]
  this.restart()
  fs.writeFileSync(this.configPath, JSON.stringify(this.config, null, 4))
  event.sender.send('onSwitchNetworkResponse', data)
}

AugurNodeServer.prototype.requestLatestSyncedBlock = function (event, data) {
  if (this.augurNodeController == null) return
  this.augurNodeController.requestLatestSyncedBlock().then((syncedBlockInfo) => {
    event.sender.send('latestSyncedBlock', syncedBlockInfo)
  }).catch(log.error)
}

AugurNodeServer.prototype.shutDownServer = function () {
  if (this.augurNodeController == null) return
  log.info('Stopping Augur Node Server')
  this.augurNodeController.shutdown()
  this.augurNodeController = undefined
=======
  try {
    const curNetworkConfig = this.config.networks[data.network]
    this.networkConfig = data.networkConfig
    this.config.networks[data.network] = this.networkConfig
    if (data.network === this.config.network) {
      if (curNetworkConfig.http !== data.networkConfig.http ||
        curNetworkConfig.ws !== data.networkConfig.ws) {
        this.restart()
      }
    }
    fs.writeFileSync(this.configPath, JSON.stringify(this.config, null, 4))
    event.sender.send('saveNetworkConfigResponse', data)
  } catch (err) {
    log.error(err)
    this.window.webContents.send('error', {
      error: err
    })
  }
}

AugurNodeServer.prototype.onStartNetwork = function (event, data) {
  try {
    this.onSaveConfiguration()
    this.config.network = data.network
    this.config.networks[data.network] = data.networkConfig
    this.networkConfig = this.config.networks[this.config.network]
    this.restart()

    const waiting = setInterval(() => {
      if (this.augurNodeController && this.augurNodeController.isRunning()) {
        event.sender.send('onServerConnected', data)
        clearInterval(waiting)
      }
    }, 1000)

  } catch (err) {
    log.error(err)
    this.window.webContents.send('error', {
      error: err
    })
  }
}

AugurNodeServer.prototype.onSaveConfiguration = function (event, data) {
  try {
    fs.writeFileSync(this.configPath, JSON.stringify(this.config, null, 4))
  } catch (err) {
    log.error(err)
    this.window.webContents.send('error', {
      error: err
    })
  }
}

AugurNodeServer.prototype.requestLatestSyncedBlock = function (event, data) {
  if (this.augurNodeController == null || !this.augurNodeController.isRunning()) return
  this.augurNodeController.requestLatestSyncedBlock()
    .then((syncedBlockInfo) => {
      event.sender.send('latestSyncedBlock', syncedBlockInfo)
    }).catch((err) => {
      log.error(err)
      this.window.webContents.send('error', {
        error: err
      })
    })
}

AugurNodeServer.prototype.shutDownServer = function () {
  try {
    if (this.augurNodeController == null || !this.augurNodeController.isRunning()) return
    log.info('Stopping Augur Node Server')
    this.augurNodeController.shutdown()
    this.augurNodeController = undefined
  } catch (err) {
    log.error(err)
    this.window.webContents.send('error', {
      error: err
    })
  }
>>>>>>> 642e047f
}

module.exports = AugurNodeServer<|MERGE_RESOLUTION|>--- conflicted
+++ resolved
@@ -1,16 +1,5 @@
 const Augur = require('augur.js')
 const log = require('electron-log')
-<<<<<<< HEAD
-const {AugurNodeController} = require('augur-node/build/controller')
-const {ControlMessageType} = require('augur-node/build/constants')
-const fs = require('fs')
-const path = require('path')
-const {ipcMain} = require('electron')
-const appData = require('app-data-folder')
-
-const defaultConfig = {
-  'network': 'rinkeby',
-=======
 const { AugurNodeController } = require('augur-node/build/controller')
 const { ControlMessageType } = require('augur-node/build/constants')
 const fs = require('fs')
@@ -20,7 +9,6 @@
 
 const defaultConfig = {
   'network': 'mainnet',
->>>>>>> 642e047f
   'networks': {
     'rinkeby': {
       'http': 'https://rinkeby.ethereum.nodes.augur.net',
@@ -55,11 +43,7 @@
   }
 }
 
-<<<<<<< HEAD
-function AugurNodeServer () {
-=======
 function AugurNodeServer() {
->>>>>>> 642e047f
   this.appDataPath = appData('augur')
   if (!fs.existsSync(this.appDataPath)) {
     fs.mkdirSync(this.appDataPath)
@@ -68,12 +52,7 @@
   if (!fs.existsSync(this.configPath)) {
     this.config = defaultConfig
     fs.writeFileSync(this.configPath, JSON.stringify(this.config, null, 4))
-<<<<<<< HEAD
-  }
-  else {
-=======
   } else {
->>>>>>> 642e047f
     this.config = JSON.parse(fs.readFileSync(this.configPath))
   }
   this.networkConfig = this.config.networks[this.config.network]
@@ -83,36 +62,13 @@
   ipcMain.on('requestLatestSyncedBlock', this.requestLatestSyncedBlock.bind(this))
   ipcMain.on('requestConfig', this.onRequestConfig.bind(this))
   ipcMain.on('saveNetworkConfig', this.onSaveNetworkConfig.bind(this))
-<<<<<<< HEAD
-  ipcMain.on('switchNetwork', this.onSwitchNetwork.bind(this))
-=======
   ipcMain.on('start', this.onStartNetwork.bind(this))
   ipcMain.on('onSaveConfiguration', this.onSaveConfiguration.bind(this))
->>>>>>> 642e047f
 }
 
 // We wait until the window is provided so that if it fails we can send an error message to the renderer
 AugurNodeServer.prototype.setWindow = function (window) {
   this.window = window
-<<<<<<< HEAD
-  this.startServer()
-}
-
-AugurNodeServer.prototype.startServer = function () {
-  this.augurNodeController = new AugurNodeController(this.augur, this.networkConfig, this.appDataPath)
-  this.augurNodeController.addLogger(log);
-
-  this.augurNodeController.controlEmitter.on(ControlMessageType.ServerError, this.onError.bind(this))
-  this.augurNodeController.controlEmitter.on(ControlMessageType.WebsocketError, this.onError.bind(this))
-  this.augurNodeController.controlEmitter.on(ControlMessageType.BulkSyncFinished, this.onBulkSyncFinished)
-
-  this.augurNodeController.start().catch(this.onError.bind(this))
-}
-
-AugurNodeServer.prototype.restart = function () {
-  this.shutDownServer()
-  setTimeout(this.startServer.bind(this), 2000)
-=======
 }
 
 AugurNodeServer.prototype.startServer = function () {
@@ -148,18 +104,13 @@
       error: err
     })
   }
->>>>>>> 642e047f
 }
 
 AugurNodeServer.prototype.onWarning = function (err) {
   const errorMessage = (err || {}).message || 'Unexpected Error'
-<<<<<<< HEAD
-  this.window.webContents.send('error', {error: errorMessage})
-=======
   this.window.webContents.send('error', {
     error: errorMessage
   })
->>>>>>> 642e047f
 }
 
 AugurNodeServer.prototype.onError = function (err) {
@@ -176,42 +127,6 @@
 }
 
 AugurNodeServer.prototype.onSaveNetworkConfig = function (event, data) {
-<<<<<<< HEAD
-  const curNetworkConfig = this.config.networks[data.network]
-  this.networkConfig = data.networkConfig
-  this.config.networks[data.network] = this.networkConfig
-  if (data.network === this.config.network) {
-    if (curNetworkConfig.http !== data.networkConfig.http ||
-      curNetworkConfig.ws !== data.networkConfig.ws) {
-      this.restart()
-    }
-  }
-  fs.writeFileSync(this.configPath, JSON.stringify(this.config, null, 4))
-  event.sender.send('saveNetworkConfigResponse', data)
-}
-
-AugurNodeServer.prototype.onSwitchNetwork = function (event, data) {
-  this.config.network = data.network
-  this.config.networks[data.network] = data.networkConfig
-  this.networkConfig = this.config.networks[this.config.network]
-  this.restart()
-  fs.writeFileSync(this.configPath, JSON.stringify(this.config, null, 4))
-  event.sender.send('onSwitchNetworkResponse', data)
-}
-
-AugurNodeServer.prototype.requestLatestSyncedBlock = function (event, data) {
-  if (this.augurNodeController == null) return
-  this.augurNodeController.requestLatestSyncedBlock().then((syncedBlockInfo) => {
-    event.sender.send('latestSyncedBlock', syncedBlockInfo)
-  }).catch(log.error)
-}
-
-AugurNodeServer.prototype.shutDownServer = function () {
-  if (this.augurNodeController == null) return
-  log.info('Stopping Augur Node Server')
-  this.augurNodeController.shutdown()
-  this.augurNodeController = undefined
-=======
   try {
     const curNetworkConfig = this.config.networks[data.network]
     this.networkConfig = data.networkConfig
@@ -291,7 +206,6 @@
       error: err
     })
   }
->>>>>>> 642e047f
 }
 
 module.exports = AugurNodeServer