--- conflicted
+++ resolved
@@ -708,9 +708,9 @@
     var unpacked = this.utils.unpack(arguments[0], this.utils.labels(this.zeroHash), arguments);
     return this.transact.apply(this, [tx].concat(unpacked.cb));
 };
-Augur.prototype.checkHash = function (tradeHash, callback) {
+Augur.prototype.checkHash = function (tradeHash, sender, callback) {
     var tx = clone(this.tx.checkHash);
-    tx.params = tradeHash;
+    tx.params = [tradeHash, sender];
     return this.fire(tx, callback);
 };
 Augur.prototype.getID = function (tradeID, callback) {
@@ -830,13 +830,50 @@
     tx.params[1] = abi.fix(tx.params[1], "hex");
     return this.transact.apply(this, [tx].concat(unpacked.cb));
 };
-Augur.prototype.trade = function (max_value, max_amount, trade_ids, onSent, onSuccess, onFailed) {
-    var tx = clone(this.tx.trade);
-    var unpacked = this.utils.unpack(arguments[0], this.utils.labels(this.trade), arguments);
-    tx.params = unpacked.params;
-    tx.params[0] = abi.fix(tx.params[0], "hex");
-    tx.params[1] = abi.fix(tx.params[1], "hex");
-    return this.transact.apply(this, [tx].concat(unpacked.cb));
+Augur.prototype.trade = function (max_value, max_amount, trade_ids, onTradeHash, onCommitSent, onCommitSuccess, onCommitFailed, onNextBlock, onTradeSent, onTradeSuccess, onTradeFailed) {
+    var self = this;
+    if (max_value.constructor === Object && max_value.max_value) {
+        max_amount = max_value.max_amount;
+        trade_ids = max_value.trade_ids;
+        onTradeHash = max_value.onTradeHash;
+        onCommitSent = max_value.onCommitSent;
+        onCommitSuccess = max_value.onCommitSuccess;
+        onCommitFailed = max_value.onCommitFailed;
+        onNextBlock = max_value.onNextBlock;
+        onTradeSent = max_value.onTradeSent;
+        onTradeSuccess = max_value.onTradeSuccess;
+        onTradeFailed = max_value.onTradeFailed;
+        max_value = max_value.max_value;
+    }
+    onTradeHash = onTradeHash || this.utils.noop;
+    onCommitSent = onCommitSent || this.utils.noop;
+    onCommitSuccess = onCommitSuccess || this.utils.noop;
+    onCommitFailed = onCommitFailed || this.utils.noop;
+    onNextBlock = onNextBlock || this.utils.noop;
+    onTradeSent = onTradeSent || this.utils.noop;
+    onTradeSuccess = onTradeSuccess || this.utils.noop;
+    onTradeFailed = onTradeFailed || this.utils.noop;
+    this.makeTradeHash(max_value, max_amount, trade_ids, function (tradeHash) {
+        onTradeHash(tradeHash);
+        self.commitTrade({
+            hash: tradeHash,
+            onSent: onCommitSent,
+            onSuccess: function (res) {
+                onCommitSuccess(res);
+                rpc.fastforward(1, function (blockNumber) {
+                    onNextBlock(blockNumber);
+                    var tx = clone(self.tx.trade);
+                    tx.params = [
+                        abi.fix(max_value, "hex"),
+                        abi.fix(max_amount, "hex"),
+                        trade_ids
+                    ];
+                    self.transact(tx, onTradeSent, onTradeSuccess, onTradeFailed);
+                });
+            },
+            onFailed: onCommitFailed
+        });
+    });
 };
 
 // completeSets.se
@@ -1372,13 +1409,8 @@
                 id: rawInfo[i*EVENTS_FIELDS + index],
                 endDate: endDate,
                 outcome: abi.unfix(rawInfo[i*EVENTS_FIELDS + index + 2], "string"),
-<<<<<<< HEAD
-                minValue: abi.string(rawInfo[i*EVENTS_FIELDS + index + 3]),
-                maxValue: abi.string(rawInfo[i*EVENTS_FIELDS + index + 4]),
-=======
                 minValue: abi.unfix(rawInfo[i*EVENTS_FIELDS + index + 3], "string"),
                 maxValue: abi.unfix(rawInfo[i*EVENTS_FIELDS + index + 4], "string"),
->>>>>>> 9f3b0b80
                 numOutcomes: abi.number(rawInfo[i*EVENTS_FIELDS + index + 5])
             };
             // market type: binary, categorical, or scalar
@@ -1703,8 +1735,8 @@
     rpc.getLogs({
         fromBlock: options.fromBlock || "0x1",
         toBlock: options.toBlock || "latest",
-        address: this.contracts.buyAndSellShares,
-        topics: [this.rpc.sha3(constants.LOGS.log_price), abi.prefix_hex(abi.pad_left(abi.strip_0x(account))), null, null],
+        address: this.contracts.trades,
+        topics: [this.rpc.sha3(constants.LOGS.log_price)], //, abi.prefix_hex(abi.pad_left(abi.strip_0x(account))), null, null],
         timeout: 480000
     }, function (logs) {
         if (!logs || (logs && (logs.constructor !== Array || !logs.length))) {
