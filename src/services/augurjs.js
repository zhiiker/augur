import augur from 'augur.js';
import BigNumber from 'bignumber.js';
import { SUCCESS, CREATING_MARKET, SIMULATED_ORDER_BOOK, COMPLETE_SET_BOUGHT, ORDER_BOOK_ORDER_COMPLETE, ORDER_BOOK_OUTCOME_COMPLETE } from '../modules/transactions/constants/statuses';

const TIMEOUT_MILLIS = 50;
const ex = {};

ex.connect = function connect(env, cb) {
	const options = {
		http: env.gethHttpURL,
		ws: env.gethWebsocketsURL,
		contracts: env.contracts
	};
	if (typeof window !== 'undefined' && window.location.protocol === 'https:') {
		const isEnvHttps = (env.gethHttpURL && env.gethHttpURL.split('//')[0] === 'https:');
		const isEnvWss = (env.gethWebsocketsURL && env.gethWebsocketsURL.split('//')[0] === 'wss:');
		if (!isEnvHttps) options.http = null;
		if (!isEnvWss) options.ws = null;
	}
	if (options.http) {
		augur.rpc.nodes.hosted = [options.http];
	}
	augur.connect(options, (connection) => {
		if (!connection) return cb('could not connect to ethereum');
		console.log('connected:', connection);
		cb(null, connection);
	});
};

ex.loadCurrentBlock = function loadCurrentBlock(cb) {
	augur.rpc.blockNumber((blockNumber) => cb(parseInt(blockNumber, 16)));
};

ex.loadBranches = function loadBranches(cb) {
	augur.getBranches((branches) => {
		if (!branches || branches.error) {
			console.log('ERROR getBranches', branches);
			cb(branches);
		}
		cb(null, branches);
	});
};

ex.loadBranch = function loadBranch(branchID, cb) {
	const branch = { id: branchID };

	function finish() {
		if (branch.periodLength && branch.description) {
			cb(null, branch);
		}
	}

	augur.getPeriodLength(branchID, periodLength => {
		if (!periodLength || periodLength.error) {
			console.info('ERROR getPeriodLength', periodLength);
			return cb(periodLength);
		}
		branch.periodLength = periodLength;
		finish();
	});

	augur.getDescription(branchID, description => {
		if (!description || description.error) {
			console.info('ERROR getDescription', description);
			return cb(description);
		}
		branch.description = description;
		finish();
	});
};

ex.loadLoginAccount = function loadLoginAccount(env, cb) {
	const localStorageRef = typeof window !== 'undefined' && window.localStorage;

	// if available, use the client-side account
	if (augur.web.account.address && augur.web.account.privateKey) {
		console.log('using client-side account:', augur.web.account.address);
		return cb(null, {
			...augur.web.account,
			id: augur.web.account.address
		});
	}
	// if the user has a persistent login, use it
	if (localStorageRef && localStorageRef.getItem && localStorageRef.getItem('account')) {
		const account = JSON.parse(localStorageRef.getItem('account'));
		if (account && account.privateKey) {
			return augur.web.loadLocalLoginAccount(account, (loginAccount) => cb(null, loginAccount));
		}
	}

<<<<<<< HEAD
=======
	// Short circuit if autologin disabled in env.json
	if (!env.autoLogin) {
		return cb(null);
	}

>>>>>>> 7ebf13d1
	// local node: if it's unlocked, use the coinbase account
	// check to make sure the account is unlocked
	augur.rpc.unlocked(augur.from, (unlocked) => {

		// use augur.from address if unlocked
		if (unlocked && !unlocked.error) {
			console.log('using unlocked account:', augur.from);
			return cb(null, { id: augur.from });
		}

		// otherwise, no account available
		console.log('account is locked: ', augur.from);
		return cb(null);
	});
};

ex.loadAssets = function loadAssets(branchID, accountID, cbEther, cbRep, cbRealEther) {
	augur.getCashBalance(accountID, (result) => {
		if (!result || result.error) {
			return cbEther(result);
		}
		return cbEther(null, augur.abi.number(result));
	});

	augur.getRepBalance(branchID, accountID, (result) => {
		if (!result || result.error) {
			return cbRep(result);
		}
		return cbRep(null, augur.abi.number(result));
	});

	augur.rpc.balance(accountID, (wei) => {
		if (!wei || wei.error) {
			return cbRealEther(wei);
		}
		return cbRealEther(null, augur.abi.bignum(wei).dividedBy(new BigNumber(10).toPower(18)).toNumber());
	});
};

ex.loadMarkets = function loadMarkets(branchID, chunkSize, isDesc, chunkCB) {

	// load the total number of markets
	augur.getNumMarketsBranch(branchID, numMarketsRaw => {
		const numMarkets = parseInt(numMarketsRaw, 10);
		const firstStartIndex = isDesc ? Math.max(numMarkets - chunkSize + 1, 0) : 0;

		// load markets in batches
		getMarketsInfo(branchID, firstStartIndex, chunkSize, numMarkets, isDesc);
	});

	// load each batch of marketdata sequentially and recursively until complete
	function getMarketsInfo(branchID, startIndex, chunkSize, numMarkets, isDesc) {
		augur.getMarketsInfo({
			branch: branchID,
			offset: startIndex,
			numMarketsToLoad: chunkSize
		}, marketsData => {
			if (!marketsData || marketsData.error) {
				chunkCB(marketsData);
			} else {
				chunkCB(null, marketsData);
			}

			if (isDesc && startIndex > 0) {
				setTimeout(() => getMarketsInfo(branchID, Math.max(startIndex - chunkSize, 0), chunkSize, numMarkets, isDesc), TIMEOUT_MILLIS);
			} else if (!isDesc && startIndex < numMarkets) {
				setTimeout(() => getMarketsInfo(branchID, startIndex + chunkSize, chunkSize, numMarkets, isDesc), TIMEOUT_MILLIS);
			}
		});
	}
};

ex.batchGetMarketInfo = function batchGetMarketInfo(marketIDs, cb) {
	augur.batchGetMarketInfo(marketIDs, (res) => {
		if (res && res.error) {
			cb(res);
		}
		cb(null, res);
	});
};

ex.listenToUpdates = function listenToUpdates(cbBlock, cbContracts, cbPrice, cbCreation) {
	augur.filters.listen({
		// listen for new blocks
		block: (blockHash) => cbBlock(null, blockHash),
		// listen for augur transactions
		contracts: (filtrate) => cbContracts(null, filtrate),
		// update market when a price change has been detected
		price: (result) => cbPrice(null, result),
		// listen for new markets
		marketCreated: (result) => cbCreation(null, result)
	}, (filters) => console.log('### listen to filters:', filters));
};

ex.loadAccountTrades = function loadAccountTrades(accountID, cb) {
	augur.getAccountTrades(accountID, null, (accountTrades) => {
		if (accountTrades && accountTrades.error) {
			return cb(accountTrades.error);
		}
		return cb(null, accountTrades);
	});
};

ex.listenToBidsAsks = function listenToBidsAsks() {

};

ex.login = function login(secureLoginID, password, cb) {
	augur.web.login(secureLoginID, password, (account) => {
		if (!account) {
			return cb({ code: 0, message: 'failed to login' });
		}
		if (account.error) {
			return cb({ code: account.error, message: account.message });
		}
		return cb(null, {
			...account,
			id: account.address
		});
	});
};

ex.logout = function logout() {
	augur.web.logout();
};

ex.register = function register(name, password, cb) {
	augur.web.register(name, password,
		account => {
			if (!account) {
				return cb({ code: 0, message: 'failed to register' });
			}
			if (account.error) {
				return cb({ code: account.error, message: account.message });
			}
			return cb(null, {
				...account,
				id: account.address
			});
		});
};

ex.loadMeanTradePrices = function loadMeanTradePrices(accountID, cb) {
	if (!accountID) {
		cb('AccountID required');
	}
	augur.getAccountMeanTradePrices(accountID, meanTradePrices => {
		if (meanTradePrices && meanTradePrices.error) {
			return cb(meanTradePrices);
		}
		cb(null, meanTradePrices);
	});
};

ex.loadPriceHistory = function loadPriceHistory(marketID, cb) {
	if (!marketID) {
		return cb('ERROR: loadPriceHistory() marketID required');
	}
	augur.getMarketPriceHistory(marketID, (priceHistory) => {
		if (priceHistory && priceHistory.error) {
			return cb(priceHistory.error);
		}
		cb(null, priceHistory);
	});
};

ex.getSimulatedBuy = function getSimulatedBuy(marketID, outcomeID, numShares) {
	return augur.getSimulatedBuy(marketID, outcomeID, numShares);
};
ex.getSimulatedSell = function getSimulatedSell(marketID, outcomeID, numShares) {
	return augur.getSimulatedSell(marketID, outcomeID, numShares);
};
ex.get_trade_ids = function getTradeIds(marketID, cb) {
	return augur.get_trade_ids(marketID, cb);
};
ex.getOrderBook = function getOrderBook(marketID, scalarMinMax, cb) {
	return augur.getOrderBook(marketID, scalarMinMax, cb);
};
ex.get_trade = function getTrade(orderID, cb) {
	return augur.get_trade(orderID, cb);
};
ex.getCurrentPeriod = augur.getCurrentPeriod.bind(augur);
ex.getCurrentPeriodProgress = augur.getCurrentPeriodProgress.bind(augur);
// ex.getReport = augur.getReport.bind(augur);

ex.createMarket = function createMarket(branchId, newMarket, cb) {
	augur.createSingleEventMarket({
		description: newMarket.formattedDescription,
		expDate: newMarket.endDate.value.getTime() / 1000,
		minValue: newMarket.minValue,
		maxValue: newMarket.maxValue,
		numOutcomes: newMarket.numOutcomes,
		resolution: newMarket.expirySource,
		takerFee: newMarket.takerFee / 100,
		tags: newMarket.tags,
		makerFee: newMarket.makerFee / 100,
		extraInfo: newMarket.detailsText,
		onSent: r => cb(null, { status: CREATING_MARKET, txHash: r.txHash }),
		onSuccess: r => cb(null, { status: SUCCESS, marketID: r.marketID, tx: r }),
		onFailed: r => cb(r),
		branchId
	});
};

ex.generateOrderBook = function generateOrderBook(marketData, cb) {
	augur.generateOrderBook({
		market: marketData.id,
		liquidity: marketData.initialLiquidity,
		initialFairPrices: marketData.initialFairPrices.raw,
		startingQuantity: marketData.startingQuantity,
		bestStartingQuantity: marketData.bestStartingQuantity,
		priceWidth: marketData.priceWidth,
		isSimulation: marketData.isSimulation,
		onSimulate: r => cb(null, { status: SIMULATED_ORDER_BOOK, payload: r }),
		onBuyCompleteSets: r => cb(null, { status: COMPLETE_SET_BOUGHT, payload: r }),
		onSetupOutcome: r => cb(null, { status: ORDER_BOOK_OUTCOME_COMPLETE, payload: r }),
		onSetupOrder: r => cb(null, { status: ORDER_BOOK_ORDER_COMPLETE, payload: r }),
		onSuccess: r => cb(null, { status: SUCCESS, payload: r }),
		onFailed: err => cb(err)
	});
};

// TODO move to augur.js
ex.getEventsToReportOn = function getEventsToReportOn(branch, period, sender, start, cb) {
	const eventsToReportOn = {};

	// load market-ids related to each event-id one at a time
	augur.getEventsToReportOn(branch, period, sender, start, (events) => {
		(function processEventID() {
			const event = events.pop();
			augur.getReportHash(branch, period, sender, event, (reportHash) => {
				if (reportHash && reportHash !== '0x0') {
					eventsToReportOn[event] = { reportHash };
				} else {
					eventsToReportOn[event] = { reportHash: null };
				}

				// if there are more event ids, re-run this function to get their market ids
				if (events.length) {
					setTimeout(processEventID, TIMEOUT_MILLIS);

				// if no more event ids to process
				} else {
					cb(null, eventsToReportOn);
				}
			});
		}());
	});
};

// TODO move to augur.js
ex.revealReport = function revealReport(event, salt, report, isScalar, isUnethical, cb) {
	augur.submitReport({
		event,
		salt,
		report,
		ethics: Number(!isUnethical),
		isScalar,
		onSent: (res) => {},
		onSuccess: (res) => {
			console.log('------> revealed report', res);
			cb(null, { [event]: { isRevealed: true } });
		},
		onFailed: (err) => {
			console.log('ERROR revealReport', err);
			cb(err);
		}
	});
};

// TODO move to augur.js
ex.commitReport = function commitReport(branch, loginAccount, event, reportObject, periodLength, cb) {
	const address = loginAccount.id;
	const derivedKey = loginAccount.derivedKey;
	const accountSalt = loginAccount.keystore.crypto.kdfparams.salt;
	const report = reportObject.reportedOutcomeID;
	const salt = reportObject.salt;
	const period = reportObject.reportPeriod;
	const isScalar = reportObject.isScalar;
	const isIndeterminate = reportObject.isIndeterminate;
	const fixedReport = augur.fixReport(report, isScalar, isIndeterminate);
	const reportHash = augur.makeHash(salt, fixedReport, event, address);
	const encryptedReport = augur.encryptReport(fixedReport, derivedKey, salt);
	const encryptedSalt = augur.encryptReport(salt, derivedKey, accountSalt);
	augur.submitReportHash({
		event,
		reportHash,
		encryptedReport,
		encryptedSalt,
		branch,
		period,
		periodLength,
		onSent: (res) => {
			console.log('SRH sent:', res);
			cb(null, { ...res, reportHash, status: 'processing...' });
		},
		onSuccess: (res) => {
			console.log('SRH successful:', res);
			cb(null, { ...res, reportHash, status: SUCCESS });
		},
		onFailed: (err) => cb(err)
	});
};

ex.penalizationCatchup = function penalizationCatchup(branchID, cb) {
	augur.penalizationCatchup({
		branch: branchID,
		onSent: res => {
			console.log('penalizationCatchup sent:', res);
		},
		onSuccess: res => {
			console.log('penalizationCatchup success:', res);
			cb(null, res);
		},
		onFailed: err => {
			console.error('penalizationCatchup failed:', err);
			if (err.error === '0') { // already caught up
				return cb(null);
			}
			cb(err);
		}
	});
};

ex.penalizeWrong = function penalizeWrong(branchID, period, event, cb) {
	augur.getMarkets(event, markets => {
		if (!markets || markets.error) return console.error('getMarkets:', markets);

		/*
		augur.getOutcome(event, outcome => {
			if (outcome !== '0' && !outcome.error) {
				console.log('Calling penalizeWrong for:', branchID, period, event);
				augur.penalizeWrong({
					branch: branchID,
					event,
					onSent: res => {
						console.log(`penalizeWrong sent for event ${event}`, res);
					},
					onSuccess: res => {
						console.log(`penalizeWrong success for event ${event}`, res);
						cb(null, res);
					},
					onFailed: err => {
						console.error(`penalizeWrong failed for event ${event}`, err);
						if (err.error === '-3') {
							augur.penalizeNotEnoughReports(branchID, (error, res) => {
								self.penalizeWrong(branchID, period, event, cb);
							});
						}
						cb(err);
					}
				});
			} else {
				self.closeMarket(branchID, markets[0], (err, res) => {
					if (err) return cb(err);
					self.penalizeWrong(branchID, period, event, cb);
				});
			}
		});
		*/
	});
};

ex.closeMarket = function closeMarket(branchID, marketID, cb) {
	augur.closeMarket({
		branch: branchID,
		market: marketID,
		sender: augur.from,
		onSent: res => {
			// console.log('closeMarket sent:', res);
		},
		onSuccess: res => {
			// console.log('closeMarket success:', res);
			cb(null, res);
		},
		onFailed: err => {
			// console.error('closeMarket error:', err);
			cb(err);
		}
	});
};

ex.collectFees = function collectFees(branchID, cb) {
	augur.getPeriodLength(branchID, periodLength => {
		augur.collectFees({
			branch: branchID,
			sender: augur.from,
			periodLength,
			onSent: res => {
			},
			onSuccess: res => {
				cb(null, res);
			},
			onFailed: err => {
				cb(err);
			}
		});
	});
};

ex.incrementPeriodAfterReporting = function incrementPeriodAfterReporting(branchID, cb) {
	augur.incrementPeriodAfterReporting({
		branch: branchID,
		onSent: (result) => {},
		onFailed: (err) => cb(err),
		onSuccess: (result) => cb(null, result)
	});
};

ex.getReportPeriod = function getReportPeriod(branchID, cb) {
	augur.getVotePeriod(branchID, (res) => {
		if (res.error) {
			return cb(res);
		}
		return cb(null, res);
	});
};

ex.getEvents = function getEvents(...args) {
	augur.getEvents.apply(augur, args);
};

ex.fundNewAccount = function fundNewAccount(env, toAddress, branchID, onSent, onSuccess, onFailed) {
	if (env.fundNewAccountFromAddress) {
		augur.web.fundNewAccountFromAddress(env.fundNewAccountFromAddress.address, env.fundNewAccountFromAddress.amount, toAddress, branchID, onSent, onSuccess, onFailed);
	} else {
		augur.web.fundNewAccountFromFaucet(toAddress, branchID, onSent, onSuccess, onFailed);
	}
};

ex.changeAccountName = function changeAccountName(name, cb) {
	augur.web.changeAccountName(name, account => {
		if (!account) {
			return cb({ code: 0, message: 'failed to edit account name' });
		}
		return cb(null, account);
	});
};

ex.rpc = augur.rpc;
ex.getTradingActions = augur.getTradingActions;
ex.trade = augur.trade;
ex.buy = augur.buy;

ex.augur = augur;

module.exports = ex;<|MERGE_RESOLUTION|>--- conflicted
+++ resolved
@@ -88,14 +88,11 @@
 		}
 	}
 
-<<<<<<< HEAD
-=======
 	// Short circuit if autologin disabled in env.json
 	if (!env.autoLogin) {
 		return cb(null);
 	}
 
->>>>>>> 7ebf13d1
 	// local node: if it's unlocked, use the coinbase account
 	// check to make sure the account is unlocked
 	augur.rpc.unlocked(augur.from, (unlocked) => {
