--- conflicted
+++ resolved
@@ -1,14 +1,6 @@
-<<<<<<< HEAD
-import { abi, constants } from 'services/augurjs'
-
-export const isAlmostZero = n => abi.bignum(n).abs().lte(constants.PRECISION.zero)
-
-export const isZero = n => abi.bignum(n).eq(constants.ZERO)
-=======
 import BigNumber from 'bignumber.js'
 import { constants } from 'services/augurjs'
 
 export const isAlmostZero = n => new BigNumber(n, 10).abs().lte(constants.PRECISION.zero)
 
-export const isZero = n => new BigNumber(n, 10).eq(constants.ZERO)
->>>>>>> 4e88a616
+export const isZero = n => new BigNumber(n, 10).eq(constants.ZERO)