# Copyright (C) 2015 Forecast Foundation OU, full GPL notice in LICENSE

TOPICS = self.controller.lookup('topics')
extern topics: [getNumTopicsInBranch:[int256]:int256, getTopicPopularity:[int256,int256]:int256, getTopicsInBranch:[int256,int256,int256]:int256[], getTopicsInfo:[int256,int256,int256]:int256[], setController:[address]:int256, suicideFunds:[address]:_, updateTopicPopularity:[int256,int256,int256]:int256]

MARKETS = self.controller.lookup('markets')
extern markets: [addFees:[int256,int256]:int256, addToMarketsHash:[int256,int256]:int256, getBondsMan:[int256]:int256, getBranch:[int256]:int256, getCumulativeScale:[int256]:int256, getExtraInfo:[int256]:bytes, getExtraInfoLength:[int256]:int256, getFees:[int256]:int256, getGasSubsidy:[int256]:int256, getLastExpDate:[int256]:int256, getMarketEvent:[int256]:int256, getMarketNumOutcomes:[int256]:int256, getMarketResolved:[int256]:int256, getMarketShareContracts:[int256]:int256[], getMarketsHash:[int256]:int256, getOriginalTradingPeriod:[int256]:int256, getOutcomeShareContract:[int256,int256]:int256, getOutcomeShareWallet:[int256,int256]:int256, getParticipantSharesPurchased:[int256,int256,int256]:int256, getPushedForward:[int256]:int256, getSharesPurchased:[int256,int256]:uint256, getSharesValue:[int256]:int256, getTags:[int256]:int256[], getTopic:[int256]:int256, getTotalSharesPurchased:[int256]:int256, getTradingFee:[int256]:int256, getTradingPeriod:[int256]:int256, initializeMarket:[int256,int256,int256,int256,int256,int256,int256,int256,int256,int256,bytes,int256,int256,int256,int256[],int256[]]:int256, modifySharesValue:[int256,int256]:int256, refundClosing:[int256,int256]:int256, setController:[address]:int256, setMarketResolved:[int256]:int256, setPushedForward:[int256,int256,int256]:int256, setTradingFee:[int256,int256]:int256, setTradingPeriod:[int256,int256]:int256, suicideFunds:[address]:_]

extern controller: [addToWhitelist:[int256]:int256, assertIsWhitelisted:[int256]:int256, assertOnlySpecifiedCaller:[int256,int256]:_, changeMode:[int256]:int256, emergencyStop:[]:int256, getMode:[]:int256, getOwner:[]:int256, lookup:[int256]:int256, onlyInEmergency:[]:_, release:[]:int256, removeFromWhitelist:[int256,int256]:int256, setValue:[int256,int256]:int256, stopInEmergency:[]:_, suicide:[int256,int256,int256]:int256, switchModeSoOnlyEmergencyStopsAndEscapeHatchesCanBeUsed:[]:_, transferOwnership:[int256,int256,int256,int256]:int256, updateController:[int256,int256]:int256]

inset('../macros/safeMath.sem')
inset('../macros/assertZeroValue.sem')

### Storage of all data associated with orders

# indices: marketID, outcomeID, type, orderID
data orders[][][][](fxpAmount, fxpPrice, owner, fxpSharesEscrowed, fxpMoneyEscrowed, betterOrderID, worseOrderID, gasPrice)
# prices keeps track of the latest traded fxpPrice for a given outcome in a market [market is the key]
data marketOrderData[](volume, prices[])
# indices are marketID, outcomeID, and type
data bestOrder[][][]
data worstOrder[][][]

data controller

event CancelOrder(market: indexed, sender: indexed, fxpPrice, fxpAmount, orderID, outcome, type, cashRefund, sharesRefund, timestamp)
event CompleteSets(sender: indexed, market: indexed, type: indexed, fxpAmount, numOutcomes, fxpFee, timestamp)
event MakeOrder(market: indexed, sender: indexed, type, fxpPrice, fxpAmount, outcome, orderID, fxpMoneyEscrowed, fxpSharesEscrowed, timestamp, tradeGroupID)
event TakeAskOrder(market: address: indexed, sender: address: indexed, owner: address: indexed, type: uint256, fxpPrice, fxpAmount: uint256, timestamp: uint256, orderID: address, outcome: uint256, fxpAskerSharesFilled: uint256, fxpAskerMoneyFilled: uint256, fxpBidderMoneyFilled: uint256)
event TakeBidOrder(market: address: indexed, sender: address: indexed, owner: address: indexed, type: uint256, fxpPrice, fxpAmount: uint256, timestamp: uint256, orderID: address, outcome: uint256, fxpAskerSharesFilled: uint256, fxpAskerMoneyFilled: uint256, fxpBidderSharesFilled: uint256, fxpBidderMoneyFilled: uint256)

# Trade types
macro BID: 1
macro ASK: 2

def init():
    self.controller = 0x0

# @public
# @return fxp
def getAmount(orderID: address, type: uint256, market: address, outcome: uint256):
    return(self.orders[market][outcome][type][orderID].fxpAmount: uint256)

# @public
# @return fxp
def getPrice(orderID: address, type: uint256, market: address, outcome: uint256):
    return(self.orders[market][outcome][type][orderID].fxpPrice)

# @public
def getOrderOwner(orderID: address, type: uint256, market: address, outcome: uint256):
    return(self.orders[market][outcome][type][orderID].owner: address)

# @public
# @return fxp
def getVolume(market: address):
    return(self.marketOrderData[market].volume: uint256)

# @public
# @return fxp
def getLastOutcomePrice(market: address, outcome: uint256):
    return(self.marketOrderData[market].prices[outcome])

# @public
def getBetterOrderID(orderID: address, type: uint256, market: address, outcome: uint256):
    return(self.orders[market][outcome][type][orderID].betterOrderID: address)

# @public
def getWorseOrderID(orderID: address, type: uint256, market: address, outcome: uint256):
    return(self.orders[market][outcome][type][orderID].worseOrderID: address)

# Get orders for a particular market, type, and outcome (chunked)
# @public
def getOrderIDs(type: uint256, market: address, outcome: uint256, startingOrderID: address, numOrdersToLoad: uint256):
    if(type != BID and type != ASK):
        ~invalid()
    if(startingOrderID == 0):
        startingOrderID = self.bestOrder[market][outcome][type]
    orderIDs = array(numOrdersToLoad)
    orderIDs[0] = startingOrderID
    i = 0
    while(i < numOrdersToLoad and self.orders[market][outcome][type][orderIDs[i]].worseOrderID != 0):
        orderIDs[i + 1] = self.orders[market][outcome][type][orderIDs[i]].worseOrderID
        i += 1
    return(slice(orderIDs, items=0, items=i): arr)

# @public
def getOrder(orderID: address, type: uint256, market: address, outcome: uint256):
    order = array(13)
    if(self.orders[market][outcome][type][orderID].fxpAmount != 0):
        order[0] = orderID
        order[1] = type
        order[2] = market
        order[3] = self.orders[market][outcome][type][orderID].fxpAmount
        order[4] = self.orders[market][outcome][type][orderID].fxpPrice
        order[5] = self.orders[market][outcome][type][orderID].owner
        order[7] = outcome
        order[8] = self.orders[market][outcome][type][orderID].fxpMoneyEscrowed
        order[9] = self.orders[market][outcome][type][orderID].fxpSharesEscrowed
        order[10] = self.orders[market][outcome][type][orderID].betterOrderID
        order[11] = self.orders[market][outcome][type][orderID].worseOrderID
        order[12] = self.orders[market][outcome][type][orderID].gasPrice
    return(order: arr)

# @public
def getGasPrice(orderID: address, type: uint256, market: address, outcome: uint256):
    return(self.orders[market][outcome][type][orderID].gasPrice: uint256)

# @public
def getBestOrderID(type: uint256, market: address, outcome: uint256):
    return(self.bestOrder[market][outcome][type]: address)

# @public
def getWorstOrderID(type: uint256, market: address, outcome: uint256):
    return(self.worstOrder[market][outcome][type]: address)

# @public
def isBetterPrice(type: uint256, market: address, outcome: uint256, fxpPrice, orderID: address):
    if(type == BID):
        return((fxpPrice > self.orders[market][outcome][type][orderID].fxpPrice): uint256)
    else:
        return((fxpPrice < self.orders[market][outcome][type][orderID].fxpPrice): uint256)

# @public
def isWorsePrice(type: uint256, market: address, outcome: uint256, fxpPrice, orderID: address):
    if(type == BID):
        return((fxpPrice < self.orders[market][outcome][type][orderID].fxpPrice): uint256)
    else:
        return((fxpPrice > self.orders[market][outcome][type][orderID].fxpPrice): uint256)

# @public
def assertIsNotBetterPrice(type: uint256, market: address, outcome: uint256, fxpPrice, betterOrderID: address):
    if(self.isBetterPrice(type, market, outcome, fxpPrice, betterOrderID)):
        ~invalid()
    return(1: uint256)

# @public
def assertIsNotWorsePrice(type: uint256, market: address, outcome: uint256, fxpPrice, worseOrderID: address):
    if(self.isWorsePrice(type, market, outcome, fxpPrice, worseOrderID)):
        ~invalid()
<<<<<<< HEAD
    worstBidOrderID = self.worstOrder[market][outcome].bid
    # If worst bid is not set, this order is the new worst bid
    if(worstBidOrderID == 0):
        self.worstOrder[market][outcome].bid = orderID
    else:
        # If price lower than worst bid price, this order is the new worst bid
        if(self.orders[worstBidOrderID].fxpPrice == 0 or fxpPrice < self.orders[worstBidOrderID].fxpPrice):
            if(worseOrderID != 0):
                ~invalid()
            self.worstOrder[market][outcome].bid = orderID
        # If price is higher than the worst bid price:
        #  - worseOrderID must be specified
        #  - price must be greater than or equal to worseOrderID's price
        else:
            if(worseOrderID == 0):
                ~invalid()
            if(fxpPrice < self.orders[worseOrderID].fxpPrice):
                ~invalid()
=======
>>>>>>> e0efa2ac
    return(1: uint256)

# @public
def ascendOrderList(type: uint256, market: address, outcome: uint256, fxpPrice, lowestOrderID: address):
    worseOrderID = lowestOrderID
    if(type == BID):
        isWorstPrice = fxpPrice <= self.orders[market][outcome][type][worseOrderID].fxpPrice
    else:
<<<<<<< HEAD
        # If price lower than best ask price, this order is the new best ask
        if(self.orders[bestAskOrderID].fxpPrice == 0 or fxpPrice < self.orders[bestAskOrderID].fxpPrice):
            if(betterOrderID != 0):
                ~invalid()
            self.bestOrder[market][outcome].ask = orderID
        # If price is higher than the best ask price:
        #  - betterOrderID must be specified
        #  - price must be greater than than or equal to betterOrderID's price
        else:
            if(betterOrderID == 0):
                ~invalid()
            if(fxpPrice < self.orders[betterOrderID].fxpPrice):
                ~invalid()
    return(1: uint256)
=======
        isWorstPrice = fxpPrice >= self.orders[market][outcome][type][worseOrderID].fxpPrice
    if(isWorstPrice):
        return([worseOrderID, self.orders[market][outcome][type][worseOrderID].worseOrderID]: arr)
    isBetterPrice = self.isBetterPrice(type, market, outcome, fxpPrice, worseOrderID)
    while(isBetterPrice and self.orders[market][outcome][type][worseOrderID].betterOrderID != 0 and fxpPrice != self.orders[market][outcome][type][self.orders[market][outcome][type][worseOrderID].betterOrderID].fxpPrice):
        isBetterPrice = self.isBetterPrice(type, market, outcome, fxpPrice, self.orders[market][outcome][type][worseOrderID].betterOrderID)
        if(isBetterPrice):
            worseOrderID = self.orders[market][outcome][type][worseOrderID].betterOrderID
    betterOrderID = self.orders[market][outcome][type][worseOrderID].betterOrderID
    return([betterOrderID, worseOrderID]: arr)
>>>>>>> e0efa2ac

# @public
def descendOrderList(type: uint256, market: address, outcome: uint256, fxpPrice, highestOrderID: address):
    betterOrderID = highestOrderID
    if(type == BID):
        isBestPrice = fxpPrice > self.orders[market][outcome][type][betterOrderID].fxpPrice
    else:
        isBestPrice = fxpPrice < self.orders[market][outcome][type][betterOrderID].fxpPrice
    if(isBestPrice):
        return([0, betterOrderID]: arr)
    if(fxpPrice == self.orders[market][outcome][type][betterOrderID].fxpPrice):
        return([betterOrderID, self.orders[market][outcome][type][betterOrderID].worseOrderID]: arr)
    isWorsePrice = self.isWorsePrice(type, market, outcome, fxpPrice, betterOrderID)
    while(isWorsePrice and self.orders[market][outcome][type][betterOrderID].worseOrderID != 0):
        isWorsePrice = self.isWorsePrice(type, market, outcome, fxpPrice, self.orders[market][outcome][type][betterOrderID].worseOrderID)
        if(isWorsePrice or fxpPrice == self.orders[market][outcome][type][self.orders[market][outcome][type][betterOrderID].worseOrderID].fxpPrice):
            betterOrderID = self.orders[market][outcome][type][betterOrderID].worseOrderID
    worseOrderID = self.orders[market][outcome][type][betterOrderID].worseOrderID
    return([betterOrderID, worseOrderID]: arr)

# @public
def findBoundingOrders(type: uint256, market: address, outcome: uint256, fxpPrice, bestOrderID: address, worstOrderID: address, betterOrderID: address, worseOrderID: address):
    if(bestOrderID == worstOrderID):
        if(bestOrderID == 0):
            return([0, 0]: arr)
        elif(self.isBetterPrice(type, market, outcome, fxpPrice, bestOrderID)):
            return([0, bestOrderID]: arr)
        else:
            return([bestOrderID, 0]: arr)
    if(betterOrderID != 0):
        if(self.orders[market][outcome][type][betterOrderID].fxpAmount == 0):
            betterOrderID = 0
        else:
            self.assertIsNotBetterPrice(type, market, outcome, fxpPrice, betterOrderID)
    if(worseOrderID != 0):
        if(self.orders[market][outcome][type][worseOrderID].fxpAmount == 0):
            worseOrderID = 0
        else:
            self.assertIsNotWorsePrice(type, market, outcome, fxpPrice, worseOrderID)
    if(betterOrderID == 0 and worseOrderID == 0):
        return(self.descendOrderList(type, market, outcome, fxpPrice, bestOrderID, outitems=2): arr)
    elif(betterOrderID == 0):
        return(self.ascendOrderList(type, market, outcome, fxpPrice, worseOrderID, outitems=2): arr)
    elif(worseOrderID == 0):
        return(self.descendOrderList(type, market, outcome, fxpPrice, betterOrderID, outitems=2): arr)
    if(self.orders[market][outcome][type][betterOrderID].worseOrderID != worseOrderID):
        return(self.descendOrderList(type, market, outcome, fxpPrice, betterOrderID, outitems=2): arr)
    elif(self.orders[market][outcome][type][worseOrderID].betterOrderID != betterOrderID):
        return(self.ascendOrderList(type, market, outcome, fxpPrice, worseOrderID, outitems=2): arr)
    return([betterOrderID, worseOrderID]: arr)

# @internal
def insertOrderIntoList(orderID: address, type: uint256, market: address, outcome: uint256, fxpPrice, betterOrderID: address, worseOrderID: address):
    self.controller.assertIsWhitelisted(msg.sender)
    bestOrderID = self.bestOrder[market][outcome][type]
    worstOrderID = self.worstOrder[market][outcome][type]
    boundingOrders = self.findBoundingOrders(type, market, outcome, fxpPrice, bestOrderID, worstOrderID, betterOrderID, worseOrderID, outitems=2)
    betterOrderID = boundingOrders[0]
    worseOrderID = boundingOrders[1]
    if(type == BID):
        bestOrderID = self.updateBestBidOrder(orderID, market, fxpPrice, outcome, betterOrderID)
        worstOrderID = self.updateWorstBidOrder(orderID, market, fxpPrice, outcome, worseOrderID)
    else:
        bestOrderID = self.updateBestAskOrder(orderID, market, fxpPrice, outcome, betterOrderID)
        worstOrderID = self.updateWorstAskOrder(orderID, market, fxpPrice, outcome, worseOrderID)
    if(bestOrderID == orderID):
        betterOrderID = 0
    if(worstOrderID == orderID):
        worseOrderID = 0
    if(betterOrderID != 0):
        self.orders[market][outcome][type][betterOrderID].worseOrderID = orderID
        self.orders[market][outcome][type][orderID].betterOrderID = betterOrderID
    if(worseOrderID != 0):
        self.orders[market][outcome][type][worseOrderID].betterOrderID = orderID
        self.orders[market][outcome][type][orderID].worseOrderID = worseOrderID
    return(1: uint256)

# @internal
def saveOrder(orderID: address, type: uint256, market: address, fxpAmount: uint256, fxpPrice, sender: address, outcome: uint256, fxpMoneyEscrowed: uint256, fxpSharesEscrowed: uint256, betterOrderID: address, worseOrderID: address, tradeGroupID, gasPrice: uint256):
    self.controller.assertIsWhitelisted(msg.sender)
    if(type != BID and type != ASK):
        ~invalid()
    if(outcome > MARKETS.getMarketNumOutcomes(market)):
        ~invalid()
    self.insertOrderIntoList(orderID, type, market, outcome, fxpPrice, betterOrderID, worseOrderID)
    self.orders[market][outcome][type][orderID].fxpPrice = fxpPrice
    self.orders[market][outcome][type][orderID].fxpAmount = fxpAmount
    self.orders[market][outcome][type][orderID].owner = sender
    self.orders[market][outcome][type][orderID].fxpMoneyEscrowed = fxpMoneyEscrowed
    self.orders[market][outcome][type][orderID].fxpSharesEscrowed = fxpSharesEscrowed
    self.orders[market][outcome][type][orderID].gasPrice = gasPrice
    log(type=MakeOrder, market, sender, type, fxpPrice, fxpAmount, outcome, orderID, fxpMoneyEscrowed, fxpSharesEscrowed, block.timestamp, tradeGroupID)
    return(1: uint256)

# @internal
def removeOrderFromList(orderID: address, type: uint256, market: address, outcome: uint256):
    self.controller.assertIsWhitelisted(msg.sender)
    betterOrderID = self.orders[market][outcome][type][orderID].betterOrderID
    worseOrderID = self.orders[market][outcome][type][orderID].worseOrderID
    if(self.bestOrder[market][outcome][type] == orderID):
        self.bestOrder[market][outcome][type] = worseOrderID
    if(self.worstOrder[market][outcome][type] == orderID):
        self.worstOrder[market][outcome][type] = betterOrderID
    if(betterOrderID != 0):
        self.orders[market][outcome][type][betterOrderID].worseOrderID = worseOrderID
    if(worseOrderID != 0):
        self.orders[market][outcome][type][worseOrderID].betterOrderID = betterOrderID
    self.orders[market][outcome][type][orderID].betterOrderID = 0
    self.orders[market][outcome][type][orderID].worseOrderID = 0
    return(1: uint256)

# @internal
def removeOrder(orderID: address, type: uint256, market: address, outcome: uint256):
    self.controller.assertIsWhitelisted(msg.sender)
    if(tx.gasprice > self.orders[market][outcome][type][orderID].gasPrice):
        ~invalid()
    self.removeOrderFromList(orderID, type, market, outcome)
    self.orders[market][outcome][type][orderID].fxpPrice = 0
    self.orders[market][outcome][type][orderID].fxpAmount = 0
    self.orders[market][outcome][type][orderID].owner = 0
    self.orders[market][outcome][type][orderID].fxpMoneyEscrowed = 0
    self.orders[market][outcome][type][orderID].fxpSharesEscrowed = 0
    self.orders[market][outcome][type][orderID].gasPrice = 0
    return(1: uint256)

# @internal
def fillOrder(orderID: address, type: uint256, market: address, outcome: uint256, fill, money, shares):
    self.controller.assertIsWhitelisted(msg.sender)
    if(fill > self.orders[market][outcome][type][orderID].fxpAmount):
        ~invalid()
    if(money > self.orders[market][outcome][type][orderID].fxpMoneyEscrowed):
        ~invalid()
    if(shares > self.orders[market][outcome][type][orderID].fxpSharesEscrowed):
        ~invalid()
    if(tx.gasprice > self.orders[market][outcome][type][orderID].gasPrice):
        ~invalid()
    self.orders[market][outcome][type][orderID].fxpAmount -= fill
    self.orders[market][outcome][type][orderID].fxpMoneyEscrowed -= money
    self.orders[market][outcome][type][orderID].fxpSharesEscrowed -= shares
    return(1: uint256)

# Log transaction [ASK b/c it's filling a bid so from trader's perspective they're asking]
# @ internal
def takeBidOrderLog(market: address, sender: address, owner: address, fxpPrice, fxpSumOfFills: uint256, orderID: address, outcome: uint256, fxpAskerSharesFilled: uint256, fxpAskerMoneyFilled: uint256, fxpBidderSharesFilled: uint256, fxpBidderMoneyFilled: uint256):
    self.controller.assertIsWhitelisted(msg.sender)
    log(type=TakeBidOrder, market, sender, owner, ASK, fxpPrice, fxpSumOfFills, block.timestamp, orderID, outcome, fxpAskerSharesFilled, fxpAskerMoneyFilled, fxpBidderSharesFilled, fxpBidderMoneyFilled)
    return(1: uint256)

# Log transaction [BID b/c it's filling an ask so from trader's perspective they're bidding]
# @ internal
def takeAskOrderLog(market: address, sender: address, owner: address, fxpPrice, fxpSumOfFills: uint256, orderID: address, outcome: uint256, fxpAskerSharesFilled: uint256, fxpAskerMoneyFilled: uint256, fxpBidderMoneyFilled: uint256):
    self.controller.assertIsWhitelisted(msg.sender)
    log(type=TakeAskOrder, market, sender, owner, BID, fxpPrice, fxpSumOfFills, block.timestamp, orderID, outcome, fxpAskerSharesFilled, fxpAskerMoneyFilled, fxpBidderMoneyFilled)
    return(1: uint256)

# @ internal
def completeSetsLog(sender, market, type, fxpAmount, numOutcomes, fee):
    self.controller.assertIsWhitelisted(msg.sender)
    log(type=CompleteSets, sender, market, type, fxpAmount, numOutcomes, fee, block.timestamp)
    return(1: uint256)

# @ internal
def cancelOrderLog(market, sender, fxpPrice, fxpAmount, orderID, outcome, type, fxpMoneyEscrowed, fxpSharesEscrowed):
    self.controller.assertIsWhitelisted(msg.sender)
    log(type=CancelOrder, market, sender, fxpPrice, fxpAmount, orderID, outcome, type, fxpMoneyEscrowed, fxpSharesEscrowed, block.timestamp)
    return(1: uint256)

# @internal
def modifyMarketVolume(market: address, fxpAmount):
    self.controller.assertIsWhitelisted(msg.sender)
    self.marketOrderData[market].volume += fxpAmount
    TOPICS.updateTopicPopularity(MARKETS.getBranch(market), MARKETS.getTopic(market), fxpAmount)
    return(1: uint256)

# @internal
def setPrice(market: address, outcome: uint256, fxpPrice):
    self.controller.assertIsWhitelisted(msg.sender)
    self.marketOrderData[market].prices[outcome] = fxpPrice
    return(1: uint256)

# If best bid is not set or price higher than best bid price, this order is the new best bid.
# @private
def updateBestBidOrder(orderID: address, market: address, fxpPrice, outcome: uint256, betterOrderID: uint256):
    if(msg.sender != self):
        ~invalid()
    bestBidOrderID = self.bestOrder[market][outcome][BID]
    if(bestBidOrderID == 0 or fxpPrice > self.orders[market][outcome][BID][bestBidOrderID].fxpPrice):
        self.bestOrder[market][outcome][BID] = orderID
    return(self.bestOrder[market][outcome][BID]: address)

# If worst bid is not set or price lower than worst bid price, this order is the new worst bid.
# @private
def updateWorstBidOrder(orderID: address, market: address, fxpPrice, outcome: uint256, worseOrderID: uint256):
    if(msg.sender != self):
        ~invalid()
    worstBidOrderID = self.worstOrder[market][outcome][BID]
    if(worstBidOrderID == 0 or fxpPrice < self.orders[market][outcome][BID][worstBidOrderID].fxpPrice):
        self.worstOrder[market][outcome][BID] = orderID
    return(self.worstOrder[market][outcome][BID]: address)

# If best ask is not set or price lower than best ask price, this order is the new best ask.
# @private
def updateBestAskOrder(orderID: address, market: address, fxpPrice, outcome: uint256, betterOrderID: uint256):
    if(msg.sender != self):
        ~invalid()
    bestAskOrderID = self.bestOrder[market][outcome][ASK]
    if(bestAskOrderID == 0 or fxpPrice < self.orders[market][outcome][ASK][bestAskOrderID].fxpPrice):
        self.bestOrder[market][outcome][ASK] = orderID
    return(self.bestOrder[market][outcome][ASK]: address)

# If worst ask is not set or price higher than worst ask price, this order is the new worst ask.
# @private
def updateWorstAskOrder(orderID: address, market: address, fxpPrice, outcome: uint256, worseOrderID: uint256):
    if(msg.sender != self):
        ~invalid()
    worstAskOrderID = self.worstOrder[market][outcome][ASK]
    if(worstAskOrderID == 0 or fxpPrice > self.orders[market][outcome][ASK][worstAskOrderID].fxpPrice):
        self.worstOrder[market][outcome][ASK] = orderID
    return(self.worstOrder[market][outcome][ASK]: address)

# @controller
def setController(newController: address):
    if(msg.sender != self.controller):
        ~invalid()
    self.controller = newController
    return(1)

# @controller
def suicideFunds(to: address):
    if(msg.sender != self.controller):
        ~invalid()
    suicide(to)<|MERGE_RESOLUTION|>--- conflicted
+++ resolved
@@ -137,27 +137,6 @@
 def assertIsNotWorsePrice(type: uint256, market: address, outcome: uint256, fxpPrice, worseOrderID: address):
     if(self.isWorsePrice(type, market, outcome, fxpPrice, worseOrderID)):
         ~invalid()
-<<<<<<< HEAD
-    worstBidOrderID = self.worstOrder[market][outcome].bid
-    # If worst bid is not set, this order is the new worst bid
-    if(worstBidOrderID == 0):
-        self.worstOrder[market][outcome].bid = orderID
-    else:
-        # If price lower than worst bid price, this order is the new worst bid
-        if(self.orders[worstBidOrderID].fxpPrice == 0 or fxpPrice < self.orders[worstBidOrderID].fxpPrice):
-            if(worseOrderID != 0):
-                ~invalid()
-            self.worstOrder[market][outcome].bid = orderID
-        # If price is higher than the worst bid price:
-        #  - worseOrderID must be specified
-        #  - price must be greater than or equal to worseOrderID's price
-        else:
-            if(worseOrderID == 0):
-                ~invalid()
-            if(fxpPrice < self.orders[worseOrderID].fxpPrice):
-                ~invalid()
-=======
->>>>>>> e0efa2ac
     return(1: uint256)
 
 # @public
@@ -166,22 +145,6 @@
     if(type == BID):
         isWorstPrice = fxpPrice <= self.orders[market][outcome][type][worseOrderID].fxpPrice
     else:
-<<<<<<< HEAD
-        # If price lower than best ask price, this order is the new best ask
-        if(self.orders[bestAskOrderID].fxpPrice == 0 or fxpPrice < self.orders[bestAskOrderID].fxpPrice):
-            if(betterOrderID != 0):
-                ~invalid()
-            self.bestOrder[market][outcome].ask = orderID
-        # If price is higher than the best ask price:
-        #  - betterOrderID must be specified
-        #  - price must be greater than than or equal to betterOrderID's price
-        else:
-            if(betterOrderID == 0):
-                ~invalid()
-            if(fxpPrice < self.orders[betterOrderID].fxpPrice):
-                ~invalid()
-    return(1: uint256)
-=======
         isWorstPrice = fxpPrice >= self.orders[market][outcome][type][worseOrderID].fxpPrice
     if(isWorstPrice):
         return([worseOrderID, self.orders[market][outcome][type][worseOrderID].worseOrderID]: arr)
@@ -192,7 +155,6 @@
             worseOrderID = self.orders[market][outcome][type][worseOrderID].betterOrderID
     betterOrderID = self.orders[market][outcome][type][worseOrderID].betterOrderID
     return([betterOrderID, worseOrderID]: arr)
->>>>>>> e0efa2ac
 
 # @public
 def descendOrderList(type: uint256, market: address, outcome: uint256, fxpPrice, highestOrderID: address):
