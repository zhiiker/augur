--- conflicted
+++ resolved
@@ -35,17 +35,10 @@
     self.branch = branch
     self.startTime = reportingWindowId * self.branch.getReportingPeriodDurationInSeconds()
     self.registrationToken = REGISTRATION_TOKEN_FACTORY.createRegistrationToken(self.controller, self)
-<<<<<<< HEAD
-    self.markets = create('../libraries/set.se')
-    self.limitedReporterMarkets = create('../libraries/set.se')
-    self.allReporterMarkets = create('../libraries/set.se')
-    return 1
-=======
     self.markets = SET_FACTORY.createSet(self.controller, self)
     self.limitedReporterMarkets = SET_FACTORY.createSet(self.controller, self)
     self.allReporterMarkets = SET_FACTORY.createSet(self.controller, self)
     return(1)
->>>>>>> 74bea94d
 
 def createNewMarket(endTime: int256, numOutcomes: int256, payoutDenominator: int256, feePerEthInWei: int256, denominationToken: address, creator: address, minDisplayPrice: int256, maxDisplayPrice: int256, automatedReporterAddress: address, topic: int256):
     require(2 <= numOutcomes and numOutcomes <= 8)
