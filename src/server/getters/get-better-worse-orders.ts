--- conflicted
+++ resolved
@@ -4,16 +4,22 @@
 import { Address, MarketsContractAddressRow } from "../../types";
 import { queryModifier, getMarketsWithReportingState } from "./database";
 
-<<<<<<< HEAD
+/*
+Logic:
+immediateFill = There's two ways an order can be resolved.
+     1.) An open order for the same outcome !orderType (buy->sell) with >=amount or "better" price (means diff things based on buy|sell)
+     2.) If binary/scalar, an open order for the OPPOSITE outcome, with a price that allows us to reach that of complete set
+
+*/
+
 interface OrderPrice {
   orderID: Address;
   fullPrecisionPrice: string;
   orderType: string;
 }
 
-export function getBetterWorseOrders(db: Knex, marketID: Address, outcome: number, orderType: string, amount: string, normalizedPrice: string|number, callback: (err?: Error|null, result?: any) => void): void {
-  console.log("hihi");
-  if (marketID == null || outcome == null || normalizedPrice == null) return callback(new Error("Must provide marketID, outcome, and normalizedPrice"));
+export function getBetterWorseOrders(db: Knex, marketID: Address, outcome: number, orderType: string, amount: string, price: string|number, callback: (err?: Error|null, result?: any) => void): void {
+  if (marketID == null || outcome == null || price == null) return callback(new Error("Must provide marketID, outcome, and price"));
   if ( orderType !== "buy" && orderType !== "sell" ) return callback(new Error(`orderType must be either buy|sell`));
   const query: Knex.QueryBuilder = db.select("orderID", "fullPrecisionPrice", "orderType").from("orders").where({ marketID, outcome });
   query.orderBy("fullPrecisionPrice", "asc");
@@ -46,12 +52,4 @@
       });
     }  
   });
-=======
-export function getBetterWorseOrders(db: Knex, marketID: Address, outcome: number, amount: string, price: string|number, callback: (err?: Error|null, result?: any) => void): void {
-  if (marketID == null || outcome == null || price == null) return callback(new Error("Must provide marketID, outcome, and normalizedPrice"));
-  callback(null, {immediateFill: true,
-    betterOrderID: 0,
-    worseOrderID: 0,
-    });
->>>>>>> 6fdf88ec
 }