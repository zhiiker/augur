--- conflicted
+++ resolved
@@ -104,20 +104,8 @@
       return dispatchResponse(getUniversesInfo, UniverseInfoParams.decode(request.params));
     case "getUserShareBalances":
       return dispatchResponse(getUserShareBalances, UserShareBalancesParams.decode(request.params));
-
     case "getProfitLoss":
-<<<<<<< HEAD
       return dispatchResponse(getProfitLoss, GetProfitLossParams.decode(request.params));
-    case "getMarketsCreatedByUser":
-      return getMarketsCreatedByUser(db, request.params.universe, request.params.creator, request.params.earliestCreationTime, request.params.latestCreationTime, request.params.sortBy, request.params.isSortDescending, request.params.limit, request.params.offset, callback);
-=======
-      return new Promise((resolve, reject) => {
-        getProfitLoss(db, augur, request.params.universe, request.params.account, request.params.startTime, request.params.endTime, request.params.periodInterval, (err, result) => {
-          if (err) return reject(err);
-          resolve(result);
-        });
-      });
->>>>>>> e2a71894
     default:
       throw new Error(`unknown json rpc method ${request.method}`);
   }
