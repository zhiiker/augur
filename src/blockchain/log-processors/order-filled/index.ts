--- conflicted
+++ resolved
@@ -1,11 +1,7 @@
 import { Augur } from "augur.js";
 import * as Knex from "knex";
 import { BigNumber } from "bignumber.js";
-<<<<<<< HEAD
-import { Address, FormattedEventLog, TradesRow, TokensRow, MarketsRow, OrdersRow, ErrorCallback, AsyncCallback } from "../../../types";
-=======
 import { Address, FormattedEventLog, TradesRow, TokensRow, MarketsRow, OrdersRow } from "../../../types";
->>>>>>> e2a71894
 import { updateOrder } from "./update-order";
 import { updateVolumetrics } from "./update-volumetrics";
 import { augurEmitter } from "../../../events";
@@ -28,84 +24,6 @@
   const shareToken: Address = log.shareToken;
   const blockNumber: number = log.blockNumber;
   const filler: Address = log.filler;
-<<<<<<< HEAD
-  db.first("marketId", "outcome").from("tokens").where({ contractAddress: shareToken }).asCallback((err: Error|null, tokensRow?: Partial<TokensRow>): void => {
-    if (err) return callback(err);
-    if (!tokensRow) return callback(new Error(`market and outcome not found for shareToken: ${shareToken} (${log.transactionHash})`));
-    const marketId = tokensRow.marketId!;
-    const outcome = tokensRow.outcome!;
-    db.first("minPrice", "maxPrice", "numTicks", "category", "numOutcomes").from("markets").where({ marketId }).asCallback((err: Error|null, marketsRow?: Partial<MarketsRow<BigNumber>>): void => {
-      if (err) return callback(err);
-      if (!marketsRow) return callback(new Error("market min price, max price, category, and/or num ticks not found"));
-      const minPrice = marketsRow.minPrice!;
-      const maxPrice = marketsRow.maxPrice!;
-      const numTicks = marketsRow.numTicks!;
-      const category = marketsRow.category!;
-      const numOutcomes = marketsRow.numOutcomes!;
-      const orderId = log.orderId;
-      const tickSize = numTicksToTickSize(numTicks, minPrice, maxPrice);
-      db.first("orderCreator", "fullPrecisionPrice", "orderType").from("orders").where({ orderId }).asCallback((err: Error|null, ordersRow?: Partial<OrdersRow<BigNumber>>): void => {
-        if (err) return callback(err);
-        if (!ordersRow) return callback(new Error(`order not found, orderId: ${orderId} (${log.transactionHash})`));
-        const orderCreator = ordersRow.orderCreator!;
-        const price = ordersRow.fullPrecisionPrice!;
-        const orderType = ordersRow.orderType!;
-        const amount = augur.utils.convertOnChainAmountToDisplayAmount(new BigNumber(log.amountFilled, 10), tickSize);
-        const numCreatorTokens = fixedPointToDecimal(new BigNumber(log.numCreatorTokens, 10), BN_WEI_PER_ETHER);
-        const numCreatorShares = augur.utils.convertOnChainAmountToDisplayAmount(new BigNumber(log.numCreatorShares, 10), tickSize);
-        const numFillerTokens = fixedPointToDecimal(new BigNumber(log.numFillerTokens, 10), BN_WEI_PER_ETHER);
-        const numFillerShares = augur.utils.convertOnChainAmountToDisplayAmount(new BigNumber(log.numFillerShares, 10), tickSize);
-        const marketCreatorFees = fixedPointToDecimal(new BigNumber(log.marketCreatorFees, 10), BN_WEI_PER_ETHER);
-        const reporterFees = fixedPointToDecimal(new BigNumber(log.reporterFees, 10), BN_WEI_PER_ETHER);
-        const tradeData = formatBigNumberAsFixed<TradesRow<BigNumber>, TradesRow<string>>({
-          marketId,
-          outcome,
-          orderId,
-          creator: orderCreator,
-          orderType,
-          filler,
-          shareToken,
-          blockNumber,
-          transactionHash: log.transactionHash,
-          logIndex: log.logIndex,
-          tradeGroupId: log.tradeGroupId,
-          numCreatorTokens,
-          numCreatorShares,
-          numFillerTokens,
-          numFillerShares,
-          price,
-          amount,
-          marketCreatorFees,
-          reporterFees,
-        });
-        augurEmitter.emit(SubscriptionEventNames.OrderFilled, Object.assign({}, log, tradeData));
-        db.insert(tradeData).into("trades").asCallback((err: Error|null): void => {
-          if (err) return callback(err);
-          updateVolumetrics(db, augur, category, marketId, outcome, blockNumber, orderId, orderCreator, tickSize, minPrice, maxPrice, true, (err: Error|null): void => {
-            if (err) return callback(err);
-            updateOrder(db, augur, marketId, orderId, amount, orderCreator, filler, tickSize, minPrice, numCreatorShares, (err: Error|null): void => {
-              if (err) return callback(err);
-              updateOutcomeValueFromOrders(db, marketId, outcome, log.transactionHash, (err: Error|null): void => {
-                if (err) return callback(err);
-                const orderOutcome = [outcome];
-                const otherOutcomes = Array.from(Array(numOutcomes).keys())
-                otherOutcomes.splice(outcome, 1);
-                const displayRange = augur.utils.convertOnChainPriceToDisplayPrice(maxPrice.minus(minPrice), minPrice, tickSize);
-                const profitLossUpdates = [];
-                if (numCreatorTokens.gt(0)) profitLossUpdates.push((next: AsyncCallback): void => updateProfitLossBuyShares(db, marketId, orderCreator, numCreatorTokens, orderType == "buy" ? orderOutcome : otherOutcomes, log.transactionHash, next));
-                if (numFillerTokens.gt(0)) profitLossUpdates.push((next: AsyncCallback): void => updateProfitLossBuyShares(db, marketId, filler, numFillerTokens, orderType == "sell" ? orderOutcome : otherOutcomes, log.transactionHash, next));
-                const creatorShares = new BigNumber(numCreatorShares, 10);
-                const fillerShares = new BigNumber(numFillerShares, 10);
-                if (creatorShares.gt(0)) profitLossUpdates.push((next: AsyncCallback): void => updateProfitLossSellEscrowedShares(db, marketId, creatorShares, orderCreator, orderType == "buy" ? otherOutcomes : orderOutcome, creatorShares.multipliedBy(orderType == "buy" ? displayRange.minus(price) : price), log.transactionHash, next));
-                if (fillerShares.gt(0)) profitLossUpdates.push((next: AsyncCallback): void => updateProfitLossSellShares(db, marketId, fillerShares, filler, orderType == "sell" ? otherOutcomes : orderOutcome, fillerShares.multipliedBy(orderType == "sell" ? displayRange.minus(price) : price), log.transactionHash, next));
-                series(profitLossUpdates, callback);
-              });
-            });
-          });
-        });
-      });
-    });
-=======
   const tokensRow: TokensRow|undefined = await db.first("marketId", "outcome").from("tokens").where({ contractAddress: shareToken });
 
   if (!tokensRow) throw new Error(`market and outcome not found for shareToken: ${shareToken} (${log.transactionHash})`);
@@ -117,6 +35,7 @@
   const minPrice = marketsRow.minPrice;
   const maxPrice = marketsRow.maxPrice;
   const numTicks = marketsRow.numTicks;
+  const numOutcomes = marketsRow.numOutcomes!;
   const category = marketsRow.category;
   const orderId = log.orderId;
   const tickSize = numTicksToTickSize(numTicks, minPrice, maxPrice);
@@ -153,71 +72,36 @@
     amount,
     marketCreatorFees,
     reporterFees,
->>>>>>> e2a71894
   });
   augurEmitter.emit(SubscriptionEventNames.OrderFilled, Object.assign({}, log, tradeData));
   await db.insert(tradeData).into("trades");
-
   await updateVolumetrics(db, augur, category, marketId, outcome, blockNumber, orderId, orderCreator, tickSize, minPrice, maxPrice, true);
-
-  return updateOrder(db, augur, marketId, orderId, amount, orderCreator, filler, tickSize, minPrice);
+  await updateOrder(db, augur, marketId, orderId, amount, orderCreator, filler, tickSize, minPrice);
+  await updateOutcomeValueFromOrders(db, marketId, outcome, log.transactionHash);
+  const orderOutcome = [outcome];
+  const otherOutcomes = Array.from(Array(numOutcomes).keys())
+  otherOutcomes.splice(outcome, 1);
+  const displayRange = augur.utils.convertOnChainPriceToDisplayPrice(maxPrice.minus(minPrice), minPrice, tickSize);
+  const profitLossUpdates = [];
+  if (numCreatorTokens.gt(0)) {
+    await updateProfitLossBuyShares(db, marketId, orderCreator, numCreatorTokens, orderType == "buy" ? orderOutcome : otherOutcomes, log.transactionHash);
+  }
+  if (numFillerTokens.gt(0)) {
+    await updateProfitLossBuyShares(db, marketId, filler, numFillerTokens, orderType == "sell" ? orderOutcome : otherOutcomes, log.transactionHash);
+  }
+  const creatorShares = new BigNumber(numCreatorShares, 10);
+  const fillerShares = new BigNumber(numFillerShares, 10);
+  if (creatorShares.gt(0)) {
+    await updateProfitLossSellEscrowedShares(db, marketId, creatorShares, orderCreator, orderType == "buy" ? otherOutcomes : orderOutcome, creatorShares.multipliedBy(orderType == "buy" ? displayRange.minus(price) : price), log.transactionHash);
+  }
+  if (fillerShares.gt(0)) {
+    await updateProfitLossSellShares(db, marketId, fillerShares, filler, orderType == "sell" ? otherOutcomes : orderOutcome, fillerShares.multipliedBy(orderType == "sell" ? displayRange.minus(price) : price), log.transactionHash);
+  }
 }
 
 export async function processOrderFilledLogRemoval(db: Knex, augur: Augur, log: FormattedEventLog) {
   const shareToken: Address = log.shareToken;
   const blockNumber: number = log.blockNumber;
-<<<<<<< HEAD
-  db.first("tokens.marketId", "tokens.outcome", "markets.numTicks", "markets.category", "markets.minPrice", "markets.maxPrice").from("tokens").join("markets", "tokens.marketId", "markets.marketId").where("tokens.contractAddress", shareToken).asCallback((err: Error|null, tokensRow?: Partial<TokensRowWithNumTicksAndCategory>): void => {
-    if (err) return callback(err);
-    if (!tokensRow) return callback(new Error(`market and outcome not found for ShareToken: ${shareToken} (${log.transactionHash})`));
-    const marketId = tokensRow.marketId!;
-    const outcome = tokensRow.outcome!;
-    const numTicks = tokensRow.numTicks!;
-    const minPrice = tokensRow.minPrice!;
-    const maxPrice = tokensRow.maxPrice!;
-    const category = tokensRow.category!;
-    const orderId = log.orderId;
-    db.first("orderCreator", "fullPrecisionPrice", "orderType").from("orders").where({ orderId }).asCallback((err: Error|null, ordersRow?: Partial<OrdersRow<BigNumber>>): void => {
-      if (err) return callback(err);
-      if (!ordersRow) return callback(new Error(`order not found, orderId: ${orderId} (${log.transactionHash}`));
-      const orderCreator = ordersRow.orderCreator!;
-      const price = ordersRow.fullPrecisionPrice!;
-      const orderType = ordersRow.orderType!;
-      const tickSize = numTicksToTickSize(numTicks, minPrice, maxPrice);
-      const numCreatorTokens = fixedPointToDecimal(new BigNumber(log.numCreatorTokens), BN_WEI_PER_ETHER);
-      const numCreatorShares = augur.utils.convertOnChainAmountToDisplayAmount(new BigNumber(log.numCreatorShares, 10), new BigNumber(tickSize, 10));
-      const numFillerTokens = fixedPointToDecimal(new BigNumber(log.numFillerTokens), BN_WEI_PER_ETHER);
-      const numFillerShares = augur.utils.convertOnChainAmountToDisplayAmount(new BigNumber(log.numFillerShares, 10), new BigNumber(tickSize, 10));
-      const marketCreatorFees = fixedPointToDecimal(new BigNumber(log.marketCreatorFees), BN_WEI_PER_ETHER);
-      const reporterFees = fixedPointToDecimal(new BigNumber(log.reporterFees), BN_WEI_PER_ETHER);
-      const amount = augur.utils.convertOnChainAmountToDisplayAmount(new BigNumber(log.amountFilled, 10), tickSize);
-      updateVolumetrics(db, augur, category, marketId, outcome, blockNumber, orderId, orderCreator, tickSize, minPrice, maxPrice, false, (err: Error|null): void => {
-        if (err) return callback(err);
-        db.from("trades").where({ marketId, outcome, orderId, blockNumber }).del().asCallback((err?: Error|null): void => {
-          if (err) return callback(err);
-          updateOrder(db, augur, marketId, orderId, amount.negated(), orderCreator, log.filler, tickSize, minPrice, numCreatorShares, (err: Error|null) => {
-            if (err) return callback(err);
-            augurEmitter.emit(SubscriptionEventNames.OrderFilled, Object.assign({}, log, {
-              marketId,
-              outcome,
-              creator: orderCreator,
-              orderType,
-              numCreatorTokens,
-              numCreatorShares,
-              numFillerTokens,
-              numFillerShares,
-              price,
-              amount,
-              marketCreatorFees,
-              reporterFees,
-            }));
-            return removeOutcomeValue(db, log.transactionHash, callback);
-          });
-        });
-      });
-    });
-  });
-=======
   const tokensRow: TokensRowWithNumTicksAndCategory|undefined = await db.first("tokens.marketId", "tokens.outcome", "markets.numTicks", "markets.category", "markets.minPrice", "markets.maxPrice").from("tokens").join("markets", "tokens.marketId", "markets.marketId").where("tokens.contractAddress", shareToken);
 
   if (!tokensRow) throw new Error(`market and outcome not found for ShareToken: ${shareToken} (${log.transactionHash})`);
@@ -260,5 +144,5 @@
     marketCreatorFees,
     reporterFees,
   }));
->>>>>>> e2a71894
+  await removeOutcomeValue(db, log.transactionHash);
 }