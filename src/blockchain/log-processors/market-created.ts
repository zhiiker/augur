import { parallel } from "async";
import Augur from "augur.js";
import BigNumber from "bignumber.js";
import * as Knex from "knex";
import { Address, Int256, FormattedLog, MarketCreatedLogExtraInfo, MarketCreatedOnContractInfo, ErrorCallback, AsyncCallback } from "../../types";
import { convertDivisorToRate } from "../../utils/convert-divisor-to-rate";
import { augurEmitter } from "../../events";

export function processMarketCreatedLog(db: Knex, augur: Augur, trx: Knex.Transaction, log: FormattedLog, callback: ErrorCallback): void {
  // TODO check for race condition: make sure block timestamp is written BEFORE log processor is triggered
  trx.select("blockTimestamp").from("blocks").where({ blockNumber: log.blockNumber }).asCallback((err?: Error|null, blocksRows?: Array<{blockTimestamp: number}>): void => {
    if (err) return callback(err);
    if (!blocksRows || !blocksRows.length) return callback(new Error("block timestamp not found"));
    const timestamp = blocksRows![0]!.blockTimestamp;
    const marketPayload: {} = { tx: { to: log.market } };
    parallel({
      numberOfOutcomes: (next: AsyncCallback): void => augur.api.Market.getNumberOfOutcomes(marketPayload, next),
      reportingWindow: (next: AsyncCallback): void => augur.api.Market.getReportingWindow(marketPayload, next),
      endTime: (next: AsyncCallback): void => augur.api.Market.getEndTime(marketPayload, next),
      designatedReporter: (next: AsyncCallback): void => augur.api.Market.getDesignatedReporter(marketPayload, next),
      designatedReportStake: (next: AsyncCallback): void => augur.api.Market.getDesignatedReportStake(marketPayload, next),
      numTicks: (next: AsyncCallback): void => augur.api.Market.getNumTicks(marketPayload, next),
      universe: (next: AsyncCallback): void => augur.api.Market.getUniverse(marketPayload, next),
      marketCreatorSettlementFeeDivisor: (next: AsyncCallback): void => augur.api.Market.getMarketCreatorSettlementFeeDivisor(marketPayload, next),
      // TODO get shareToken addresses
    }, (err?: any, onContractData?: any): void => {
      if (err) return callback(err);
      const universePayload: {} = { tx: { to: onContractData.universe } };
      augur.api.Universe.getReportingFeeDivisor(universePayload, (err: Error|null, reportingFeeDivisor?: string): void => {
        const extraInfo: MarketCreatedLogExtraInfo = log.extraInfo;
        const dataToInsert: {} = {
          marketID:                   log.market,
          marketCreator:              log.marketCreator,
          creationBlockNumber:        log.blockNumber,
          creationFee:                log.marketCreationFee,
          creationTime:               timestamp,
          marketType:                 extraInfo!.marketType,
          minPrice:                   extraInfo!.minPrice,
          maxPrice:                   extraInfo!.maxPrice,
          category:                   extraInfo!.category,
          tag1:                       extraInfo!.tag1,
          tag2:                       extraInfo!.tag2,
          shortDescription:           extraInfo!.shortDescription,
          longDescription:            extraInfo!.longDescription,
          resolutionSource:           extraInfo!.resolutionSource,
          universe:                   onContractData!.universe,
          numOutcomes:                parseInt(onContractData!.numberOfOutcomes!, 16),
          reportingWindow:            onContractData!.reportingWindow,
          endTime:                    parseInt(onContractData!.endTime!, 16),
          designatedReporter:         onContractData!.designatedReporter,
          designatedReportStake:      new BigNumber(onContractData!.designatedReportStake, 16).toFixed(),
          numTicks:                   parseInt(onContractData!.numTicks!, 16),
          marketCreatorFeeRate:       convertDivisorToRate(onContractData!.marketCreatorSettlementFeeDivisor!, 16),
          reportingFeeRate:           convertDivisorToRate(reportingFeeDivisor!, 16),
          marketCreatorFeesCollected: "0",
          volume:                     "0",
          sharesOutstanding:          "0",
        };
<<<<<<< HEAD

        db.transacting(trx).insert(dataToInsert).into("markets").asCallback((err?: Error|null): void => {
          augurEmitter.emit("MarketCreated", dataToInsert);
=======
        db.transacting(trx).insert(dataToInsert).into("markets").asCallback((err: Error|null): void => {
>>>>>>> f79c004d
          if (err) return callback(err);
          // TODO insert into outcomes and tokens tables also
          trx.select("popularity").from("categories").where({ category: extraInfo!.category }).asCallback((err: Error|null, categoriesRows?: Array<{popularity: number}>): void => {
            if (err) return callback(err);
            if (categoriesRows && categoriesRows.length) return callback(null);
            db.transacting(trx).insert({ category: extraInfo!.category, universe: onContractData!.universe }).into("categories").asCallback(callback);
          });
        });
      });
    });
  });
}<|MERGE_RESOLUTION|>--- conflicted
+++ resolved
@@ -56,13 +56,9 @@
           volume:                     "0",
           sharesOutstanding:          "0",
         };
-<<<<<<< HEAD
 
-        db.transacting(trx).insert(dataToInsert).into("markets").asCallback((err?: Error|null): void => {
+        db.transacting(trx).insert(dataToInsert).into("markets").asCallback((err: Error|null): void => {
           augurEmitter.emit("MarketCreated", dataToInsert);
-=======
-        db.transacting(trx).insert(dataToInsert).into("markets").asCallback((err: Error|null): void => {
->>>>>>> f79c004d
           if (err) return callback(err);
           // TODO insert into outcomes and tokens tables also
           trx.select("popularity").from("categories").where({ category: extraInfo!.category }).asCallback((err: Error|null, categoriesRows?: Array<{popularity: number}>): void => {
