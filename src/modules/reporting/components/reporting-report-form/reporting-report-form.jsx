/* eslint jsx-a11y/label-has-for: 0 */

import React, { Component } from 'react'
import PropTypes from 'prop-types'
import classNames from 'classnames'

import { BINARY, CATEGORICAL, SCALAR } from 'modules/markets/constants/market-types'

import FormStyles from 'modules/common/less/form'
import Styles from 'modules/reporting/components/reporting-report-form/reporting-report-form.styles'
import { ExclamationCircle as InputErrorIcon } from 'modules/common/components/icons/icons'

export default class ReportingReportForm extends Component {

  static propTypes = {
    market: PropTypes.object.isRequired,
    updateState: PropTypes.func.isRequired,
    validations: PropTypes.object.isRequired,
    selectedOutcome: PropTypes.oneOfType([PropTypes.string, PropTypes.number]).isRequired,
    stake: PropTypes.string.isRequired,
    isOpenReporting: PropTypes.bool.isRequired,
    isMarketInValid: PropTypes.bool,
  }

  constructor(props) {
    super(props)

    this.state = {
      outcomes: []
    }

    this.state.outcomes = this.props.market ? this.props.market.outcomes.slice() : []
    if (this.props.market && this.props.market.marketType === BINARY && this.props.market.outcomes.length === 1) {
      this.state.outcomes.push({ id: 0, name: 'No' })
    }
    this.state.outcomes.sort((a, b) => a.name - b.name)
  }

  validateOutcome(validations, selectedOutcome, selectedOutcomeName, isMarketInValid) {
    const updatedValidations = { ...validations }
    updatedValidations.selectedOutcome = true
    delete updatedValidations.err

    this.props.updateState({
      validations: updatedValidations,
      selectedOutcome,
      selectedOutcomeName,
      isMarketInValid,
    })
  }

  validateScalar(validations, value, humanName, min, max, isInvalid) {
    const updatedValidations = { ...validations }

    if (isInvalid) {
      delete updatedValidations.err
      updatedValidations.selectedOutcome = true

    } else {
      const minValue = parseFloat(min)
      const maxValue = parseFloat(max)
      const valueValue = parseFloat(value)

      switch (true) {
        case value === '':
          updatedValidations.err = `The ${humanName} field is required.`
          break
        case isNaN(valueValue):
          updatedValidations.err = `The ${humanName} field is a number.`
          break
        case (valueValue > maxValue || valueValue < minValue):
          updatedValidations.err = `Please enter a ${humanName} between ${min} and ${max}.`
          break
        default:
          delete updatedValidations.err
          updatedValidations.selectedOutcome = true
          break
      }
    }

    this.props.updateState({
      validations: updatedValidations,
      selectedOutcome: value,
      selectedOutcomeName: value,
      isMarketInValid: isInvalid,
    })
  }

  render() {
    const p = this.props
    const s = this.state

    return (
      <ul className={classNames(Styles.ReportingReportForm__fields, FormStyles.Form__fields)}>
        <li>
          <label>
            <span>Outcome</span>
          </label>
        </li>
        { (p.market.marketType === BINARY || p.market.marketType === CATEGORICAL) &&
          <li>
            <ul className={FormStyles['Form__radio-buttons--per-line']}>
              { s.outcomes.map(outcome => (
                <li key={outcome.id}>
                  <button
                    className={classNames({ [`${FormStyles.active}`]: p.selectedOutcome === outcome.id })}
                    onClick={(e) => { this.validateOutcome(p.validations, outcome.id, outcome.name, false) }}
                  >{outcome.name}
                  </button>
                </li>
              ))
              }
              <li className={FormStyles['Form__radio-buttons--per-line']}>
                <button
                  className={classNames({ [`${FormStyles.active}`]: p.isMarketInValid === true })}
                  onClick={(e) => { this.validateOutcome(p.validations, '', '', true) }}
                >Market is invalid
                </button>
              </li>
            </ul>
          </li>
        }
        { p.market.marketType === SCALAR &&
          <li className={FormStyles['field--short']}>
            <ul className={FormStyles['Form__radio-buttons--per-line']}>
              <li>
                <button
                  className={classNames({ [`${FormStyles.active}`]: p.selectedOutcome !== '' })}
                  onClick={(e) => { this.validateScalar(p.validations, 0, 'selectedOutcome', p.market.minPrice, p.market.maxPrice, false) }}
                />
                <input
                  id="sr__input--outcome-scalar"
                  type="number"
                  min={p.market.minPrice}
                  max={p.market.maxPrice}
                  step={p.market.tickSize}
                  placeholder={p.market.minPrice}
                  value={p.selectedOutcome}
                  className={classNames({ [`${FormStyles['Form__error--field']}`]: p.validations.hasOwnProperty('err') && p.validations.selectedOutcome })}
                  onChange={(e) => { this.validateScalar(p.validations, e.target.value, 'outcome', p.market.minPrice, p.market.maxPrice, false) }}
                />
              </li>
              <li>
                { p.validations.hasOwnProperty('err') &&
                  <span className={FormStyles.Form__error}>
                    {InputErrorIcon}{ p.validations.err }
                  </span>
                }
              </li>
              <li className={FormStyles['Form__radio-buttons--per-line']}>
                <button
                  className={classNames({ [`${FormStyles.active}`]: p.isMarketInValid === true })}
                  onClick={(e) => { this.validateScalar(p.validations, '', '', p.market.minPrice, p.market.maxPrice, true) }}
                >Market is invalid
                </button>
              </li>
            </ul>
          </li>
        }
<<<<<<< HEAD
        { !p.isOpenReporting &&
=======
>>>>>>> 10ca2853
        <li>
          <ul>
            <li className={Styles.ReportingReport__RepLabel}>
              <label htmlFor="sr__input--stake">
                <span>Required Stake</span>
              </label>
            </li>
            <li className={Styles.ReportingReport__RepAmount}>
              <span>{p.stake} REP</span>
            </li>
          </ul>
        </li>
      </ul>
    )
  }
}<|MERGE_RESOLUTION|>--- conflicted
+++ resolved
@@ -157,10 +157,7 @@
             </ul>
           </li>
         }
-<<<<<<< HEAD
         { !p.isOpenReporting &&
-=======
->>>>>>> 10ca2853
         <li>
           <ul>
             <li className={Styles.ReportingReport__RepLabel}>
@@ -173,6 +170,7 @@
             </li>
           </ul>
         </li>
+        }
       </ul>
     )
   }
