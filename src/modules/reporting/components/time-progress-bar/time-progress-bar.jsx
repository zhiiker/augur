--- conflicted
+++ resolved
@@ -9,17 +9,13 @@
 import classNames from "classnames";
 import Styles from "modules/reporting/components/time-progress-bar/time-progress-bar.styles";
 
-<<<<<<< HEAD
-const TimeProgressBar = p => {
-  const { currentTime, startTime, endTime, forking } = p;
-=======
 const TimeProgressBar = ({
   endTime,
   currentTime,
   startTime,
-  timePeriodLabel
+  timePeriodLabel,
+  forking
 }) => {
->>>>>>> 9a3a27a8
   const totalHours = (startTime && getHoursRemaining(endTime, startTime)) || 0;
   const hoursLeft =
     (currentTime && getHoursRemaining(endTime, currentTime)) || 0;
@@ -106,7 +102,8 @@
 TimeProgressBar.defaultProps = {
   endTime: null,
   currentTime: null,
-  startTime: null
+  startTime: null,
+  forking: false
 };
 
 export default TimeProgressBar;