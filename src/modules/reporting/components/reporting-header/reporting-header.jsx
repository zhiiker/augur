import React, { Component } from "react";
import PropTypes from "prop-types";

import {
  getDaysRemaining,
  convertUnixToFormattedDate,
  getHoursRemaining
} from "utils/format-date";
import { formatAttoRep, formatAttoEth } from "utils/format-number";
import Styles from "modules/reporting/components/reporting-header/reporting-header.styles";
import { MODAL_PARTICIPATE } from "modules/modal/constants/modal-types";
import ForkingContent from "modules/forking/components/forking-content/forking-content";
import { showMore } from "modules/common/components/icons";
import classNames from "classnames";

export default class ReportingHeader extends Component {
  static propTypes = {
    heading: PropTypes.string.isRequired,
    isMobile: PropTypes.bool.isRequired,
    loadReportingWindowBounds: PropTypes.func.isRequired,
    reportingWindowStats: PropTypes.object.isRequired,
    repBalance: PropTypes.string.isRequired,
    updateModal: PropTypes.func.isRequired,
    currentTime: PropTypes.number.isRequired,
    doesUserHaveRep: PropTypes.bool.isRequired,
    finalizeMarket: PropTypes.func.isRequired,
    isForking: PropTypes.bool,
    forkingMarket: PropTypes.string,
    forkEndTime: PropTypes.string,
    forkReputationGoal: PropTypes.string,
    isForkingMarketFinalized: PropTypes.bool,
    isLogged: PropTypes.bool,
    universe: PropTypes.string.isRequired
  };

  constructor(props) {
    super(props);

    this.state = {
      readMore: false
    };

    this.showReadMore = this.showReadMore.bind(this);
    this.hideReadMore = this.hideReadMore.bind(this);
  }

  componentWillMount() {
    const { loadReportingWindowBounds } = this.props;
    loadReportingWindowBounds();
  }

  componentDidMount() {
    document.addEventListener("mousedown", this.hideReadMore);
  }

  componentDidUpdate(prevProps) {
    const { loadReportingWindowBounds, universe } = this.props;
    if (universe !== prevProps.universe) {
      loadReportingWindowBounds();
    }
  }

  componentWillUnmount() {
    document.removeEventListener("mousedown", this.hideReadMore);
  }

  showReadMore() {
    this.setState({ readMore: !this.state.readMore });
  }

  hideReadMore(e) {
    if (this.readMore && !this.readMore.contains(event.target)) {
      this.setState({ readMore: false });
    }
  }

  render() {
    const {
      currentTime,
      forkEndTime,
      forkingMarket,
      heading,
      isForking,
      repBalance,
      reportingWindowStats,
      updateModal,
      doesUserHaveRep,
      forkReputationGoal,
      finalizeMarket,
      isForkingMarketFinalized,
      isLogged
    } = this.props;
    const totalHours = getHoursRemaining(
      reportingWindowStats.endTime,
      reportingWindowStats.startTime
    );
    const hoursLeft = getHoursRemaining(
      reportingWindowStats.endTime,
      currentTime
    );
    const daysLeft = getDaysRemaining(
      reportingWindowStats.endTime,
      currentTime
    );
    const formattedDate = convertUnixToFormattedDate(
      reportingWindowStats.endTime
    );
    const disableParticipate = repBalance === "0";
    const disputeRep =
      formatAttoRep(reportingWindowStats.stake, {
        decimals: 4,
        denomination: " REP"
      }).formattedValue || 0;
    const disputingRep =
      formatAttoRep(reportingWindowStats.participantContributionsCrowdsourcer, {
        decimals: 4,
        denomination: " REP"
      }).formattedValue || 0;
    const partRep =
      formatAttoRep(reportingWindowStats.participationTokens, {
        decimals: 4,
        denomination: " REP"
      }).formattedValue || 0;
    const reportingRep =
      formatAttoRep(
        reportingWindowStats.participantContributionsInitialReport,
        { decimals: 4, denomination: " REP" }
      ).formattedValue || 0;

    const feeWindowEthFees =
      formatAttoEth(reportingWindowStats.feeWindowEthFees, {
        decimals: 4,
        denomination: " ETH"
      }).formattedValue || 0;
    const feeWindowRepStaked =
      formatAttoRep(reportingWindowStats.feeWindowRepStaked, {
        decimals: 4,
        denomination: " REP"
      }).formattedValue || 0;

    const currentPeriodStyle = {
      width: `${((totalHours - hoursLeft) / totalHours) * 100}%`
    };

    let timeLeft = `${daysLeft} ${daysLeft === 1 ? "day" : "days"} left`;
    if (daysLeft === 0)
      timeLeft = `${hoursLeft} ${hoursLeft === 1 ? "hour" : "hours"} left`;

    return (
      <article className={Styles.ReportingHeader}>
        <div className={Styles.ReportingHeader__header}>
          <div>
<<<<<<< HEAD
            <h1 className={Styles.ReportingHeader__heading}>Reporting<span>: {heading}</span></h1>
            { heading === 'Dispute' && isForking &&
              <ForkingContent
                forkingMarket={forkingMarket}
                forkEndTime={forkEndTime}
                currentTime={currentTime}
                expanded={false}
                doesUserHaveRep={doesUserHaveRep}
                forkReputationGoal={forkReputationGoal}
                finalizeMarket={finalizeMarket}
                isForkingMarketFinalized={isForkingMarketFinalized}
              />
            }
            { heading === 'Dispute' && !isForking &&
              <div className={Styles['ReportingHeader__dispute-wrapper']}>
                <div className={Styles['ReportingHeader__dispute-header']}>
                  <div className={Styles.ReportingHeader__row}>
                    <div>
                      <div className={Styles.ReportingHeader__statsContainer}>
                        { isLogged &&
                          <div className={Styles.ReportingHeader__border}>
                            <div className={Styles['ReportingHeader__value-label']}>
                              My Rep Staked
                            </div>
                            <div
                              className={Styles['ReportingHeader__value-number']}
                              onClick={this.showReadMore}
                              role="button"
                              tabIndex={0}
                              ref={(readMore) => { this.readMore = readMore }}
                            >
                              <span style={{ fontSize: '32px' }}>{ disputeRep }</span> <span className={Styles['ReportingHeader__value-unit']} style={{ marginLeft: '1rem', fontSize: '16px' }}>REP</span>
                              <span style={{ marginBottom: '-0.5px' }}>{ showMore }</span>
                            </div>
                          </div>
                        }
                        { this.state.readMore && isLogged &&
                          <div className={Styles.ReportingHeader__readMore}>
                            <div className={Styles.ReportingHeader__column} style={{ marginRight: '30px' }}>
                              <div className={Styles['ReportingHeader__readMore-value-label']}>
                                Reporting
=======
            <h1 className={Styles.ReportingHeader__heading}>
              Reporting
              <span>: {heading}</span>
            </h1>
            {heading === "Dispute" &&
              isForking && (
                <ForkingContent
                  forkingMarket={forkingMarket}
                  forkEndTime={forkEndTime}
                  currentTime={currentTime}
                  expanded={false}
                  doesUserHaveRep={doesUserHaveRep}
                  forkReputationGoal={forkReputationGoal}
                  finalizeMarket={finalizeMarket}
                  isForkingMarketFinalized={isForkingMarketFinalized}
                />
              )}
            {heading === "Dispute" &&
              !isForking && (
                <div className={Styles["ReportingHeader__dispute-wrapper"]}>
                  <div className={Styles["ReportingHeader__dispute-header"]}>
                    <div className={Styles.ReportingHeader__row}>
                      <div>
                        <div className={Styles.ReportingHeader__statsContainer}>
                          {isLogged && (
                            <div className={Styles.ReportingHeader__border}>
                              <div
                                className={
                                  Styles["ReportingHeader__value-label"]
                                }
                              >
                                My Rep Staked
>>>>>>> c03d2a66
                              </div>
                              <div
                                className={
                                  Styles["ReportingHeader__value-number"]
                                }
                                onClick={this.showReadMore}
                                role="button"
                                tabIndex={0}
                                ref={readMore => {
                                  this.readMore = readMore;
                                }}
                              >
                                {disputeRep}{" "}
                                <span
                                  className={
                                    Styles["ReportingHeader__value-unit"]
                                  }
                                >
                                  REP
                                </span>
                                {showMore}
                              </div>
                            </div>
                          )}
                          {this.state.readMore &&
                            isLogged && (
                              <div className={Styles.ReportingHeader__readMore}>
                                <div
                                  className={Styles.ReportingHeader__column}
                                  style={{ marginRight: "30px" }}
                                >
                                  <div
                                    className={
                                      Styles[
                                        "ReportingHeader__readMore-value-label"
                                      ]
                                    }
                                  >
                                    Reporting
                                  </div>
                                  <div
                                    className={
                                      Styles[
                                        "ReportingHeader__readMore-value-number"
                                      ]
                                    }
                                  >
                                    {reportingRep}{" "}
                                    <span
                                      className={
                                        Styles[
                                          "ReportingHeader__readMore-value-unit"
                                        ]
                                      }
                                    >
                                      REP
                                    </span>
                                  </div>
                                </div>
                                <div
                                  className={Styles.ReportingHeader__column}
                                  style={{ marginRight: "30px" }}
                                >
                                  <div
                                    className={
                                      Styles[
                                        "ReportingHeader__readMore-value-label"
                                      ]
                                    }
                                  >
                                    Disputing
                                  </div>
                                  <div
                                    className={
                                      Styles[
                                        "ReportingHeader__readMore-value-number"
                                      ]
                                    }
                                  >
                                    {disputingRep}{" "}
                                    <span
                                      className={
                                        Styles[
                                          "ReportingHeader__readMore-value-unit"
                                        ]
                                      }
                                    >
                                      REP
                                    </span>
                                  </div>
                                </div>
                                <div className={Styles.ReportingHeader__column}>
                                  <div
                                    className={
                                      Styles[
                                        "ReportingHeader__readMore-value-label"
                                      ]
                                    }
                                  >
                                    Participation Tokens
                                  </div>
                                  <div
                                    className={
                                      Styles[
                                        "ReportingHeader__readMore-value-number"
                                      ]
                                    }
                                  >
                                    {partRep}{" "}
                                    <span
                                      className={
                                        Styles[
                                          "ReportingHeader__readMore-value-unit"
                                        ]
                                      }
                                    >
                                      REP
                                    </span>
                                  </div>
                                </div>
                              </div>
                            )}
                          <div className={Styles.ReportingHeader__column}>
                            <div className={Styles.ReportingHeader__rowFees}>
                              <div
                                className={Styles.ReportingHeader__column}
                                style={{
                                  marginRight: "20px",
                                  flexGrow: "unset"
                                }}
                              >
                                <div
                                  className={
                                    Styles["ReportingHeader__value-label"]
                                  }
                                >
                                  Total Fees Available
                                </div>
                                <div
                                  className={
                                    Styles["ReportingHeader__value-number"]
                                  }
                                >
                                  {feeWindowEthFees}{" "}
                                  <span
                                    className={
                                      Styles["ReportingHeader__value-unit"]
                                    }
                                  >
                                    ETH
                                  </span>
                                </div>
                              </div>
                              <div className={Styles.ReportingHeader__column}>
                                <div
                                  className={
                                    Styles["ReportingHeader__value-label"]
                                  }
                                >
                                  Total Rep Staked
                                </div>
                                <div
                                  className={
                                    Styles["ReportingHeader__value-number"]
                                  }
                                >
                                  <span>{feeWindowRepStaked}</span>{" "}
                                  <span
                                    className={
                                      Styles["ReportingHeader__value-unit"]
                                    }
                                  >
                                    REP
                                  </span>
                                </div>
                              </div>
                            </div>
                          </div>
                        </div>
                      </div>
                      <div
                        className={Styles.ReportingHeader__column}
                        style={{ alignItems: "flex-end" }}
                      >
                        <div className={Styles.ReportingHeader__participation}>
                          <div
                            className={
                              Styles.ReportingHeader__participationHeader
                            }
                          >
                            {"don't see any reports that need to be disputed?"}
                          </div>
                          <div
                            className={
                              Styles.ReportingHeader__participationText
                            }
                          >
                            {
                              "You can still earn a share of this dispute window's reporting fees by purchasing Participation Tokens."
                            }
                            {!isLogged && (
                              <b>
                                {" "}
                                Please login to purchase Participation tokens.{" "}
                              </b>
                            )}
                            {!disableParticipate &&
                              isLogged && (
                                <b>
                                  {" "}
                                  Please add REP to your account to purchase
                                  Participation Tokens.{" "}
                                </b>
                              )}
                          </div>
                          {isLogged && (
                            <button
                              className={
                                disableParticipate
                                  ? Styles[
                                      "ReportingHeader__participationTokens--disabled"
                                    ]
                                  : Styles.ReportingHeader__participationTokens
                              }
                              disabled={disableParticipate}
                              onClick={() =>
                                updateModal({
                                  type: MODAL_PARTICIPATE,
                                  canClose: true
                                })
                              }
                            >
                              <span
                                className={
                                  Styles[
                                    "ReportingHeader__participationTokens--text"
                                  ]
                                }
                              >
                                buy participation tokens
                              </span>
                            </button>
                          )}
                        </div>
                      </div>
                    </div>

                    <div
                      className={classNames(
                        Styles.ReportingHeader__endTimeRow,
                        Styles.ReportingHeader__row
                      )}
                    >
                      <span
                        data-testid="endTime"
                        className={Styles.ReportingHeader__endTime}
                      >
                        <span
                          className={Styles.ReportingHeader__endTimeValue}
                          style={{ fontSize: "12px" }}
                        >
                          {" "}
                          {formattedDate.clockTimeLocal}
                        </span>
                      </span>
                    </div>
                    <div
                      className={classNames(
                        Styles.ReportingHeader__row,
                        Styles.ReportingHeader__endTimeRow
                      )}
                    >
                      <span
                        data-testid="endTime"
                        className={Styles.ReportingHeader__endTime}
                      >
                        Dispute Window ends{" "}
                        <span className={Styles.ReportingHeader__endTimeValue}>
                          {" "}
                          {formattedDate.formattedSimpleData}{" "}
                        </span>
                      </span>
                    </div>
                  </div>
                  <div className={Styles["ReportingHeader__dispute-graph"]}>
                    <div className={Styles.ReportingHeader__graph}>
                      <div className={Styles["ReportingHeader__graph-current"]}>
                        <div style={currentPeriodStyle} />
                      </div>
                    </div>
                  </div>
                  <div className={Styles.ReportingHeader__daysLeft}>
                    <span data-testid="daysLeft">{timeLeft}</span>
                  </div>
                </div>
              )}
          </div>
        </div>
      </article>
    );
  }
}<|MERGE_RESOLUTION|>--- conflicted
+++ resolved
@@ -150,49 +150,6 @@
       <article className={Styles.ReportingHeader}>
         <div className={Styles.ReportingHeader__header}>
           <div>
-<<<<<<< HEAD
-            <h1 className={Styles.ReportingHeader__heading}>Reporting<span>: {heading}</span></h1>
-            { heading === 'Dispute' && isForking &&
-              <ForkingContent
-                forkingMarket={forkingMarket}
-                forkEndTime={forkEndTime}
-                currentTime={currentTime}
-                expanded={false}
-                doesUserHaveRep={doesUserHaveRep}
-                forkReputationGoal={forkReputationGoal}
-                finalizeMarket={finalizeMarket}
-                isForkingMarketFinalized={isForkingMarketFinalized}
-              />
-            }
-            { heading === 'Dispute' && !isForking &&
-              <div className={Styles['ReportingHeader__dispute-wrapper']}>
-                <div className={Styles['ReportingHeader__dispute-header']}>
-                  <div className={Styles.ReportingHeader__row}>
-                    <div>
-                      <div className={Styles.ReportingHeader__statsContainer}>
-                        { isLogged &&
-                          <div className={Styles.ReportingHeader__border}>
-                            <div className={Styles['ReportingHeader__value-label']}>
-                              My Rep Staked
-                            </div>
-                            <div
-                              className={Styles['ReportingHeader__value-number']}
-                              onClick={this.showReadMore}
-                              role="button"
-                              tabIndex={0}
-                              ref={(readMore) => { this.readMore = readMore }}
-                            >
-                              <span style={{ fontSize: '32px' }}>{ disputeRep }</span> <span className={Styles['ReportingHeader__value-unit']} style={{ marginLeft: '1rem', fontSize: '16px' }}>REP</span>
-                              <span style={{ marginBottom: '-0.5px' }}>{ showMore }</span>
-                            </div>
-                          </div>
-                        }
-                        { this.state.readMore && isLogged &&
-                          <div className={Styles.ReportingHeader__readMore}>
-                            <div className={Styles.ReportingHeader__column} style={{ marginRight: '30px' }}>
-                              <div className={Styles['ReportingHeader__readMore-value-label']}>
-                                Reporting
-=======
             <h1 className={Styles.ReportingHeader__heading}>
               Reporting
               <span>: {heading}</span>
@@ -225,7 +182,6 @@
                                 }
                               >
                                 My Rep Staked
->>>>>>> c03d2a66
                               </div>
                               <div
                                 className={
@@ -238,15 +194,8 @@
                                   this.readMore = readMore;
                                 }}
                               >
-                                {disputeRep}{" "}
-                                <span
-                                  className={
-                                    Styles["ReportingHeader__value-unit"]
-                                  }
-                                >
-                                  REP
-                                </span>
-                                {showMore}
+                                <span style={{ fontSize: '32px' }}>{ disputeRep }</span> <span className={Styles['ReportingHeader__value-unit']} style={{ marginLeft: '1rem', fontSize: '16px' }}>REP</span>
+                                <span style={{ marginBottom: '-0.5px' }}>{ showMore }</span>
                               </div>
                             </div>
                           )}
