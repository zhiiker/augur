import { augur } from 'services/augurjs'
import { REPORTING_DISPUTE_MARKETS } from 'modules/routes/constants/views'
import makePath from 'modules/routes/helpers/make-path'
import logError from 'utils/log-error'
import { getPayoutNumerators } from 'modules/reporting/selectors/get-payout-numerators'
import { removeAccountDispute } from 'modules/reporting/actions/update-account-disputes'

export const submitMarketContribute = (estimateGas, marketId, selectedOutcome, invalid, amount, history, callback = logError) => (dispatch, getState) => {
  const { loginAccount, marketsData } = getState()
  const outcome = parseInt(selectedOutcome, 10)

  if (!marketId || (isNaN(outcome) && !invalid)) return callback(null)
  if (!invalid && outcome < 0) return callback(null)

  const market = marketsData[marketId]
  if (!market) return callback('Market not found')
  const payoutNumerators = getPayoutNumerators(market, selectedOutcome, invalid)

  augur.api.Market.contribute({
    meta: loginAccount.meta,
    tx: { to: marketId, estimateGas },
    _invalid: invalid,
    _payoutNumerators: payoutNumerators,
    _amount: amount,
    onSent: () => {
      if (!estimateGas) {
        history.push(makePath(REPORTING_DISPUTE_MARKETS))
      }
    },
<<<<<<< HEAD
    onSuccess: () => {
      dispatch(removeAccountDispute({ marketId }))
      callback(null)
=======
    onSuccess: (gasCost) => {
      if (estimateGas) {
        callback(null, gasCost)
      } else {
        removeAccountDispute({ marketId })
        callback(null)
      }
>>>>>>> 3a36381d
    },
    onFailed: (err) => {
      callback(err)
    },
  })
}<|MERGE_RESOLUTION|>--- conflicted
+++ resolved
@@ -27,19 +27,13 @@
         history.push(makePath(REPORTING_DISPUTE_MARKETS))
       }
     },
-<<<<<<< HEAD
-    onSuccess: () => {
-      dispatch(removeAccountDispute({ marketId }))
-      callback(null)
-=======
     onSuccess: (gasCost) => {
       if (estimateGas) {
         callback(null, gasCost)
       } else {
-        removeAccountDispute({ marketId })
+        dispatch(removeAccountDispute({ marketId }))
         callback(null)
       }
->>>>>>> 3a36381d
     },
     onFailed: (err) => {
       callback(err)
