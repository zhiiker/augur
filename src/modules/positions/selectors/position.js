import memoizerific from 'memoizerific';
import { selectPositionsSummary } from '../../positions/selectors/positions-summary';

export const selectPositionFromOutcomeAccountTrades = memoizerific(100)(
(outcomeAccountTrades, lastPrice) => {
	let qtyShares = 0;
	let	totalValue = 0;
	let	totalCost = 0;

	if (!outcomeAccountTrades || !outcomeAccountTrades.length) {
		return null;
	}

	outcomeAccountTrades.forEach(outcomeAccountTrade => {
		qtyShares += outcomeAccountTrade.qtyShares;
		totalCost += outcomeAccountTrade.qtyShares * outcomeAccountTrade.purchasePrice;
		totalValue += outcomeAccountTrade.qtyShares * lastPrice;
	});

<<<<<<< HEAD
	const position = selectPositionsSummary(
		outcomeAccountTrades.length,
		qtyShares,
		totalValue,
		totalCost);
=======
	position = selectPositionsSummary(outcomeAccountTrades.length, qtyShares, totalValue, totalCost);

>>>>>>> 793690e4
	return position;
});<|MERGE_RESOLUTION|>--- conflicted
+++ resolved
@@ -17,15 +17,11 @@
 		totalValue += outcomeAccountTrade.qtyShares * lastPrice;
 	});
 
-<<<<<<< HEAD
 	const position = selectPositionsSummary(
 		outcomeAccountTrades.length,
 		qtyShares,
 		totalValue,
 		totalCost);
-=======
-	position = selectPositionsSummary(outcomeAccountTrades.length, qtyShares, totalValue, totalCost);
 
->>>>>>> 793690e4
 	return position;
 });