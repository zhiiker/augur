--- conflicted
+++ resolved
@@ -1,287 +1,5 @@
-<<<<<<< HEAD
-import BigNumber from 'bignumber.js'
-import { augur, abi } from 'services/augurjs'
-import { updateAssets } from 'modules/auth/actions/update-assets'
-import { syncBlockchain } from 'modules/app/actions/sync-blockchain'
-import { syncBranch } from 'modules/branch/actions/sync-branch'
-import { fillOrder } from 'modules/bids-asks/actions/update-market-order-book'
-import { loadMarketsInfo } from 'modules/markets/actions/load-markets-info'
-import { updateOutcomePrice } from 'modules/markets/actions/update-outcome-price'
-import { claimProceeds } from 'modules/my-positions/actions/claim-proceeds'
-import { convertLogsToTransactions } from 'modules/transactions/actions/convert-logs-to-transactions'
-import { updateMarketTopicPopularity } from 'modules/topics/actions/update-topics'
-import { SELL } from 'modules/outcomes/constants/trade-types'
-import * as TYPES from 'modules/transactions/constants/types'
-import { updateAccountBidsAsksData, updateAccountCancelsData, updateAccountTradesData } from 'modules/my-positions/actions/update-account-trades-data'
-
-export function listenToUpdates() {
-  return (dispatch, getState) => {
-    const { contractAddresses, eventsAPI } = getState()
-    augur.filters.listen(contractAddresses, eventsAPI, {
-
-      // block arrivals
-      block: (blockHash) => {
-        dispatch(syncBlockchain())
-        dispatch(updateAssets())
-        dispatch(syncBranch())
-      },
-
-      collectedFees: (msg) => {
-        if (msg && msg.sender === getState().loginAccount.address) {
-          console.log('collectedFees:', msg)
-          dispatch(updateAssets())
-          dispatch(convertLogsToTransactions(TYPES.COLLECTED_FEES, [msg]))
-        }
-      },
-
-      payout: (msg) => {
-        if (msg && msg.sender === getState().loginAccount.address) {
-          console.log('payout:', msg)
-          dispatch(updateAssets())
-          dispatch(convertLogsToTransactions(TYPES.PAYOUT, [msg]))
-        }
-      },
-
-      penalizationCaughtUp: (msg) => {
-        if (msg && msg.sender === getState().loginAccount.address) {
-          console.log('penalizationCaughtUp:', msg)
-          dispatch(updateAssets())
-          dispatch(convertLogsToTransactions(TYPES.PENALIZATION_CAUGHT_UP, [msg]))
-        }
-      },
-
-      // Reporter penalization
-      penalize: (msg) => {
-        if (msg && msg.sender === getState().loginAccount.address) {
-          console.log('penalize:', msg)
-          dispatch(updateAssets())
-          dispatch(convertLogsToTransactions(TYPES.PENALIZE, [msg]))
-        }
-      },
-
-      registration: (msg) => {
-        if (msg && msg.sender === getState().loginAccount.address) {
-          console.log('registration:', msg)
-          dispatch(convertLogsToTransactions(TYPES.REGISTRATION, [msg]))
-        }
-      },
-
-      submittedReport: (msg) => {
-        if (msg && msg.sender === getState().loginAccount.address) {
-          console.log('submittedReport:', msg)
-          dispatch(updateAssets())
-          dispatch(convertLogsToTransactions(TYPES.SUBMITTED_REPORT, [msg]))
-        }
-      },
-
-      submittedReportHash: (msg) => {
-        if (msg && msg.sender === getState().loginAccount.address) {
-          console.log('submittedReportHash:', msg)
-          dispatch(updateAssets())
-          dispatch(convertLogsToTransactions(TYPES.SUBMITTED_REPORT_HASH, [msg]))
-        }
-      },
-
-      slashedRep: (msg) => {
-        console.log('slashedRep:', msg)
-        const { address } = getState().loginAccount
-        if (msg && (msg.sender === address || msg.reporter === address)) {
-          dispatch(updateAssets())
-          dispatch(convertLogsToTransactions(TYPES.SLASHED_REP, [msg]))
-        }
-      },
-
-      // trade filled: { market, outcome (id), price }
-      log_fill_tx: (msg) => {
-        console.log('log_fill_tx:', msg)
-        if (msg && msg.market && msg.price && msg.outcome != null) {
-          dispatch(updateOutcomePrice(msg.market, msg.outcome, abi.bignum(msg.price)))
-          dispatch(updateMarketTopicPopularity(msg.market, msg.amount))
-          const { address } = getState().loginAccount
-          if (msg.sender !== address) dispatch(fillOrder(msg))
-          if (msg.sender === address || msg.owner === address) {
-            dispatch(updateAccountTradesData({
-              [msg.market]: { [msg.outcome]: [{
-                ...msg,
-                maker: msg.owner === address
-              }] }
-            }))
-            dispatch(updateAssets())
-            dispatch(loadMarketsInfo([msg.market]))
-            console.log('MSG -- ', msg)
-          }
-        }
-      },
-
-      // short sell filled
-      log_short_fill_tx: (msg) => {
-        console.log('log_short_fill_tx:', msg)
-        if (msg && msg.market && msg.price && msg.outcome != null) {
-          dispatch(updateOutcomePrice(msg.market, msg.outcome, abi.bignum(msg.price)))
-          dispatch(updateMarketTopicPopularity(msg.market, msg.amount))
-
-          const { address } = getState().loginAccount
-          if (msg.sender !== address) dispatch(fillOrder({ ...msg, type: SELL }))
-
-          // if the user is either the maker or taker, add it to the transaction display
-          if (msg.sender === address || msg.owner === address) {
-            dispatch(updateAccountTradesData({
-              [msg.market]: { [msg.outcome]: [{
-                ...msg,
-                isShortSell: true,
-                maker: msg.owner === address
-              }] }
-            }))
-            dispatch(updateAssets())
-            dispatch(loadMarketsInfo([msg.market]))
-          }
-        }
-      },
-
-      // order added to orderbook
-      log_add_tx: (msg) => {
-        console.log('log_add_tx:', msg)
-        if (msg && msg.market && msg.outcome != null) {
-          if (msg.isShortAsk) {
-            const market = getState().marketsData[msg.market]
-            if (market && market.numOutcomes) {
-              dispatch(updateMarketTopicPopularity(msg.market, new BigNumber(msg.amount, 10).times(market.numOutcomes)))
-            } else {
-              dispatch(loadMarketsInfo([msg.market], () => {
-                const market = getState().marketsData[msg.market]
-                if (market && market.numOutcomes) {
-                  dispatch(updateMarketTopicPopularity(msg.market, new BigNumber(msg.amount, 10).times(market.numOutcomes)))
-                }
-              }))
-            }
-          }
-
-          // if this is the user's order, then add it to the transaction display
-          if (msg.sender === getState().loginAccount.address) {
-            dispatch(updateAccountBidsAsksData({
-              [msg.market]: {
-                [msg.outcome]: [msg]
-              }
-            }))
-            dispatch(updateAssets())
-          }
-        }
-      },
-
-      // order removed from orderbook
-      log_cancel: (msg) => {
-        console.log('log_cancel:', msg)
-        if (msg && msg.market && msg.outcome != null) {
-          // if this is the user's order, then add it to the transaction display
-          if (msg.sender === getState().loginAccount.address) {
-            dispatch(updateAccountCancelsData({
-              [msg.market]: { [msg.outcome]: [msg] }
-            }))
-            dispatch(updateAssets())
-          }
-        }
-      },
-
-      completeSets_logReturn: (msg) => {
-        if (msg) {
-          console.log('completeSets_logReturn:', msg)
-          let amount = new BigNumber(msg.amount, 10).times(msg.numOutcomes)
-          if (msg.type === SELL) amount = amount.neg()
-          dispatch(updateMarketTopicPopularity(msg.market, amount.toFixed()))
-        }
-      },
-
-      // new market: msg = { marketID }
-      marketCreated: (msg) => {
-        if (msg && msg.marketID) {
-          console.log('marketCreated:', msg)
-          dispatch(loadMarketsInfo([msg.marketID]))
-          if (msg.sender === getState().loginAccount.address) {
-            dispatch(updateAssets())
-            dispatch(convertLogsToTransactions(TYPES.MARKET_CREATED, [msg]))
-          }
-        }
-      },
-
-      // market trading fee updated (decrease only)
-      tradingFeeUpdated: (msg) => {
-        console.log('tradingFeeUpdated:', msg)
-        if (msg && msg.marketID) {
-          dispatch(loadMarketsInfo([msg.marketID]))
-          dispatch(updateAssets())
-          dispatch(convertLogsToTransactions(TYPES.TRADING_FEE_UPDATED, [msg]))
-        }
-      },
-
-      deposit: (msg) => {
-        if (msg && msg.sender === getState().loginAccount.address) {
-          console.log('deposit:', msg)
-          dispatch(updateAssets())
-          dispatch(convertLogsToTransactions(TYPES.DEPOSIT_ETHER, [msg]))
-        }
-      },
-
-      withdraw: (msg) => {
-        if (msg && msg.sender === getState().loginAccount.address) {
-          console.log('withdraw:', msg)
-          dispatch(updateAssets())
-          dispatch(convertLogsToTransactions(TYPES.WITHDRAW_ETHER, [msg]))
-        }
-      },
-
-      // Cash (ether) transfer
-      sentCash: (msg) => {
-        if (msg) {
-          console.log('sentCash:', msg)
-          const { address } = getState().loginAccount
-          if (msg._from === address || msg._to === address) {
-            dispatch(updateAssets())
-            dispatch(convertLogsToTransactions(TYPES.TRANSFER, [msg]))
-          }
-        }
-      },
-
-      // Reputation transfer
-      Transfer: (msg) => {
-        if (msg) {
-          console.log('Transfer:', msg)
-          const { address } = getState().loginAccount
-          if (msg._from === address || msg._to === address) {
-            dispatch(updateAssets())
-            dispatch(convertLogsToTransactions(TYPES.TRANSFER, [msg]))
-          }
-        }
-      },
-
-      Approval: (msg) => {
-        if (msg) {
-          console.log('Approval:', msg)
-          const { address } = getState().loginAccount
-          if (msg._owner === address || msg._spender === address) {
-            dispatch(updateAssets())
-            dispatch(convertLogsToTransactions(TYPES.APPROVAL, [msg]))
-          }
-        }
-      },
-
-      closedMarket: (msg) => {
-        if (msg && msg.market) {
-          console.log('closedMarket:', msg)
-          const { branch, loginAccount } = getState()
-          if (branch.id === msg.branch) {
-            dispatch(loadMarketsInfo([msg.market], () => {
-              const { volume } = getState().marketsData[msg.market]
-              dispatch(updateMarketTopicPopularity(msg.market, abi.bignum(volume).neg().toNumber()))
-              if (loginAccount.address) dispatch(claimProceeds())
-            }))
-          }
-        }
-      }
-    }, filters => console.log('Listening to filters:', filters))
-=======
 export function listenToUpdates() {
   return (dispatch, getState) => {
     // TODO subscribe to augur-node updates
->>>>>>> 4e88a616
   }
 }