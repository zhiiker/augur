--- conflicted
+++ resolved
@@ -1,20 +1,12 @@
 import memoize from 'memoizee'
 import BigNumber from 'bignumber.js'
-<<<<<<< HEAD
-import { abi } from 'services/augurjs'
-=======
 import speedomatic from 'speedomatic'
->>>>>>> 4e88a616
 
 import store from 'src/store'
 
 import { isOrderOfUser } from 'modules/bids-asks/helpers/is-order-of-user'
 
-<<<<<<< HEAD
-import { BID, ASK } from 'modules/bids-asks/constants/bids-asks-types'
-=======
 import { BUY, SELL } from 'modules/transactions/constants/types'
->>>>>>> 4e88a616
 import { CLOSE_DIALOG_CLOSING } from 'modules/market/constants/close-dialog-status'
 
 import { formatNone, formatEtherTokens, formatShares } from 'utils/format-number'
@@ -48,15 +40,9 @@
     return []
   }
 
-<<<<<<< HEAD
-  const userBids = marketOrderBook.buy == null ? [] : getUserOpenOrders(marketOrderBook.buy, BID, outcomeID, loginAccount.address, orderCancellation)
-
-  const userAsks = marketOrderBook.sell == null ? [] : getUserOpenOrders(marketOrderBook.sell, ASK, outcomeID, loginAccount.address, orderCancellation)
-=======
   const userBids = marketOrderBook.buy == null ? [] : getUserOpenOrders(marketOrderBook.buy, BUY, outcomeID, loginAccount.address, orderCancellation)
 
   const userAsks = marketOrderBook.sell == null ? [] : getUserOpenOrders(marketOrderBook.sell, SELL, outcomeID, loginAccount.address, orderCancellation)
->>>>>>> 4e88a616
 
   return userAsks.concat(userBids)
 }, { max: 10 })
