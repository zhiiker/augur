import { cancelOrder } from 'modules/bids-asks/actions/cancel-order'

<<<<<<< HEAD
export const cancelOpenOrdersInClosedMarkets = () => (dispatch) => {
=======
const cancelOpenOrdersInClosedMarkets = () => (dispatch) => {
>>>>>>> 4e88a616
  const openOrders = require('modules/user-open-orders/selectors/open-orders')
  if (openOrders && openOrders.length) {
    const numMarketsWithOpenOrders = openOrders.length
    for (let i = 0; i < numMarketsWithOpenOrders; ++i) {
      const market = openOrders[i]
      if (!market.isOpen) {
        const numOutcomes = market.outcomes.length
        for (let j = 0; j < numOutcomes; ++j) {
          const outcome = market.outcomes[j]
          const numOrders = outcome.userOpenOrders.length
          if (numOrders) {
            console.log('found open orders:', outcome.id, outcome.userOpenOrders)
            for (let k = 0; k < numOrders; ++k) {
              const openOrder = outcome.userOpenOrders[k]
<<<<<<< HEAD
              console.log('cancelling order:', openOrder)
              dispatch(cancelOrder(openOrder.id, market.id, openOrder.type))
            }
          }
        }
      }
    }
  }
}
=======
              console.log('cancelling order:', cancelOrder, openOrder.id, market.id, outcome.id, openOrder.type)
              dispatch(cancelOrder(openOrder.id, market.id, outcome.id, openOrder.type))
            }
          }
        }
      }
    }
  }
}

export default cancelOpenOrdersInClosedMarkets
>>>>>>> 4e88a616
<|MERGE_RESOLUTION|>--- conflicted
+++ resolved
@@ -1,10 +1,6 @@
 import { cancelOrder } from 'modules/bids-asks/actions/cancel-order'
 
-<<<<<<< HEAD
-export const cancelOpenOrdersInClosedMarkets = () => (dispatch) => {
-=======
 const cancelOpenOrdersInClosedMarkets = () => (dispatch) => {
->>>>>>> 4e88a616
   const openOrders = require('modules/user-open-orders/selectors/open-orders')
   if (openOrders && openOrders.length) {
     const numMarketsWithOpenOrders = openOrders.length
@@ -19,17 +15,6 @@
             console.log('found open orders:', outcome.id, outcome.userOpenOrders)
             for (let k = 0; k < numOrders; ++k) {
               const openOrder = outcome.userOpenOrders[k]
-<<<<<<< HEAD
-              console.log('cancelling order:', openOrder)
-              dispatch(cancelOrder(openOrder.id, market.id, openOrder.type))
-            }
-          }
-        }
-      }
-    }
-  }
-}
-=======
               console.log('cancelling order:', cancelOrder, openOrder.id, market.id, outcome.id, openOrder.type)
               dispatch(cancelOrder(openOrder.id, market.id, outcome.id, openOrder.type))
             }
@@ -40,5 +25,4 @@
   }
 }
 
-export default cancelOpenOrdersInClosedMarkets
->>>>>>> 4e88a616
+export default cancelOpenOrdersInClosedMarkets