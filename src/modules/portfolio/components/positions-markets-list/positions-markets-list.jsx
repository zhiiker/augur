import React, { Component } from 'react'
import PropTypes from 'prop-types'
import classNames from 'classnames'
import Dropdown from 'modules/common/components/dropdown/dropdown'
import MarketPortfolioCard from 'modules/market/components/market-portfolio-card/market-portfolio-card'
import NullStateMessage from 'modules/common/components/null-state-message/null-state-message'

import Styles from 'modules/portfolio/components/positions-markets-list/positions-markets-list.styles'

class PositionsMarketsList extends Component {
  static propTypes = {
    title: PropTypes.string.isRequired,
    markets: PropTypes.array.isRequired,
    closePositionStatus: PropTypes.object.isRequired,
    scalarShareDenomination: PropTypes.object.isRequired,
    orderCancellation: PropTypes.object.isRequired,
    location: PropTypes.object.isRequired,
    history: PropTypes.object.isRequired,
    linkType: PropTypes.string,
    positionsDefault: PropTypes.bool,
  }

  constructor(props) {
    super(props)
    // NOTE: didn't make this component a container because it is reused in 3 different ways, seemed easier to seperate markets in positions and pass market arrays and filter categories
    this.state = {
      sortType: 'volume',
      defaultSortType: 'volume',
      sortOptions: [
        { label: 'Volume', value: 'volume' },
        { label: 'Newest', value: 'newest' },
        { label: 'Expiring Soon', value: 'expiring' },
        { label: 'Fees', value: 'fees' }
      ],
<<<<<<< HEAD
      filterType: 'cryptocurrency',
      filterOptions: [
        { label: 'Cryptocurrency', value: 'cryptocurrency' },
        { label: 'Blockchain', value: 'blockchain' },
        { label: 'Bitcoin', value: 'bitcoin' },
        { label: 'Ethereum', value: 'ethereum' }
      ]
=======
>>>>>>> 60cc3358
    }

    this.changeDropdown = this.changeDropdown.bind(this)
  }

  changeDropdown(value) {
    let { sortType } = this.state
    let { filterType } = this.state

    this.state.sortOptions.forEach((type, ind) => {
      if (type.value === value) {
        sortType = value
      }
    })

    this.state.filterOptions.forEach((type, ind) => {
      if (type.value === value) {
        filterType = value
      }
    })

    this.setState({ sortType, filterType })
  }

  render() {
    const p = this.props
    const s = this.state

    return (
      <div className={classNames(Styles.PositionsMarketsList, { [`${Styles.PositionMarketsListNullState}`]: p.markets.length === 0 })}>
        <div className={Styles.PositionsMarketsList__SortBar}>
          <div className={Styles['PositionsMarketsList__SortBar-title']}>
            {p.title}
          </div>
          <div className={Styles['PositionsMarketsList__SortBar-sort']}>
            <Dropdown default={s.defaultSortType} options={s.sortOptions} onChange={this.changeDropdown} />
          </div>
        </div>
        {p.markets.length ?
          p.markets.map(market =>
            (<MarketPortfolioCard
              key={market.id}
              market={market}
              closePositionStatus={p.closePositionStatus}
              scalarShareDenomination={p.scalarShareDenomination}
              orderCancellation={p.orderCancellation}
              location={p.location}
              history={p.history}
              linkType={p.linkType}
              positionsDefault={p.positionsDefault}
            />)):
          <NullStateMessage message="No Markets Available" />}
      </div>
    )
  }
}

export default PositionsMarketsList<|MERGE_RESOLUTION|>--- conflicted
+++ resolved
@@ -32,16 +32,6 @@
         { label: 'Expiring Soon', value: 'expiring' },
         { label: 'Fees', value: 'fees' }
       ],
-<<<<<<< HEAD
-      filterType: 'cryptocurrency',
-      filterOptions: [
-        { label: 'Cryptocurrency', value: 'cryptocurrency' },
-        { label: 'Blockchain', value: 'blockchain' },
-        { label: 'Bitcoin', value: 'bitcoin' },
-        { label: 'Ethereum', value: 'ethereum' }
-      ]
-=======
->>>>>>> 60cc3358
     }
 
     this.changeDropdown = this.changeDropdown.bind(this)
