--- conflicted
+++ resolved
@@ -33,11 +33,6 @@
   text-transform: uppercase;
 }
 
-<<<<<<< HEAD
-@media @breakpoint-mobile {
-  .PortfolioHeader {
-    padding: 2rem 1rem 0;
-=======
 @media @breakpoint-mobile-medium {
   .PortfolioHeader__export {
     margin-top: 0.5rem;
@@ -45,6 +40,6 @@
 
   .PortfolioHeader__header {
     display: block;
->>>>>>> 2320aef7
+    padding: 2rem 1rem 0;
   }
 }