import { connect } from "react-redux";
import { withRouter } from "react-router-dom";

import MyMarkets from "modules/portfolio/components/markets/markets";
import getUserMarkets from "modules/markets/selectors/user-markets";
import { toggleFavorite } from "modules/markets/actions/update-favorites";
import { loadUserMarkets } from "modules/markets/actions/load-markets";
import {
  loadUnclaimedFees,
  collectMarketCreatorFees
} from "modules/markets/actions/market-creator-fees-management";
import {
  loadMarketsInfo,
  loadMarketsInfoIfNotLoaded
} from "modules/markets/actions/load-markets-info";
import logError from "utils/log-error";
import marketDisputeOutcomes from "modules/reports/selectors/select-market-dispute-outcomes";
import { loadDisputing } from "modules/reports/actions/load-disputing";

const mapStateToProps = state =>
  // getMyMarkets or it's equivalent will need a way of calculating the outstanding returns for a market and attaching it to each market object. Currently I've just added a key/value pair to the market objects im using below.
  ({
    isLogged: state.authStatus.isLogged,
    myMarkets: getUserMarkets(),
<<<<<<< HEAD
    transactionsLoading: state.appStatus.transactionsLoading,
    isMobile: state.appStatus.isMobile,
    pendingLiquidityOrders: state.pendingLiquidityOrders
=======
    transactionsLoading: state.transactionsLoading,
    isMobile: state.isMobile,
    pendingLiquidityOrders: state.pendingLiquidityOrders,
    hasAllTransactionsLoaded:
      state.transactionsOldestLoadedBlock ===
      state.loginAccount.registerBlockNumber, // FIXME
    outcomes: marketDisputeOutcomes() || {}
>>>>>>> 52f23121
  });

const mapDispatchToProps = dispatch => ({
  loadMarkets: () =>
    dispatch(
      loadUserMarkets((err, marketIds) => {
        if (err) return logError(err);
        // if we have marketIds back, let's load the info so that we can properly display myMarkets.
        dispatch(loadMarketsInfoIfNotLoaded(marketIds));
        dispatch(loadUnclaimedFees(marketIds));
      })
    ),
  collectMarketCreatorFees: (getBalanceOnly, marketId, callback) =>
    dispatch(collectMarketCreatorFees(getBalanceOnly, marketId, callback)),
  loadMarketsInfo: marketIds => dispatch(loadMarketsInfo(marketIds)),
  toggleFavorite: marketId => dispatch(toggleFavorite(marketId)),
  loadMarketsInfoIfNotLoaded: marketIds =>
    dispatch(loadMarketsInfoIfNotLoaded(marketIds)),
  loadDisputingMarkets: () => dispatch(loadDisputing())
});

const MyMarketsContainer = withRouter(
  connect(
    mapStateToProps,
    mapDispatchToProps
  )(MyMarkets)
);

export default MyMarketsContainer;<|MERGE_RESOLUTION|>--- conflicted
+++ resolved
@@ -22,19 +22,10 @@
   ({
     isLogged: state.authStatus.isLogged,
     myMarkets: getUserMarkets(),
-<<<<<<< HEAD
     transactionsLoading: state.appStatus.transactionsLoading,
     isMobile: state.appStatus.isMobile,
-    pendingLiquidityOrders: state.pendingLiquidityOrders
-=======
-    transactionsLoading: state.transactionsLoading,
-    isMobile: state.isMobile,
     pendingLiquidityOrders: state.pendingLiquidityOrders,
-    hasAllTransactionsLoaded:
-      state.transactionsOldestLoadedBlock ===
-      state.loginAccount.registerBlockNumber, // FIXME
     outcomes: marketDisputeOutcomes() || {}
->>>>>>> 52f23121
   });
 
 const mapDispatchToProps = dispatch => ({
