--- conflicted
+++ resolved
@@ -59,13 +59,10 @@
         position: {
           qtyShares: { formatted: '10' },
           purchasePrice: { formatted: '0.5' },
-<<<<<<< HEAD
-=======
           lastPrice: { formatted: '0.45' },
           realizedNet: { formatted: '0' },
           unrealizedNet: { formatted: '1' },
           totalNet: { formatted: '1' },
->>>>>>> 7f2ea2b7
           closePosition: { closePosition: () => console.log('closeposition3') }
         }
       },
@@ -74,13 +71,10 @@
         position: {
           qtyShares: { formatted: '5' },
           purchasePrice: { formatted: '0.75' },
-<<<<<<< HEAD
-=======
           lastPrice: { formatted: '0.8' },
           realizedNet: { formatted: '0' },
           unrealizedNet: { formatted: '0.05' },
           totalNet: { formatted: '.05' },
->>>>>>> 7f2ea2b7
           closePosition: { closePosition: () => console.log('closeposition4') }
         }
       }
