--- conflicted
+++ resolved
@@ -34,13 +34,9 @@
 }
 
 .CreateMarketForm__error > svg,
-<<<<<<< HEAD
 .CreateMarketForm__error--bottom > svg,
-.CreateMarketForm__error--field-50 > svg {
-=======
 .CreateMarketForm__error--field-50 > svg,
 .CreateMarketForm__error--insufficient-funds > svg {
->>>>>>> 52f80919
   margin: 0 0.2rem;
   max-height: 1rem;
   max-width: 1rem;
