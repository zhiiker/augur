import { eachOfSeries, eachLimit } from 'async'
import { constants } from 'services/augurjs'

import { invalidateMarketCreation, clearNewMarket } from 'modules/create-market/actions/update-new-market'
import { updateTradesInProgress } from 'modules/trade/actions/update-trades-in-progress'
import { placeTrade } from 'modules/trade/actions/place-trade'
import { addNewMarketCreationTransactions } from 'modules/transactions/actions/add-transactions'

import makePath from 'modules/routes/helpers/make-path'

import { BUY, SELL } from 'modules/transactions/constants/types'
import { CATEGORICAL } from 'modules/markets/constants/market-types'
import { TRANSACTIONS } from 'modules/routes/constants/views'
import { buildCreateMarket } from 'modules/create-market/helpers/build-create-market'

export function submitNewMarket(newMarket, history) {
  return (dispatch, getState) => {
    const { universe, loginAccount, contractAddresses } = getState()
<<<<<<< HEAD
    const { createMarket, formattedNewMarket } = buildCreateMarket(newMarket, false, universe, loginAccount, contractAddresses)
=======
    const tags = []
    if (newMarket.tag1) tags.push(newMarket.tag1)
    if (newMarket.tag2) tags.push(newMarket.tag2)
    // General Properties
    const formattedNewMarket = {
      universe: universe.id,
      _endTime: parseInt(newMarket.endTime.timestamp, 10),
      _feePerEthInWei: speedomatic.fix(newMarket.settlementFee / 100, 'hex'),
      _denominationToken: contractAddresses.Cash,
      _description: newMarket.description,
      _designatedReporterAddress: newMarket.designatedReporterType === DESIGNATED_REPORTER_SELF ? loginAccount.address : newMarket.designatedReporterAddress,
      _topic: newMarket.category,
      _extraInfo: {
        marketType: newMarket.type,
        longDescription: newMarket.detailsText,
        resolutionSource: newMarket.expirySource,
        tags,
      },
    }
>>>>>>> 4859aa5d

    createMarket({
      ...formattedNewMarket,
      meta: loginAccount.meta,
      onSent: (res) => {
        dispatch(addNewMarketCreationTransactions({ ...formattedNewMarket, ...res }))
        history.push(makePath(TRANSACTIONS))
        dispatch(clearNewMarket())
      },
      onSuccess: (res) => {
        const marketId = res.callReturn

        if (Object.keys(newMarket.orderBook).length) {
          eachOfSeries(Object.keys(newMarket.orderBook), (outcome, index, seriesCB) => {
            eachLimit(newMarket.orderBook[outcome], constants.PARALLEL_LIMIT, (order, orderCB) => {
              const outcomeId = newMarket.type === CATEGORICAL ? index : 1 // NOTE -- Both Scalar + Binary only trade against one outcome, that of outcomeId 1

              dispatch(updateTradesInProgress(marketId, outcomeId, order.type === BUY ? BUY : SELL, order.quantity, order.price, null, (tradingActions) => {
                const tradeToExecute = {
                  [outcomeId]: tradingActions,
                }

                if (tradeToExecute) {
                  dispatch(placeTrade(marketId, outcomeId, tradeToExecute, null, (err) => {
                    if (err) return console.error('ERROR: ', err)

                    orderCB()
                  }))
                }
              }))
            }, (err) => {
              if (err !== null) return console.error('ERROR: ', err)

              seriesCB()
            })
          }, (err) => {
            if (err !== null) console.error('ERROR: ', err)
          })
        }
      },
      onFailed: (err) => {
        console.error('ERROR create market failed:', err)

        dispatch(invalidateMarketCreation(err.message))
      },
    })
  }
}<|MERGE_RESOLUTION|>--- conflicted
+++ resolved
@@ -16,34 +16,15 @@
 export function submitNewMarket(newMarket, history) {
   return (dispatch, getState) => {
     const { universe, loginAccount, contractAddresses } = getState()
-<<<<<<< HEAD
     const { createMarket, formattedNewMarket } = buildCreateMarket(newMarket, false, universe, loginAccount, contractAddresses)
-=======
-    const tags = []
-    if (newMarket.tag1) tags.push(newMarket.tag1)
-    if (newMarket.tag2) tags.push(newMarket.tag2)
-    // General Properties
-    const formattedNewMarket = {
-      universe: universe.id,
-      _endTime: parseInt(newMarket.endTime.timestamp, 10),
-      _feePerEthInWei: speedomatic.fix(newMarket.settlementFee / 100, 'hex'),
-      _denominationToken: contractAddresses.Cash,
-      _description: newMarket.description,
-      _designatedReporterAddress: newMarket.designatedReporterType === DESIGNATED_REPORTER_SELF ? loginAccount.address : newMarket.designatedReporterAddress,
-      _topic: newMarket.category,
-      _extraInfo: {
-        marketType: newMarket.type,
-        longDescription: newMarket.detailsText,
-        resolutionSource: newMarket.expirySource,
-        tags,
-      },
-    }
->>>>>>> 4859aa5d
+
+    augur.rpc.setDebugOptions({ broadcast: true, tx: true })
 
     createMarket({
       ...formattedNewMarket,
       meta: loginAccount.meta,
       onSent: (res) => {
+        augur.rpc.setDebugOptions({ broadcast: false, tx: false })
         dispatch(addNewMarketCreationTransactions({ ...formattedNewMarket, ...res }))
         history.push(makePath(TRANSACTIONS))
         dispatch(clearNewMarket())
@@ -80,6 +61,7 @@
         }
       },
       onFailed: (err) => {
+        augur.rpc.setDebugOptions({ broadcast: false, tx: false })
         console.error('ERROR create market failed:', err)
 
         dispatch(invalidateMarketCreation(err.message))
