--- conflicted
+++ resolved
@@ -16,21 +16,12 @@
 .LedgerConnect__action {
   align-items: center;
   display: flex;
-<<<<<<< HEAD
-  flex: 3 0 auto;
-=======
-  flex: 1;
->>>>>>> cbcd2068
+  flex: 3 1 auto;
   justify-content: center;
-  padding-right: 2em;
 
   @media @breakpoint-small-desktop {
-<<<<<<< HEAD
     margin-bottom: 2rem;
-=======
-    padding-bottom: 2em;
-    padding-right: 0;
->>>>>>> cbcd2068
+    flex: 1 auto;
   }
 }
 
@@ -43,34 +34,20 @@
 .LedgerConnect__messages {
   .border(true, @border-top, @border-light);
 
+  align-items: center;
   background-color: @color-gray;
   color: @color-white;
-<<<<<<< HEAD
   display: flex;
-  flex: 1 0 auto;
+  flex: 0.5 0 auto;
   flex-direction: column;
-=======
-  flex: 1;
->>>>>>> cbcd2068
   height: 100%;
-  max-width: 300px;
+  justify-content: flex-start;
   padding: 1.5em 0;
   visibility: hidden;
 
   @media @breakpoint-small-desktop {
     min-width: 100%;
-<<<<<<< HEAD
-    flex: 1 1 auto;
-=======
-  }
-
-  div {
-    align-items: center;
-    display: flex;
-    flex-direction: column;
-    justify-content: flex-start;
-    padding: 0 1em;
->>>>>>> cbcd2068
+    flex: 2 0 0%;
   }
 
   svg {
