--- conflicted
+++ resolved
@@ -9,8 +9,10 @@
     const { loginAccount, branch } = getState();
     const balances = { eth: undefined, ethTokens: undefined, rep: undefined };
     if (!loginAccount.address) return dispatch(updateLoginAccount(balances));
-<<<<<<< HEAD
-    augur.loadAssets(branch.id || BRANCH_ID, loginAccount.address,
+    augur.assets.loadAssets({
+      branchID: branch.id || BRANCH_ID,
+      address: loginAccount.address
+    },
       (err, ethTokens) => {
         if (err) return callback(err);
         balances.ethTokens = ethTokens;
@@ -34,32 +36,7 @@
           dispatch(updateLoginAccount({ eth }));
         }
         if (allAssetsLoaded(balances)) callback(null, balances);
-=======
-    augur.assets.loadAssets({
-      branchID: branch.id || BRANCH_ID,
-      address: loginAccount.address
-    }, (err, ether) => {
-      if (err) return callback(err);
-      balances.ether = ether;
-      if (!loginAccount.ether || loginAccount.ether !== ether) {
-        dispatch(updateLoginAccount({ ether }));
->>>>>>> bf7ebb18
       }
-      if (allAssetsLoaded(balances)) callback(null, balances);
-    }, (err, rep) => {
-      if (err) return callback(err);
-      balances.rep = rep;
-      if (!loginAccount.rep || loginAccount.rep !== rep) {
-        dispatch(updateLoginAccount({ rep }));
-      }
-      if (allAssetsLoaded(balances)) callback(null, balances);
-    }, (err, realEther) => {
-      if (err) return callback(err);
-      balances.realEther = realEther;
-      if (!loginAccount.realEther || loginAccount.realEther !== realEther) {
-        dispatch(updateLoginAccount({ realEther }));
-      }
-      if (allAssetsLoaded(balances)) callback(null, balances);
-    });
+    );
   };
 }