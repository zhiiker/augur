import memoizerific from 'memoizerific';
import { REGISTER, LOGIN, IMPORT } from '../../auth/constants/auth-types';
import {
	INVALID_USERNAME_OR_PASSWORD,
	USERNAME_REQUIRED,
	PASSWORDS_DO_NOT_MATCH,
	PASSWORD_TOO_SHORT,
	USERNAME_TAKEN,
	PASSWORD_NEEDS_LOWERCASE,
	PASSWORD_NEEDS_UPPERCASE,
	PASSWORD_NEEDS_NUMBER
} from '../../auth/constants/form-errors';
import store from '../../../store';
import { register } from '../../auth/actions/register';
import { importAccount } from '../../auth/actions/import-account';
import { login } from '../../auth/actions/login';
import { selectAuthLink, selectAirbitzLink } from '../../link/selectors/links';

export default function () {
	const { auth, loginAccount } = store.getState();
	const { links } = require('../../../selectors');
	return selectAuthForm(auth, loginAccount, links, store.dispatch);
}

export const selectErrMsg = (err) => {
	if (!err) {
		return null;
	}

	switch (err.code) {
	case INVALID_USERNAME_OR_PASSWORD:
		return 'invalid username or password';
	case USERNAME_REQUIRED:
		return 'username is required';
	case PASSWORDS_DO_NOT_MATCH:
		return 'passwords do not match';
	case PASSWORD_TOO_SHORT:
		return err.message; // use message so we dont have to update length requiremenets here
	case PASSWORD_NEEDS_LOWERCASE:
		return err.message;
	case PASSWORD_NEEDS_UPPERCASE:
		return err.message;
	case PASSWORD_NEEDS_NUMBER:
		return err.message;
	case USERNAME_TAKEN:
		return 'username already registered';
	default:
		return err.message;
	}
};

export const selectRegister = (auth, loginAccount, dispatch) => {
	let errMsg = selectErrMsg(auth.err);
	let newAccountMessage = undefined;
	if (loginAccount.loginID) {
		newAccountMessage = 'Success! Your account has been generated locally. We do not retain a copy. *It is critical that you save this information in a safe place.* Your Login ID has been generated below. Please click on the box to automatically copy the Login ID or click on the "Copy Login ID" button. Click on the Login ID input field and hit ctrl + v (cmd + v on mac) to paste your Login ID. Hit "Sign Up" to complete registration.';
		errMsg = null;
	}
	const isVisibleID = typeof newAccountMessage === 'string';
	return {
		title: 'Sign Up',
		type: auth.selectedAuthType,

		isVisibleName: false,
		isVisibleID,
		isVisiblePassword: true,
		isVisiblePassword2: true,
		isVisibleRememberMe: isVisibleID,
		isVisibleFileInput: false,

		instruction: 'Please enter your password, then enter it again to generate an account. When your account is successfully generated, you will see a loginID appear on this page. Copy and paste it into the Login ID input that appears and click the "Sign Up" button to begin.',

		topLinkText: 'Login',
		topLink: selectAuthLink(LOGIN, false, dispatch),

		bottomLinkText: 'Import Account',
		bottomLink: selectAuthLink(IMPORT, false, dispatch),

		loginID: loginAccount.loginID,
		msg: errMsg || newAccountMessage,
		msgClass: errMsg ? 'error' : 'success',

		submitButtonText: 'Sign Up',
		submitButtonClass: 'register-button',

<<<<<<< HEAD
		airbitzLinkText: 'Sign Up With Airbitz',
		airbitzLink: selectAirbitzLink(REGISTER, dispatch),

		onSubmit: (name, password, password2, secureLoginID) => dispatch(register(name, password, password2))
=======
		onSubmit: (name, password, password2, loginID, rememberMe, keystore, account, cb) => dispatch(register(name, password, password2, loginID, rememberMe, account, cb))
>>>>>>> bf8eab3d
	};
};

export const selectLogin = (auth, dispatch) => {
	const errMsg = selectErrMsg(auth.err);
	return {
		title: 'Login',
		type: auth.selectedAuthType,

		isVisibleName: false,
		isVisibleID: true,
		isVisiblePassword: true,
		isVisiblePassword2: false,
		isVisibleRememberMe: true,
		isVisibleFileInput: false,

		instruction: 'Please enter your Login ID and password below.',

		topLinkText: 'Sign Up',
		topLink: selectAuthLink(REGISTER, false, dispatch),

		bottomLinkText: 'Import Account',
		bottomLink: selectAuthLink(IMPORT, false, dispatch),

<<<<<<< HEAD
		secureLoginID: loginAccount.secureLoginID,
		msg: errMsg || newAccountMessage,
=======
		msg: errMsg,
>>>>>>> bf8eab3d
		msgClass: errMsg ? 'error' : 'success',

		submitButtonText: 'Login',
		submitButtonClass: 'login-button',

<<<<<<< HEAD
		airbitzLinkText: 'Login With Airbitz',
		airbitzLink: selectAirbitzLink(LOGIN, dispatch),

		onSubmit: (name, password, password2, secureLoginID, rememberMe) =>	dispatch(login(secureLoginID, password, rememberMe))
=======

		onSubmit: (name, password, password2, loginID, rememberMe, keystore, account, cb) =>	dispatch(login(loginID, password, rememberMe))
>>>>>>> bf8eab3d
	};
};

export const selectImportAccount = (auth, dispatch) => {
	const errMsg = selectErrMsg(auth.err);
	return {
		title: 'Import Account',
		type: auth.selectedAuthType,

		isVisibleName: false,
		isVisibleID: false,
		isVisiblePassword: true,
		isVisiblePassword2: false,
		isVisibleRememberMe: true,
		isVisibleFileInput: true,

		instruction: 'Please upload your account file and enter the password to unlock the uploaded account.',

		topLinkText: 'Login',
		topLink: selectAuthLink(LOGIN, false, dispatch),

		bottomLinkText: 'Sign Up',
		bottomLink: selectAuthLink(REGISTER, false, dispatch),

		msg: errMsg,
		msgClass: errMsg ? 'error' : 'success',

		submitButtonText: 'Import Account',
		submitButtonClass: 'register-button',

<<<<<<< HEAD
		airbitzLinkText: 'Sign Up With Airbitz',
		airbitzLink: selectAirbitzLink(REGISTER, dispatch),

		onSubmit: (name, password, password2, secureLoginID, rememberMe, keystore) => dispatch(importAccount(name, password, rememberMe, keystore))
=======
		onSubmit: (name, password, password2, loginID, rememberMe, keystore, account, cb) => dispatch(importAccount(name, password, rememberMe, keystore, cb))
>>>>>>> bf8eab3d
	};
};

export const selectAuthType = (auth, loginAccount, dispatch) => {
	switch (auth.selectedAuthType) {
	case REGISTER:
		return selectRegister(auth, loginAccount, dispatch);
	case LOGIN:
		return selectLogin(auth, dispatch);
	case IMPORT:
		return selectImportAccount(auth, dispatch);
	default:
		return;
	}
};

export const selectAuthForm = memoizerific(1)((auth, loginAccount, link, dispatch) => {
	const obj = {
		...selectAuthType(auth, loginAccount, dispatch),
		closeLink: link.previousLink
	};
	return obj;
});<|MERGE_RESOLUTION|>--- conflicted
+++ resolved
@@ -83,14 +83,9 @@
 		submitButtonText: 'Sign Up',
 		submitButtonClass: 'register-button',
 
-<<<<<<< HEAD
 		airbitzLinkText: 'Sign Up With Airbitz',
 		airbitzLink: selectAirbitzLink(REGISTER, dispatch),
-
-		onSubmit: (name, password, password2, secureLoginID) => dispatch(register(name, password, password2))
-=======
 		onSubmit: (name, password, password2, loginID, rememberMe, keystore, account, cb) => dispatch(register(name, password, password2, loginID, rememberMe, account, cb))
->>>>>>> bf8eab3d
 	};
 };
 
@@ -115,26 +110,16 @@
 		bottomLinkText: 'Import Account',
 		bottomLink: selectAuthLink(IMPORT, false, dispatch),
 
-<<<<<<< HEAD
-		secureLoginID: loginAccount.secureLoginID,
-		msg: errMsg || newAccountMessage,
-=======
 		msg: errMsg,
->>>>>>> bf8eab3d
 		msgClass: errMsg ? 'error' : 'success',
 
 		submitButtonText: 'Login',
 		submitButtonClass: 'login-button',
 
-<<<<<<< HEAD
 		airbitzLinkText: 'Login With Airbitz',
 		airbitzLink: selectAirbitzLink(LOGIN, dispatch),
 
-		onSubmit: (name, password, password2, secureLoginID, rememberMe) =>	dispatch(login(secureLoginID, password, rememberMe))
-=======
-
 		onSubmit: (name, password, password2, loginID, rememberMe, keystore, account, cb) =>	dispatch(login(loginID, password, rememberMe))
->>>>>>> bf8eab3d
 	};
 };
 
@@ -165,14 +150,9 @@
 		submitButtonText: 'Import Account',
 		submitButtonClass: 'register-button',
 
-<<<<<<< HEAD
 		airbitzLinkText: 'Sign Up With Airbitz',
 		airbitzLink: selectAirbitzLink(REGISTER, dispatch),
-
-		onSubmit: (name, password, password2, secureLoginID, rememberMe, keystore) => dispatch(importAccount(name, password, rememberMe, keystore))
-=======
 		onSubmit: (name, password, password2, loginID, rememberMe, keystore, account, cb) => dispatch(importAccount(name, password, rememberMe, keystore, cb))
->>>>>>> bf8eab3d
 	};
 };
 
