import { connect } from "react-redux";
import EtherscanLink from "modules/common/components/etherscan-link";

const mapStateToProps = state => {
  const networkId = state.connection.augurNodeNetworkId;
  const networkLink = {
<<<<<<< HEAD
    1: 'https://etherscan.io/tx/',
    3: 'https://ropsten.etherscan.io/tx/',
    4: 'https://rinkeby.etherscan.io/tx/',
    19: 'http://scan.thundercore.com/tx/',
  }
=======
    1: "https://etherscan.io/tx/",
    3: "https://ropsten.etherscan.io/tx/",
    4: "https://rinkeby.etherscan.io/tx/"
  };
>>>>>>> 5d99970c

  return {
    baseUrl: networkLink[networkId]
  };
};

const etherscan = connect(mapStateToProps)(EtherscanLink);

export default etherscan;<|MERGE_RESOLUTION|>--- conflicted
+++ resolved
@@ -4,18 +4,11 @@
 const mapStateToProps = state => {
   const networkId = state.connection.augurNodeNetworkId;
   const networkLink = {
-<<<<<<< HEAD
-    1: 'https://etherscan.io/tx/',
-    3: 'https://ropsten.etherscan.io/tx/',
-    4: 'https://rinkeby.etherscan.io/tx/',
-    19: 'http://scan.thundercore.com/tx/',
-  }
-=======
     1: "https://etherscan.io/tx/",
     3: "https://ropsten.etherscan.io/tx/",
-    4: "https://rinkeby.etherscan.io/tx/"
-  };
->>>>>>> 5d99970c
+    4: "https://rinkeby.etherscan.io/tx/",
+    19: "http://scan.thundercore.com/tx/",
+  }
 
   return {
     baseUrl: networkLink[networkId]
