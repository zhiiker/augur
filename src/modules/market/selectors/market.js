/*
This is one of the most important and sensitive selectors in the app.
It builds the fat, heavy, rigid, hierarchical market objects,
that are used to render and display many parts of the ui.
This is the point where the shallow, light, loose, flexible, independent
pieces of state come together to make each market.

IMPORTANT
The assembleMarket() function (where all the action happens) is heavily memoized, and performance sensitive.
Doing things sub-optimally here will cause noticeable performance degradation in the app.
The "trick" is to maximize memoization cache hits as much as possible, and not have assembleMarket()
run any more than it has to.

To achieve that, we pass in the minimum number of the shallowest arguments possible.
For example, instead of passing in the entire `favorites` collection and letting the
function find the one it needs for the market, we instead find the specific favorite
for that market in advance, and only pass in a boolean: `!!favorites[marketID]`
That way the market only gets re-assembled when that specific favorite changes.

This is true for all selectors, but especially important for this one.
*/

import BigNumber from 'bignumber.js'
import memoize from 'memoizee'
import { formatShares, formatEtherTokens, formatEther, formatPercent, formatNumber } from 'utils/format-number'
import { formatDate } from 'utils/format-date'
import { isMarketDataOpen, isMarketDataExpired } from 'utils/is-market-data-open'

import { UNIVERSE_ID } from 'modules/app/constants/network'
import { BINARY, CATEGORICAL, SCALAR } from 'modules/markets/constants/market-types'
import { BINARY_INDETERMINATE_OUTCOME_ID, CATEGORICAL_SCALAR_INDETERMINATE_OUTCOME_ID, INDETERMINATE_OUTCOME_NAME } from 'modules/markets/constants/market-outcomes'

import { placeTrade } from 'modules/trade/actions/place-trade'
import { submitReport } from 'modules/reports/actions/submit-report'

import store from 'src/store'

import selectAccountPositions from 'modules/user-open-orders/selectors/positions-plus-asks'
import { selectUserOpenOrders } from 'modules/user-open-orders/selectors/user-open-orders'
import selectUserOpenOrdersSummary from 'modules/user-open-orders/selectors/user-open-orders-summary'

// import { selectPriceTimeSeries } from 'modules/market/selectors/price-time-series'

import { selectAggregateOrderBook, selectTopBid, selectTopAsk } from 'modules/bids-asks/helpers/select-order-book'
import getOrderBookSeries from 'modules/order-book/selectors/order-book-series'
import getOutstandingShares from 'modules/market/selectors/helpers/get-outstanding-shares'

import { generateTrade, generateTradeSummary } from 'modules/trade/helpers/generate-trade'
import hasUserEnoughFunds from 'modules/trade/helpers/has-user-enough-funds'
import { generateOutcomePositionSummary, generateMarketsPositionsSummary } from 'modules/my-positions/selectors/my-positions-summary'

import { selectReportableOutcomes } from 'modules/reports/selectors/reportable-outcomes'

import { listWordsUnderLength } from 'utils/list-words-under-length'

export default function () {
  return selectSelectedMarket(store.getState())
}

export const selectSelectedMarket = state => selectMarket(state.selectedMarketID)

export const selectMarket = (marketID) => {
  const {
    marketsData, marketLoading, favorites, reports, outcomesData, accountTrades, tradesInProgress, priceHistory, orderBooks, universe, orderCancellation, smallestPositions, loginAccount
  } = store.getState()
  const accountPositions = selectAccountPositions()

  if (!marketID || !marketsData || !marketsData[marketID]) {
    return {}
  }

  const endDate = new Date((marketsData[marketID].endDate * 1000) || 0)

  return assembleMarket(
    marketID,
    marketsData[marketID],
    marketLoading.indexOf(marketID) !== -1,
    priceHistory[marketID],
    isMarketDataOpen(marketsData[marketID]),
    isMarketDataExpired(marketsData[marketID], new Date().getTime()),

    !!favorites[marketID],
    outcomesData[marketID],

    selectMarketReport(marketID, reports[universe.id || UNIVERSE_ID]),
    (accountPositions || {})[marketID],
    (accountTrades || {})[marketID],
    tradesInProgress[marketID],

    // the reason we pass in the date parts broken up like this, is because date objects are never equal, thereby always triggering re-assembly, and never hitting the memoization cache
    endDate.getFullYear(),
    endDate.getMonth(),
    endDate.getDate(),

    universe && universe.currentReportingWindowAddress,

    orderBooks[marketID],
    orderCancellation,
    (smallestPositions || {})[marketID],
    loginAccount,
    store.dispatch
  )
}

const assembledMarketsCache = {}

export function assembleMarket(
  marketID,
  marketData,
  isMarketLoading,
  marketPriceHistory,
  isOpen,
  isExpired,
  isFavorite,
  marketOutcomesData,
  marketReport,
  marketAccountPositions,
  marketAccountTrades,
  marketTradeInProgress,
  endDateYear,
  endDateMonth,
  endDateDay,
  currentReportingWindowAddress,
  orderBooks,
  orderCancellation,
  smallestPosition,
  loginAccount,
  dispatch
) {

  if (!assembledMarketsCache[marketID]) {
    assembledMarketsCache[marketID] = memoize((
      marketID,
      marketData,
      isMarketLoading,
      marketPriceHistory,
      isOpen,
      isExpired,
      isFavorite,
      marketOutcomesData,
      marketReport,
      marketAccountPositions,
      marketAccountTrades,
      marketTradeInProgress,
      endDateYear,
      endDateMonth,
      endDateDay,
      currentReportingWindowAddress,
      orderBooks,
      orderCancellation,
      smallestPosition,
      loginAccount,
      dispatch
    ) => {

      const market = {
        ...marketData,
        description: marketData.description || '',
        formattedDescription: listWordsUnderLength(marketData.description || '', 100).map(word => encodeURIComponent(word.toLowerCase())).join('_'),
        id: marketID
      }

      const now = new Date()

      switch (market.type) {
        case BINARY:
          market.isBinary = true
          market.isCategorical = false
          market.isScalar = false
          break
        case CATEGORICAL:
          market.isBinary = false
          market.isCategorical = true
          market.isScalar = false
          break
        case SCALAR:
          market.isBinary = false
          market.isCategorical = false
          market.isScalar = true
          break
        default:
          break
      }

      market.isMarketLoading = isMarketLoading

      market.endDate = (endDateYear >= 0 && endDateMonth >= 0 && endDateDay >= 0 && formatDate(new Date(endDateYear, endDateMonth, endDateDay))) || null
      market.endDateLabel = (market.endDate < now) ? 'ended' : 'ends'
      market.creationTime = formatDate(new Date(marketData.creationTime * 1000))

      market.isOpen = isOpen
      // market.isExpired = isExpired;
      market.isFavorite = isFavorite

      market.settlementFeePercent = formatPercent(marketData.settlementFee * 100, { positiveSign: false })
      market.volume = formatShares(marketData.volume, { positiveSign: false })

      market.isRequiredToReportByAccount = !!marketReport
      market.isPendingReport = market.isRequiredToReportByAccount && !marketReport.reportedOutcomeID // account is required to report on this market
      market.isReported = market.isRequiredToReportByAccount && !!marketReport.reportedOutcomeID // the user has reported on this market
      market.isReportTabVisible = market.isRequiredToReportByAccount

      market.onSubmitPlaceTrade = outcomeID => dispatch(placeTrade(marketID, outcomeID, marketTradeInProgress[outcomeID]))

      market.report = {
        ...marketReport,
        onSubmitReport: (reportedOutcomeID, amountToStake, isIndeterminate, history) => dispatch(submitReport(market, reportedOutcomeID, amountToStake, isIndeterminate, history))
      }

      market.outcomes = []

      let marketTradeOrders = []

      market.outcomes = Object.keys(marketOutcomesData || {}).map((outcomeID) => {
        const outcomeData = marketOutcomesData[outcomeID]
        const outcomeTradeInProgress = marketTradeInProgress && marketTradeInProgress[outcomeID]

        const outcome = {
          ...outcomeData,
          id: outcomeID,
          marketID,
          lastPrice: formatEtherTokens(outcomeData.price || 0, { positiveSign: false })
        }

        if (market.isScalar) {
          // note: not actually a percent
          if (outcome.lastPrice.value) {
            outcome.lastPricePercent = formatNumber(outcome.lastPrice.value, {
              decimals: 2,
              decimalsRounded: 1,
              denomination: '',
              positiveSign: false,
              zeroStyled: true
            })
          } else {
            const midPoint = (new BigNumber(market.minPrice, 10).plus(new BigNumber(market.maxPrice, 10))).dividedBy(2)
            outcome.lastPricePercent = formatNumber(midPoint, {
              decimals: 2,
              decimalsRounded: 1,
              denomination: '',
              positiveSign: false,
              zeroStyled: true
            })
          }
        } else if (outcome.lastPrice.value) {
          outcome.lastPricePercent = formatPercent(outcome.lastPrice.value * 100, { positiveSign: false })
        } else {
          outcome.lastPricePercent = formatPercent(100 / market.numOutcomes, { positiveSign: false })
        }

        outcome.trade = generateTrade(market, outcome, outcomeTradeInProgress, orderBooks || {})

        const orderBook = selectAggregateOrderBook(outcome.id, orderBooks, orderCancellation)
        outcome.orderBook = orderBook
        outcome.orderBookSeries = getOrderBookSeries(orderBook)
        outcome.topBid = selectTopBid(orderBook, false)
        outcome.topAsk = selectTopAsk(orderBook, false)
        outcome.position = generateOutcomePositionSummary((marketAccountPositions || {})[outcomeID])

        marketTradeOrders = marketTradeOrders.concat(outcome.trade.tradeSummary.tradeOrders)

        outcome.userOpenOrders = selectUserOpenOrders(outcomeID, orderBooks)

        return outcome
      }).sort((a, b) => (b.lastPrice.value - a.lastPrice.value) || (a.name < b.name ? -1 : 1))

      market.tags = (market.tags || []).filter(tag => !!tag)

      market.outstandingShares = formatNumber(getOutstandingShares(marketOutcomesData || {}))
      // TODO -- put back
      // market.priceTimeSeries = selectPriceTimeSeries(market.outcomes, marketPriceHistory)

      market.unclaimedCreatorFees = formatEther(marketData.unclaimedCreatorFees)

<<<<<<< HEAD
=======
      market.marketCreatorFeesCollected = formatEther(marketData.marketCreatorFeesCollected || 0)

      // market.priceTimeSeries = selectPriceTimeSeries(market.outcomes, marketPriceHistory)

>>>>>>> 9d302cd9
      market.reportableOutcomes = selectReportableOutcomes(market.type, market.outcomes)
      const indeterminateOutcomeID = market.type === BINARY ? BINARY_INDETERMINATE_OUTCOME_ID : CATEGORICAL_SCALAR_INDETERMINATE_OUTCOME_ID
      market.reportableOutcomes.push({ id: indeterminateOutcomeID, name: INDETERMINATE_OUTCOME_NAME })

      market.userOpenOrdersSummary = selectUserOpenOrdersSummary(market.outcomes)

      market.tradeSummary = generateTradeSummary(marketTradeOrders)
      market.tradeSummary.hasUserEnoughFunds = hasUserEnoughFunds(market.outcomes.map(outcome => outcome.trade), loginAccount)

      if (marketAccountTrades) {
        market.myPositionsSummary = generateMarketsPositionsSummary([market])
        if (market.myPositionsSummary) {
          market.myPositionOutcomes = market.myPositionsSummary.positionOutcomes
          delete market.myPositionsSummary.positionOutcomes
        }
      }

      // Update the consensus object:
      //   - formatted reported outcome
      //   - the percentage of correct reports (for binaries only)
      if (marketData.consensus) {
        market.consensus = { ...marketData.consensus }
        if (market.type !== SCALAR && market.reportableOutcomes.length) {
          const marketOutcome = market.reportableOutcomes.find(outcome => outcome.id === market.consensus.outcomeID)
          if (marketOutcome) market.consensus.outcomeName = marketOutcome.name
        }
        if (market.consensus.proportionCorrect) {
          market.consensus.percentCorrect = formatPercent(new BigNumber(market.consensus.proportionCorrect, 10).times(100))
        }
      } else {
        market.consensus = null
      }

      return market
    }, { max: 1 })
  }

  return assembledMarketsCache[marketID].apply(this, arguments) // eslint-disable-line prefer-rest-params
}

export const selectMarketReport = (marketID, universeReports) => {
  if (marketID && universeReports) {
    const universeReportsMarketIDs = Object.keys(universeReports)
    const numUniverseReports = universeReportsMarketIDs.length
    for (let i = 0; i < numUniverseReports; ++i) {
      if (universeReports[universeReportsMarketIDs[i]].marketID === marketID) {
        return universeReports[universeReportsMarketIDs[i]]
      }
    }
  }
}

export const selectScalarMinimum = (market) => {
  const scalarMinimum = {}
  if (market && market.type === SCALAR) scalarMinimum.minPrice = market.minPrice
  return scalarMinimum
}<|MERGE_RESOLUTION|>--- conflicted
+++ resolved
@@ -272,13 +272,8 @@
 
       market.unclaimedCreatorFees = formatEther(marketData.unclaimedCreatorFees)
 
-<<<<<<< HEAD
-=======
       market.marketCreatorFeesCollected = formatEther(marketData.marketCreatorFeesCollected || 0)
 
-      // market.priceTimeSeries = selectPriceTimeSeries(market.outcomes, marketPriceHistory)
-
->>>>>>> 9d302cd9
       market.reportableOutcomes = selectReportableOutcomes(market.type, market.outcomes)
       const indeterminateOutcomeID = market.type === BINARY ? BINARY_INDETERMINATE_OUTCOME_ID : CATEGORICAL_SCALAR_INDETERMINATE_OUTCOME_ID
       market.reportableOutcomes.push({ id: indeterminateOutcomeID, name: INDETERMINATE_OUTCOME_NAME })
