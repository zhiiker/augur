/*
This is one of the most important and sensitive selectors in the app.
It builds the fat, heavy, rigid, hierarchical market objects,
that are used to render and display many parts of the ui.
This is the point where the shallow, light, loose, flexible, independent
pieces of state come together to make each market.

IMPORTANT
The assembleMarket() function (where all the action happens) is heavily memoized, and performance sensitive.
Doing things sub-optimally here will cause noticeable performance degradation in the app.
The "trick" is to maximize memoization cache hits as much as possible, and not have assembleMarket()
run any more than it has to.

To achieve that, we pass in the minimum number of the shallowest arguments possible.
For example, instead of passing in the entire `favorites` collection and letting the
function find the one it needs for the market, we instead find the specific favorite
for that market in advance, and only pass in a boolean: `!!favorites[marketID]`
That way the market only gets re-assembled when that specific favorite changes.

This is true for all selectors, but especially important for this one.
*/

import BigNumber from 'bignumber.js'
import memoize from 'memoizee'
import { formatShares, formatEtherTokens, formatEther, formatPercent, formatNumber } from 'utils/format-number'
import { formatDate } from 'utils/format-date'
import { isMarketDataOpen, isMarketDataExpired } from 'utils/is-market-data-open'

import { UNIVERSE_ID } from 'modules/app/constants/network'
import { BINARY, CATEGORICAL, SCALAR } from 'modules/markets/constants/market-types'
import { BINARY_INDETERMINATE_OUTCOME_ID, CATEGORICAL_SCALAR_INDETERMINATE_OUTCOME_ID, INDETERMINATE_OUTCOME_NAME } from 'modules/markets/constants/market-outcomes'

import { placeTrade } from 'modules/trade/actions/place-trade'
import { submitReport } from 'modules/reports/actions/submit-report'

import store from 'src/store'

import selectAccountPositions from 'modules/user-open-orders/selectors/positions-plus-asks'
import { selectUserOpenOrders } from 'modules/user-open-orders/selectors/user-open-orders'
import selectUserOpenOrdersSummary from 'modules/user-open-orders/selectors/user-open-orders-summary'

// import { selectPriceTimeSeries } from 'modules/market/selectors/price-time-series'

import { selectAggregateOrderBook, selectTopBid, selectTopAsk } from 'modules/bids-asks/helpers/select-order-book'
import getOrderBookSeries from 'modules/order-book/selectors/order-book-series'
import getOutstandingShares from 'modules/market/selectors/helpers/get-outstanding-shares'

import { generateTrade, generateTradeSummary } from 'modules/trade/helpers/generate-trade'
import hasUserEnoughFunds from 'modules/trade/helpers/has-user-enough-funds'
import { generateOutcomePositionSummary, generateMarketsPositionsSummary } from 'modules/my-positions/selectors/my-positions-summary'

import { selectReportableOutcomes } from 'modules/reports/selectors/reportable-outcomes'

import { listWordsUnderLength } from 'utils/list-words-under-length'

export default function () {
  return selectSelectedMarket(store.getState())
}

export const selectSelectedMarket = state => selectMarket(state.selectedMarketID)

export const selectMarket = (marketID) => {
  const {
    marketsData, marketLoading, favorites, reports, outcomesData, accountTrades, tradesInProgress, priceHistory, orderBooks, universe, orderCancellation, smallestPositions, loginAccount
  } = store.getState()
  const accountPositions = selectAccountPositions()

  if (!marketID || !marketsData || !marketsData[marketID]) {
    return {}
  }

  const endDate = new Date((marketsData[marketID].endDate * 1000) || 0)

  return assembleMarket(
    marketID,
    marketsData[marketID],
    marketLoading.indexOf(marketID) !== -1,
    priceHistory[marketID],
    isMarketDataOpen(marketsData[marketID]),
    isMarketDataExpired(marketsData[marketID], new Date().getTime()),

    !!favorites[marketID],
    outcomesData[marketID],

    selectMarketReport(marketID, reports[universe.id || UNIVERSE_ID]),
    (accountPositions || {})[marketID],
    (accountTrades || {})[marketID],
    tradesInProgress[marketID],

    // the reason we pass in the date parts broken up like this, is because date objects are never equal, thereby always triggering re-assembly, and never hitting the memoization cache
    endDate.getFullYear(),
    endDate.getMonth(),
    endDate.getDate(),

    universe && universe.currentReportingWindowAddress,

    orderBooks[marketID],
    orderCancellation,
    (smallestPositions || {})[marketID],
    loginAccount,
    store.dispatch
  )
}

const assembledMarketsCache = {}

export function assembleMarket(
  marketID,
  marketData,
  isMarketLoading,
  marketPriceHistory,
  isOpen,
  isExpired,
  isFavorite,
  marketOutcomesData,
  marketReport,
  marketAccountPositions,
  marketAccountTrades,
  marketTradeInProgress,
  endDateYear,
  endDateMonth,
  endDateDay,
  currentReportingWindowAddress,
  orderBooks,
  orderCancellation,
  smallestPosition,
  loginAccount,
  dispatch
) {

  if (!assembledMarketsCache[marketID]) {
    assembledMarketsCache[marketID] = memoize((
      marketID,
      marketData,
      isMarketLoading,
      marketPriceHistory,
      isOpen,
      isExpired,
      isFavorite,
      marketOutcomesData,
      marketReport,
      marketAccountPositions,
      marketAccountTrades,
      marketTradeInProgress,
      endDateYear,
      endDateMonth,
      endDateDay,
      currentReportingWindowAddress,
      orderBooks,
      orderCancellation,
      smallestPosition,
      loginAccount,
      dispatch
    ) => {

      const market = {
        ...marketData,
        description: marketData.description || '',
        formattedDescription: listWordsUnderLength(marketData.description || '', 100).map(word => encodeURIComponent(word.toLowerCase())).join('_'),
        id: marketID
      }

      const now = new Date()

      switch (market.type) {
        case BINARY:
          market.isBinary = true
          market.isCategorical = false
          market.isScalar = false
          break
        case CATEGORICAL:
          market.isBinary = false
          market.isCategorical = true
          market.isScalar = false
          break
        case SCALAR:
          market.isBinary = false
          market.isCategorical = false
          market.isScalar = true
          break
        default:
          break
      }

      market.isMarketLoading = isMarketLoading

      market.endDate = (endDateYear >= 0 && endDateMonth >= 0 && endDateDay >= 0 && formatDate(new Date(endDateYear, endDateMonth, endDateDay))) || null
      market.endDateLabel = (market.endDate < now) ? 'ended' : 'ends'
      market.creationTime = formatDate(new Date(marketData.creationTime * 1000))

      market.isOpen = isOpen
      // market.isExpired = isExpired;
      market.isFavorite = isFavorite

      market.settlementFeePercent = formatPercent(marketData.settlementFee * 100, { positiveSign: false })
      market.volume = formatShares(marketData.volume, { positiveSign: false })

      market.isRequiredToReportByAccount = !!marketReport
      market.isPendingReport = market.isRequiredToReportByAccount && !marketReport.reportedOutcomeID // account is required to report on this market
      market.isReported = market.isRequiredToReportByAccount && !!marketReport.reportedOutcomeID // the user has reported on this market
      market.isReportTabVisible = market.isRequiredToReportByAccount

      market.onSubmitPlaceTrade = outcomeID => dispatch(placeTrade(marketID, outcomeID, marketTradeInProgress[outcomeID]))

      market.report = {
        ...marketReport,
        onSubmitReport: (reportedOutcomeID, amountToStake, isIndeterminate, history) => dispatch(submitReport(market, reportedOutcomeID, amountToStake, isIndeterminate, history))
      }

      market.outcomes = []

      let marketTradeOrders = []

      market.outcomes = Object.keys(marketOutcomesData || {}).map((outcomeID) => {
        const outcomeData = marketOutcomesData[outcomeID]
        const outcomeTradeInProgress = marketTradeInProgress && marketTradeInProgress[outcomeID]

        const outcome = {
          ...outcomeData,
          id: outcomeID,
          marketID,
          lastPrice: formatEtherTokens(outcomeData.price || 0, { positiveSign: false })
        }

        if (market.isScalar) {
          // note: not actually a percent
          if (outcome.lastPrice.value) {
            outcome.lastPricePercent = formatNumber(outcome.lastPrice.value, {
              decimals: 2,
              decimalsRounded: 1,
              denomination: '',
              positiveSign: false,
              zeroStyled: true
            })
          } else {
            const midPoint = (new BigNumber(market.minPrice, 10).plus(new BigNumber(market.maxPrice, 10))).dividedBy(2)
            outcome.lastPricePercent = formatNumber(midPoint, {
              decimals: 2,
              decimalsRounded: 1,
              denomination: '',
              positiveSign: false,
              zeroStyled: true
            })
          }
        } else if (outcome.lastPrice.value) {
          outcome.lastPricePercent = formatPercent(outcome.lastPrice.value * 100, { positiveSign: false })
        } else {
          outcome.lastPricePercent = formatPercent(100 / market.numOutcomes, { positiveSign: false })
        }

        outcome.trade = generateTrade(market, outcome, outcomeTradeInProgress, orderBooks || {})

        const orderBook = selectAggregateOrderBook(outcome.id, orderBooks, orderCancellation)
        outcome.orderBook = orderBook
        outcome.orderBookSeries = getOrderBookSeries(orderBook)
        outcome.topBid = selectTopBid(orderBook, false)
        outcome.topAsk = selectTopAsk(orderBook, false)
        outcome.position = generateOutcomePositionSummary((marketAccountPositions || {})[outcomeID], (marketAccountTrades || {})[outcomeID], outcome.lastPrice.value, orderBook)

        marketTradeOrders = marketTradeOrders.concat(outcome.trade.tradeSummary.tradeOrders)

        outcome.userOpenOrders = selectUserOpenOrders(outcomeID, orderBooks)

        return outcome
      }).sort((a, b) => (b.lastPrice.value - a.lastPrice.value) || (a.name < b.name ? -1 : 1))

      market.tags = (market.tags || []).filter(tag => !!tag)

      market.outstandingShares = formatNumber(getOutstandingShares(marketOutcomesData || {}))

<<<<<<< HEAD
      // market.priceTimeSeries = selectPriceTimeSeries(market.outcomes, marketPriceHistory)
=======
      market.unclaimedCreatorFees = formatEther(marketData.unclaimedCreatorFees)

      market.priceTimeSeries = selectPriceTimeSeries(market.outcomes, marketPriceHistory)
>>>>>>> cc350fac

      market.reportableOutcomes = selectReportableOutcomes(market.type, market.outcomes)
      const indeterminateOutcomeID = market.type === BINARY ? BINARY_INDETERMINATE_OUTCOME_ID : CATEGORICAL_SCALAR_INDETERMINATE_OUTCOME_ID
      market.reportableOutcomes.push({ id: indeterminateOutcomeID, name: INDETERMINATE_OUTCOME_NAME })

      market.userOpenOrdersSummary = selectUserOpenOrdersSummary(market.outcomes)

      market.tradeSummary = generateTradeSummary(marketTradeOrders)
      market.tradeSummary.hasUserEnoughFunds = hasUserEnoughFunds(market.outcomes.map(outcome => outcome.trade), loginAccount)

      if (marketAccountTrades) {
        market.myPositionsSummary = generateMarketsPositionsSummary([market])
        if (market.myPositionsSummary) {
          market.myPositionOutcomes = market.myPositionsSummary.positionOutcomes
          delete market.myPositionsSummary.positionOutcomes
        }
      }

      // Update the consensus object:
      //   - formatted reported outcome
      //   - the percentage of correct reports (for binaries only)
      if (marketData.consensus) {
        market.consensus = { ...marketData.consensus }
        if (market.type !== SCALAR && market.reportableOutcomes.length) {
          const marketOutcome = market.reportableOutcomes.find(outcome => outcome.id === market.consensus.outcomeID)
          if (marketOutcome) market.consensus.outcomeName = marketOutcome.name
        }
        if (market.consensus.proportionCorrect) {
          market.consensus.percentCorrect = formatPercent(new BigNumber(market.consensus.proportionCorrect, 10).times(100))
        }
      } else {
        market.consensus = null
      }

      return market
    }, { max: 1 })
  }

  return assembledMarketsCache[marketID].apply(this, arguments) // eslint-disable-line prefer-rest-params
}

export const selectMarketReport = (marketID, universeReports) => {
  if (marketID && universeReports) {
    const universeReportsMarketIDs = Object.keys(universeReports)
    const numUniverseReports = universeReportsMarketIDs.length
    for (let i = 0; i < numUniverseReports; ++i) {
      if (universeReports[universeReportsMarketIDs[i]].marketID === marketID) {
        return universeReports[universeReportsMarketIDs[i]]
      }
    }
  }
}

export const selectScalarMinimum = (market) => {
  const scalarMinimum = {}
  if (market && market.type === SCALAR) scalarMinimum.minPrice = market.minPrice
  return scalarMinimum
}<|MERGE_RESOLUTION|>--- conflicted
+++ resolved
@@ -268,13 +268,9 @@
 
       market.outstandingShares = formatNumber(getOutstandingShares(marketOutcomesData || {}))
 
-<<<<<<< HEAD
+      market.unclaimedCreatorFees = formatEther(marketData.unclaimedCreatorFees)
+
       // market.priceTimeSeries = selectPriceTimeSeries(market.outcomes, marketPriceHistory)
-=======
-      market.unclaimedCreatorFees = formatEther(marketData.unclaimedCreatorFees)
-
-      market.priceTimeSeries = selectPriceTimeSeries(market.outcomes, marketPriceHistory)
->>>>>>> cc350fac
 
       market.reportableOutcomes = selectReportableOutcomes(market.type, market.outcomes)
       const indeterminateOutcomeID = market.type === BINARY ? BINARY_INDETERMINATE_OUTCOME_ID : CATEGORICAL_SCALAR_INDETERMINATE_OUTCOME_ID
