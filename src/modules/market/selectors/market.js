--- conflicted
+++ resolved
@@ -222,14 +222,6 @@
 		return outcome;
 	}).sort((a, b) => (b.lastPrice.value - a.lastPrice.value) || (a.name < b.name ? -1 : 1));
 
-<<<<<<< HEAD
-	o.tags = o.tags.map(tag => {
-		return {
-			name: tag,
-			onClick: () => dispatch(toggleTag(tag))
-		};
-	});
-=======
 	o.tags = (o.tags || []).map(tag => {
 		const obj = {
 			name: tag && tag.toString().toLowerCase().trim(),
@@ -237,7 +229,6 @@
 		};
 		return obj;
 	}).filter(tag => !!tag.name);
->>>>>>> 98d09179
 
 	o.priceTimeSeries = selectPriceTimeSeries(o.outcomes, marketPriceHistory);
 
