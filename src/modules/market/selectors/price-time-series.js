--- conflicted
+++ resolved
@@ -8,22 +8,13 @@
  * @return {Array}
  */
 export const selectPriceTimeSeries = memoizerific(1)((outcomes, marketPriceHistory) => {
-<<<<<<< HEAD
 	if (marketPriceHistory == null) {
 		return [];
 	}
-=======
-  const { blockchain } = store.getState();
-
-  if (marketPriceHistory == null) {
-    return [];
-  }
->>>>>>> a91e88c9
 
   return outcomes.map((outcome) => {
     const outcomePriceHistory = marketPriceHistory[outcome.id] || [];
 
-<<<<<<< HEAD
 		return {
 			name: outcome.name,
 			data: outcomePriceHistory.map(priceTimePoint => [
@@ -32,16 +23,4 @@
 			])
 		};
 	});
-=======
-    return {
-      name: outcome.name,
-      data: outcomePriceHistory.map(priceTimePoint =>
-        [
-          blockToDate(priceTimePoint.blockNumber, blockchain.currentBlockNumber).getTime(),
-          Number(priceTimePoint.price)
-        ]
-			)
-    };
-  });
->>>>>>> a91e88c9
 });