import { augur } from 'services/augurjs'
import { updateMarketPriceHistory } from 'modules/market/actions/update-market-price-history'
<<<<<<< HEAD
import { updateMarketTradesData } from 'modules/portfolio/actions/update-market-trades-data'

export const loadPriceHistory = (marketID, callback) => (dispatch, getState) => (
  augur.logs.getMarketPriceHistory({
    market: marketID,
    filter: { fromBlock: getState().marketsData[marketID].creationBlock }
  }, (err, priceHistory) => {
    if (callback) callback()
    if (err) return console.error('loadPriceHistory', err)

    // TODO check if these data stores are redundant (remove one of them if so)
    dispatch(updateMarketTradesData({ [marketID]: priceHistory }))
    dispatch(updateMarketPriceHistory(marketID, priceHistory))
  })
)
=======
import logError from 'utils/log-error'

export const loadPriceHistory = (options, callback = logError) => (dispatch, getState) => {
  const { loginAccount } = getState()
  if (!loginAccount.address) return callback(null)
  augur.markets.getMarketPriceHistory({ ...options, marketID: options.market }, (err, priceHistory) => {
    if (err) return callback(err)
    if (priceHistory == null) return callback(null)
    dispatch(updateMarketPriceHistory(options.market, priceHistory))
    callback(null, priceHistory)
  })
}
>>>>>>> 4e88a616
<|MERGE_RESOLUTION|>--- conflicted
+++ resolved
@@ -1,22 +1,5 @@
 import { augur } from 'services/augurjs'
 import { updateMarketPriceHistory } from 'modules/market/actions/update-market-price-history'
-<<<<<<< HEAD
-import { updateMarketTradesData } from 'modules/portfolio/actions/update-market-trades-data'
-
-export const loadPriceHistory = (marketID, callback) => (dispatch, getState) => (
-  augur.logs.getMarketPriceHistory({
-    market: marketID,
-    filter: { fromBlock: getState().marketsData[marketID].creationBlock }
-  }, (err, priceHistory) => {
-    if (callback) callback()
-    if (err) return console.error('loadPriceHistory', err)
-
-    // TODO check if these data stores are redundant (remove one of them if so)
-    dispatch(updateMarketTradesData({ [marketID]: priceHistory }))
-    dispatch(updateMarketPriceHistory(marketID, priceHistory))
-  })
-)
-=======
 import logError from 'utils/log-error'
 
 export const loadPriceHistory = (options, callback = logError) => (dispatch, getState) => {
@@ -28,5 +11,4 @@
     dispatch(updateMarketPriceHistory(options.market, priceHistory))
     callback(null, priceHistory)
   })
-}
->>>>>>> 4e88a616
+}