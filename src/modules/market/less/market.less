--- conflicted
+++ resolved
@@ -12,20 +12,11 @@
 		.market-info {
 			background: @color-dark-hover;
 			color: @color-light-normal;
-			line-height: 2em;
 			padding: @market-section-padding;
 			padding-bottom: 0;
-<<<<<<< HEAD
-			color: @color-light-normal;
-			background: @color-dark-hover;
 
 			.description {
 				clear: both;
-				line-height: 5vmin;
-=======
-
-			.description {
->>>>>>> bf379ef9
 				color: @color-light-normal;
 				font-size: 4vmin;
 				line-height: 5vmin;
