--- conflicted
+++ resolved
@@ -1,14 +1,9 @@
 import React, { Component } from 'react'
 
 import MarketHeader from 'modules/market/containers/market-header'
-<<<<<<< HEAD
 import MarketOutcomesChart from 'modules/market/containers/market-outcomes-chart'
 import MarketOutcomeCharts from 'modules/market/containers/market-outcome-charts'
-=======
-import MarketOutcomesGraph from 'modules/market/containers/market-outcomes-graph'
-import MarketOutcomeGraphs from 'modules/market/containers/market-outcome-graphs'
 import MarketData from 'modules/market/containers/market-data'
->>>>>>> 89470190
 
 import Styles from 'modules/market/components/market-view/market-view.styles'
 
@@ -52,7 +47,6 @@
             updateSelectedOutcomes={this.updateSelectedOutcomes}
             clearSelectedOutcomes={this.clearSelectedOutcomes}
           />
-<<<<<<< HEAD
           {s.selectedOutcome === null &&
             <MarketOutcomesChart
               selectedOutcome={s.selectedOutcome}
@@ -62,17 +56,6 @@
           {s.selectedOutcome !== null &&
             <MarketOutcomeCharts
               selectedOutcome={s.selectedOutcome}
-=======
-          {s.selectedOutcomes.length === 0 &&
-            <MarketOutcomesGraph
-              selectedOutcomes={s.selectedOutcomes}
-              updateSelectedOutcomes={this.updateSelectedOutcomes}
-            />
-          }
-          {s.selectedOutcomes.length > 0 &&
-            <MarketOutcomeGraphs
-              selectedOutcomes={s.selectedOutcomes}
->>>>>>> 89470190
             />
           }
         </div>
