--- conflicted
+++ resolved
@@ -17,12 +17,7 @@
     if (p.type === BINARY) {
       return lastPrice
     }
-
-<<<<<<< HEAD
     return `${(createBigNumber(lastPrice).dividedBy(p.max.minus(p.min))).times(createBigNumber(100))}`
-=======
-    return `${(createBigNumber(lastPrice).dividedBy(p.max.minus(p.min))) * 100}`
->>>>>>> 5effe612
   }
 
   const currentValuePosition = {
