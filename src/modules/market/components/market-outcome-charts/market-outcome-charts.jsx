--- conflicted
+++ resolved
@@ -15,14 +15,8 @@
 export default class MarketOutcomeCharts extends Component {
   static propTypes = {
     priceTimeSeries: PropTypes.array.isRequired,
-<<<<<<< HEAD
     minPrice: CustomPropTypes.bigNumber, /* required */
     maxPrice: CustomPropTypes.bigNumber, /* required */
-    outcomeBounds: PropTypes.object.isRequired,
-=======
-    minPrice: PropTypes.number.isRequired,
-    maxPrice: PropTypes.number.isRequired,
->>>>>>> 96e89bce
     orderBook: PropTypes.object.isRequired,
     orderBookKeys: PropTypes.object.isRequired,
     marketDepth: PropTypes.object.isRequired,
