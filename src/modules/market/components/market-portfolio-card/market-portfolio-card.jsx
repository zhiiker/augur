--- conflicted
+++ resolved
@@ -65,11 +65,8 @@
       isMobile,
       linkType,
       market,
-<<<<<<< HEAD
       outstandingReturns,
       closePositionStatus,
-=======
->>>>>>> d3d758e6
     } = this.props
     const myPositionsSummary = getValue(market, 'myPositionsSummary')
     const myPositionOutcomes = getValue(market, 'outcomes')
