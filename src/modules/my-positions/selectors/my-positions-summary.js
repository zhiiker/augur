import memoize from 'memoizee';
import BigNumber from 'bignumber.js';

import store from 'src/store';

import selectMyPositions from 'modules/my-positions/selectors/my-positions';
import { closePosition } from 'modules/my-positions/actions/close-position';

import { ZERO } from 'modules/trade/constants/numbers';

import { augur, abi } from 'services/augurjs';
import { formatEther, formatShares, formatNumber } from 'utils/format-number';

export default function () {
  const myPositions = selectMyPositions();
  return generateMarketsPositionsSummary(myPositions);
}

export const generateOutcomePositionSummary = memoize((adjustedPosition, outcomeAccountTrades, lastPrice, orderBook) => {
  if (!outcomeAccountTrades || !outcomeAccountTrades.length) {
    return null;
  }

  const trades = outcomeAccountTrades ? outcomeAccountTrades.slice() : [];
<<<<<<< HEAD
  const { position, realized, unrealized, meanOpenPrice } = augur.trading.positions.calculateProfitLoss(trades, lastPrice);
=======
  const { realized, unrealized, meanOpenPrice } = augur.calculateProfitLoss(trades, lastPrice);
  const position = adjustedPosition || '0';
>>>>>>> 62903b57
  const isClosable = !!new BigNumber(position || '0').toNumber(); // Based on position, can we attempt to close this position

  return {
    ...generatePositionsSummary(1, position, meanOpenPrice, realized, unrealized),
    isClosable,
    closePosition: (marketID, outcomeID) => {
      store.dispatch(closePosition(marketID, outcomeID));
    }
  };
}, { max: 50 });

export const generateMarketsPositionsSummary = memoize((markets) => {
  if (!markets || !markets.length) {
    return null;
  }
  let qtyShares = ZERO;
  let totalRealizedNet = ZERO;
  let totalUnrealizedNet = ZERO;
  const positionOutcomes = [];
  markets.forEach((market) => {
    market.outcomes.forEach((outcome) => {
      if (!outcome || !outcome.position || !outcome.position.numPositions || !outcome.position.numPositions.value) {
        return;
      }
      qtyShares = qtyShares.plus(abi.bignum(outcome.position.qtyShares.value));
      totalRealizedNet = totalRealizedNet.plus(abi.bignum(outcome.position.realizedNet.value));
      totalUnrealizedNet = totalUnrealizedNet.plus(abi.bignum(outcome.position.unrealizedNet.value));
      positionOutcomes.push(outcome);
    });
  });
  const positionsSummary = generatePositionsSummary(positionOutcomes.length, qtyShares, 0, totalRealizedNet, totalUnrealizedNet);
  return {
    ...positionsSummary,
    positionOutcomes
  };
}, { max: 50 });

export const generatePositionsSummary = memoize((numPositions, qtyShares, meanTradePrice, realizedNet, unrealizedNet) => {
  const totalNet = abi.bignum(realizedNet).plus(abi.bignum(unrealizedNet));
  return {
    numPositions: formatNumber(numPositions, {
      decimals: 0,
      decimalsRounded: 0,
      denomination: 'Positions',
      positiveSign: false,
      zeroStyled: false
    }),
    qtyShares: formatShares(qtyShares),
    purchasePrice: formatEther(meanTradePrice),
    realizedNet: formatEther(realizedNet),
    unrealizedNet: formatEther(unrealizedNet),
    totalNet: formatEther(totalNet)
  };
}, { max: 20 });<|MERGE_RESOLUTION|>--- conflicted
+++ resolved
@@ -22,12 +22,8 @@
   }
 
   const trades = outcomeAccountTrades ? outcomeAccountTrades.slice() : [];
-<<<<<<< HEAD
-  const { position, realized, unrealized, meanOpenPrice } = augur.trading.positions.calculateProfitLoss(trades, lastPrice);
-=======
-  const { realized, unrealized, meanOpenPrice } = augur.calculateProfitLoss(trades, lastPrice);
+  const { realized, unrealized, meanOpenPrice } = augur.trading.positions.calculateProfitLoss(trades, lastPrice);
   const position = adjustedPosition || '0';
->>>>>>> 62903b57
   const isClosable = !!new BigNumber(position || '0').toNumber(); // Based on position, can we attempt to close this position
 
   return {
