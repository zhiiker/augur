--- conflicted
+++ resolved
@@ -9,11 +9,7 @@
 
 import { toggleFavorite } from 'modules/markets/actions/update-favorites'
 
-<<<<<<< HEAD
-import { loadMarkets } from 'modules/markets/actions/load-markets'
-=======
 import loadMarkets from 'modules/markets/actions/load-markets'
->>>>>>> 4e88a616
 import { loadMarketsByTopic } from 'modules/markets/actions/load-markets-by-topic'
 import { loadMarketsInfo } from 'modules/markets/actions/load-markets-info'
 
@@ -40,23 +36,14 @@
 })
 
 const mergeProps = (stateProps, dispatchProps, ownProps) => {
-<<<<<<< HEAD
-  const { branch } = stateProps
-=======
->>>>>>> 4e88a616
   const { loadMarkets, loadMarketsByTopic } = dispatchProps
 
   return {
     ...stateProps,
     ...dispatchProps,
     ...ownProps,
-<<<<<<< HEAD
-    loadMarkets: () => loadMarkets(branch.id),
-    loadMarketsByTopic: topic => loadMarketsByTopic(topic, branch.id)
-=======
     loadMarkets: () => loadMarkets(),
     loadMarketsByTopic: topic => loadMarketsByTopic(topic)
->>>>>>> 4e88a616
   }
 }
 
