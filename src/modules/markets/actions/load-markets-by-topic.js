--- conflicted
+++ resolved
@@ -2,16 +2,10 @@
 import { updateHasLoadedTopic } from 'modules/topics/actions/update-has-loaded-topic'
 import { loadMarketsInfo } from 'modules/markets/actions/load-markets-info'
 
-<<<<<<< HEAD
-export const loadMarketsByTopic = (topic, branchID) => (dispatch, getState) => {
-  dispatch(updateHasLoadedTopic({ [topic]: true }))
-  augur.topics.findMarketsWithTopic({ topic, branchID }, (err, marketIDs) => {
-=======
 export const loadMarketsByTopic = topic => (dispatch, getState) => {
   const { universe } = getState()
   dispatch(updateHasLoadedTopic({ [topic]: true }))
   augur.topics.findMarketsWithTopic({ topic, universeID: universe.id }, (err, marketIDs) => {
->>>>>>> 4e88a616
     if (err) {
       console.error('ERROR findMarketsWithTopic()', err)
       dispatch(updateHasLoadedTopic({ [topic]: false }))
