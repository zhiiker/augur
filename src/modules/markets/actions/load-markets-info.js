import { augur } from 'services/augurjs'
<<<<<<< HEAD
import { updateMarketsData, updateEventMarketsMap, updateMarketsLoadingStatus } from 'modules/markets/actions/update-markets-data'
import { loadCreatedMarketInfo } from 'modules/my-markets/actions/load-created-market-info'

const MARKETS_PER_BATCH = 10

export function filterMarketsInfoByBranch(marketsData, branchID) {
  const marketInfoIDs = Object.keys(marketsData)
  const numMarkets = marketInfoIDs.length
  for (let i = 0; i < numMarkets; ++i) {
    if (marketsData[marketInfoIDs[i]].branchID !== branchID) {
      delete marketsData[marketInfoIDs[i]]
    }
  }
  return marketsData
}

export const loadMarketsInfo = (marketIDs, cb) => (dispatch, getState) => {
  const numMarketsToLoad = marketIDs.length;
  (function loader(stepStart) {
    const stepEnd = stepStart + MARKETS_PER_BATCH
    const marketsToLoad = marketIDs.slice(stepStart, Math.min(numMarketsToLoad, stepEnd))
    dispatch(updateMarketsLoadingStatus(marketsToLoad, true))
    augur.markets.batchGetMarketInfo({
      marketIDs: marketsToLoad,
      account: getState().loginAccount.address
    }, (marketsData) => {
      if (!marketsData || marketsData.error) {
        console.error('ERROR loadMarketsInfo()', marketsData)
      } else {
        const branchMarketsData = filterMarketsInfoByBranch(marketsData, getState().branch.id)
        const marketInfoIDs = Object.keys(branchMarketsData)
        if (marketInfoIDs.length) {
          dispatch(updateMarketsData(branchMarketsData))
          marketInfoIDs.forEach((marketID) => {
            dispatch(updateEventMarketsMap(branchMarketsData[marketID].eventID, [marketID]))
            dispatch(loadCreatedMarketInfo(marketID))
          })
          dispatch(updateMarketsLoadingStatus(marketInfoIDs, false))
        }
      }
      if (stepEnd < numMarketsToLoad) return loader(stepEnd)
      if (cb) cb()
    })
  }(0))
=======
import { updateMarketsData, updateMarketsLoadingStatus } from 'modules/markets/actions/update-markets-data'
import { loadMarketDetails } from 'modules/market/actions/load-full-market'
import logError from 'utils/log-error'

export const loadMarketsInfo = (marketIDs, callback = logError) => (dispatch, getState) => {
  const { loginAccount } = getState()
  dispatch(updateMarketsLoadingStatus(marketIDs, true))
  augur.markets.getMarketsInfo({ marketIDs }, (err, marketsData) => {
    if (err) return callback(err)
    const marketInfoIDs = Object.keys(marketsData)
    if (!marketInfoIDs.length) return callback(null)
    dispatch(updateMarketsData(marketsData))
    marketInfoIDs.filter(marketID => marketsData[marketID].author === loginAccount.address).forEach(marketID => dispatch(loadMarketDetails(marketID)))
    dispatch(updateMarketsLoadingStatus(marketIDs, false))
    callback(null)
  })
>>>>>>> 4e88a616
}<|MERGE_RESOLUTION|>--- conflicted
+++ resolved
@@ -1,50 +1,4 @@
 import { augur } from 'services/augurjs'
-<<<<<<< HEAD
-import { updateMarketsData, updateEventMarketsMap, updateMarketsLoadingStatus } from 'modules/markets/actions/update-markets-data'
-import { loadCreatedMarketInfo } from 'modules/my-markets/actions/load-created-market-info'
-
-const MARKETS_PER_BATCH = 10
-
-export function filterMarketsInfoByBranch(marketsData, branchID) {
-  const marketInfoIDs = Object.keys(marketsData)
-  const numMarkets = marketInfoIDs.length
-  for (let i = 0; i < numMarkets; ++i) {
-    if (marketsData[marketInfoIDs[i]].branchID !== branchID) {
-      delete marketsData[marketInfoIDs[i]]
-    }
-  }
-  return marketsData
-}
-
-export const loadMarketsInfo = (marketIDs, cb) => (dispatch, getState) => {
-  const numMarketsToLoad = marketIDs.length;
-  (function loader(stepStart) {
-    const stepEnd = stepStart + MARKETS_PER_BATCH
-    const marketsToLoad = marketIDs.slice(stepStart, Math.min(numMarketsToLoad, stepEnd))
-    dispatch(updateMarketsLoadingStatus(marketsToLoad, true))
-    augur.markets.batchGetMarketInfo({
-      marketIDs: marketsToLoad,
-      account: getState().loginAccount.address
-    }, (marketsData) => {
-      if (!marketsData || marketsData.error) {
-        console.error('ERROR loadMarketsInfo()', marketsData)
-      } else {
-        const branchMarketsData = filterMarketsInfoByBranch(marketsData, getState().branch.id)
-        const marketInfoIDs = Object.keys(branchMarketsData)
-        if (marketInfoIDs.length) {
-          dispatch(updateMarketsData(branchMarketsData))
-          marketInfoIDs.forEach((marketID) => {
-            dispatch(updateEventMarketsMap(branchMarketsData[marketID].eventID, [marketID]))
-            dispatch(loadCreatedMarketInfo(marketID))
-          })
-          dispatch(updateMarketsLoadingStatus(marketInfoIDs, false))
-        }
-      }
-      if (stepEnd < numMarketsToLoad) return loader(stepEnd)
-      if (cb) cb()
-    })
-  }(0))
-=======
 import { updateMarketsData, updateMarketsLoadingStatus } from 'modules/markets/actions/update-markets-data'
 import { loadMarketDetails } from 'modules/market/actions/load-full-market'
 import logError from 'utils/log-error'
@@ -61,5 +15,4 @@
     dispatch(updateMarketsLoadingStatus(marketIDs, false))
     callback(null)
   })
->>>>>>> 4e88a616
 }