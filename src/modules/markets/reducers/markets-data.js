--- conflicted
+++ resolved
@@ -1,9 +1,5 @@
-<<<<<<< HEAD
 import immutableDelete from 'immutable-delete'
-import { UPDATE_MARKETS_DATA, CLEAR_MARKETS_DATA, UPDATE_MARKET_CATEGORY, UPDATE_MARKET_REP_BALANCE, UPDATE_MARKET_FROZEN_SHARES_VALUE, UPDATE_MARKET_ESCAPE_HATCH_GAS_COST, UPDATE_MARKET_TRADING_ESCAPE_HATCH_GAS_COST, UPDATE_MARKETS_DISPUTE_INFO, DELETE_MARKET } from 'modules/markets/actions/update-markets-data'
-=======
 import { UPDATE_MARKETS_DATA, CLEAR_MARKETS_DATA, UPDATE_MARKET_CATEGORY, UPDATE_MARKET_REP_BALANCE, UPDATE_MARKET_FROZEN_SHARES_VALUE, UPDATE_MARKET_ESCAPE_HATCH_GAS_COST, UPDATE_MARKET_TRADING_ESCAPE_HATCH_GAS_COST, UPDATE_MARKETS_DISPUTE_INFO, REMOVE_MARKET } from 'modules/markets/actions/update-markets-data'
->>>>>>> 6ce4ca09
 import { RESET_STATE } from 'modules/app/actions/reset-state'
 
 const DEFAULT_STATE = {}
@@ -65,15 +61,8 @@
           tradingEscapeHatchGasCost: action.tradingEscapeHatchGasCost,
         },
       }
-<<<<<<< HEAD
-    case DELETE_MARKET:
+    case REMOVE_MARKET:
       return immutableDelete(marketsData, action.marketId)
-=======
-    case REMOVE_MARKET:
-      if (!action.marketId) return marketsData
-      delete marketsData[action.marketId]
-      return marketsData
->>>>>>> 6ce4ca09
     case RESET_STATE:
     case CLEAR_MARKETS_DATA:
       return DEFAULT_STATE
