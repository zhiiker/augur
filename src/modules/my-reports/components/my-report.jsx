import React from 'react'
import PropTypes from 'prop-types'
import ReactTooltip from 'react-tooltip'

import ValueDenomination from 'modules/common/components/value-denomination/value-denomination'
import ValueDate from 'modules/common/components/value-date'
<<<<<<< HEAD
import ReportEthics from 'modules/my-reports/components/report-ethics'
=======
>>>>>>> 4e88a616

const MyReport = p => (
  <article
    className="my-report portfolio-detail"
  >
    <div className="portfolio-group portfolio-main-group">
      <div className="portfolio-pair">
        <span className="main-group-title">outcome: </span>
        <span className="report-main-group-title-outcome">
          {p.outcome && p.outcomePercentage && p.outcomePercentage.value &&
            <span>{p.outcome}  (<ValueDenomination {...p.outcomePercentage} />)</span>
          }
          {p.outcome && !p.outcomePercentage &&
            <span>{p.outcome}</span>
          }
          {!p.outcome &&
            <span>&mdash;</span>
          }
        </span>
      </div>
      <div className="portfolio-pair">
        <span className="report-main-group-title">reported: </span>
        <span className="report-main-group-title-outcome">
<<<<<<< HEAD
          {!!p.isCommitted && !p.isRevealed &&
            <span
              className="report-committed"
              data-tip="You have successfully committed to this report. Remember to login to reveal the report!"
            >
              {p.reported || <span>&mdash;</span>}
            </span>
          }
          {!!p.isRevealed &&
=======
          {!!p.isSubmitted &&
>>>>>>> 4e88a616
            <span className="report-revealed">
              {p.reported || <span>&mdash;</span>}
            </span>
          }
<<<<<<< HEAD
          {!p.isRevealed && !p.isCommitted &&
=======
          {!p.isSubmitted &&
>>>>>>> 4e88a616
            <span>{p.reported || <span>&mdash;</span>}</span>
          }
          {!!p.outcome && p.isReportEqual &&
            <i
              className="fa fa-check-circle report-equal"
              data-tip="Your report matches the consensus outcome"
            />
          }
          {!!p.outcome && !p.isReportEqual &&
            <i
              className="fa fa-times-circle report-unequal"
              data-tip="Your report does not match the consensus outcome"
            />
          }
        </span>
      </div>
      <div className="portfolio-pair">
        <span className="report-main-group-title">cycle: </span>
        <span className="report-main-group-title-outcome">
          {p.period ?
            <span>
              {p.period}
            </span> :
            <span>&mdash;</span>
          }
        </span>
      </div>
    </div>
    <div className="portfolio-group">
      {/*
      <div className="portfolio-pair">
        <span className="title">fees gain/loss</span>
        <ValueDenomination
          className="colorize"
          {...p.feesEarned}
        />
      </div>
      */}
      <div className="portfolio-pair">
        <span className="title">rep gain/loss</span>
        <ValueDenomination
          className="colorize"
          {...p.repEarned}
        />
      </div>
      <div className="portfolio-pair">
        <span className="title">ended</span>
        <ValueDate {...p.endDate} />
      </div>
    </div>
    <ReactTooltip type="light" effect="solid" place="top" />
  </article>
)

MyReport.propTypes = {
  outcome: PropTypes.string,
  outcomePercentage: PropTypes.object,
  reported: PropTypes.string,
  repEarned: PropTypes.object,
  period: PropTypes.number,
  isSubmitted: PropTypes.bool,
  isReportEqual: PropTypes.bool,
  universe: PropTypes.object.isRequired,
  endDate: PropTypes.object.isRequired
}

export default MyReport<|MERGE_RESOLUTION|>--- conflicted
+++ resolved
@@ -4,10 +4,6 @@
 
 import ValueDenomination from 'modules/common/components/value-denomination/value-denomination'
 import ValueDate from 'modules/common/components/value-date'
-<<<<<<< HEAD
-import ReportEthics from 'modules/my-reports/components/report-ethics'
-=======
->>>>>>> 4e88a616
 
 const MyReport = p => (
   <article
@@ -31,28 +27,12 @@
       <div className="portfolio-pair">
         <span className="report-main-group-title">reported: </span>
         <span className="report-main-group-title-outcome">
-<<<<<<< HEAD
-          {!!p.isCommitted && !p.isRevealed &&
-            <span
-              className="report-committed"
-              data-tip="You have successfully committed to this report. Remember to login to reveal the report!"
-            >
-              {p.reported || <span>&mdash;</span>}
-            </span>
-          }
-          {!!p.isRevealed &&
-=======
           {!!p.isSubmitted &&
->>>>>>> 4e88a616
             <span className="report-revealed">
               {p.reported || <span>&mdash;</span>}
             </span>
           }
-<<<<<<< HEAD
-          {!p.isRevealed && !p.isCommitted &&
-=======
           {!p.isSubmitted &&
->>>>>>> 4e88a616
             <span>{p.reported || <span>&mdash;</span>}</span>
           }
           {!!p.outcome && p.isReportEqual &&
