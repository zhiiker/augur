import memoizerific from 'memoizerific';
import store from '../../../store';
import { formatShares, formatEther, formatRep } from '../../../utils/format-number';
import { selectMarketLink } from '../../link/selectors/links';

export default function () {
  const { transactionsData } = store.getState();
  return selectTransactions(transactionsData);
}

export const selectTransactions = memoizerific(1)(transactionsData => (
	Object.keys(transactionsData || {})
		.sort((a, b) => {
  const timestampA = transactionsData[a].timestamp;
  const timestampB = transactionsData[b].timestamp;
  if (timestampA && timestampA.timestamp && timestampB && timestampB.timestamp) {
    return timestampB.timestamp - timestampA.timestamp;
  } else if (timestampA && timestampA.timestamp) {
    return 1;
  } else if (timestampB && timestampB.timestamp) {
    return -1;
  }
  return 0;
})
		.map((id) => {
<<<<<<< HEAD
			let marketLink = (transactionsData[id].data && transactionsData[id].data.marketLink) ? transactionsData[id].data.marketLink : null;
			if (marketLink === null && transactionsData[id].data && (transactionsData[id].data.id || transactionsData[id].data.marketID) && (transactionsData[id].data.description || transactionsData[id].description)) {
				marketLink = selectMarketLink(
					{
						id: transactionsData[id].data.id || transactionsData[id].data.marketID,
						description: transactionsData[id].description
					},
					store.dispatch
				);
			}
			return {
				...transactionsData[id],
				data: {
					...transactionsData[id].data,
					marketLink
				},
				gas: transactionsData[id].gas && formatEther(transactionsData[id].gas),
				ether: transactionsData[id].etherWithoutGas && formatEther(transactionsData[id].etherWithoutGas),
				shares: transactionsData[id].sharesChange && formatShares(transactionsData[id].sharesChange),
				rep: transactionsData[id].repChange && formatRep(transactionsData[id].repChange)
			};
		})
=======
  let marketLink = null;
  if (transactionsData[id].data && (transactionsData[id].data.id || transactionsData[id].data.marketID) && (transactionsData[id].data.description || transactionsData[id].data.marketDescription)) {
    marketLink = selectMarketLink(
      {
        id: transactionsData[id].data.id || transactionsData[id].data.marketID,
        description: transactionsData[id].data.description || transactionsData[id].data.marketDescription
      },
					store.dispatch
				);
  }
  return {
    ...transactionsData[id],
    data: {
      ...transactionsData[id].data,
      marketLink
    },
    gas: transactionsData[id].gas && formatEther(transactionsData[id].gas),
    ether: transactionsData[id].etherWithoutGas &&
				formatEther(transactionsData[id].etherWithoutGas),
    shares: transactionsData[id].sharesChange &&
				formatShares(transactionsData[id].sharesChange),
    rep: transactionsData[id].repChange && formatRep(transactionsData[id].repChange)
  };
})
>>>>>>> a91e88c9
));<|MERGE_RESOLUTION|>--- conflicted
+++ resolved
@@ -23,7 +23,6 @@
   return 0;
 })
 		.map((id) => {
-<<<<<<< HEAD
 			let marketLink = (transactionsData[id].data && transactionsData[id].data.marketLink) ? transactionsData[id].data.marketLink : null;
 			if (marketLink === null && transactionsData[id].data && (transactionsData[id].data.id || transactionsData[id].data.marketID) && (transactionsData[id].data.description || transactionsData[id].description)) {
 				marketLink = selectMarketLink(
@@ -46,30 +45,4 @@
 				rep: transactionsData[id].repChange && formatRep(transactionsData[id].repChange)
 			};
 		})
-=======
-  let marketLink = null;
-  if (transactionsData[id].data && (transactionsData[id].data.id || transactionsData[id].data.marketID) && (transactionsData[id].data.description || transactionsData[id].data.marketDescription)) {
-    marketLink = selectMarketLink(
-      {
-        id: transactionsData[id].data.id || transactionsData[id].data.marketID,
-        description: transactionsData[id].data.description || transactionsData[id].data.marketDescription
-      },
-					store.dispatch
-				);
-  }
-  return {
-    ...transactionsData[id],
-    data: {
-      ...transactionsData[id].data,
-      marketLink
-    },
-    gas: transactionsData[id].gas && formatEther(transactionsData[id].gas),
-    ether: transactionsData[id].etherWithoutGas &&
-				formatEther(transactionsData[id].etherWithoutGas),
-    shares: transactionsData[id].sharesChange &&
-				formatShares(transactionsData[id].sharesChange),
-    rep: transactionsData[id].repChange && formatRep(transactionsData[id].repChange)
-  };
-})
->>>>>>> a91e88c9
 ));