--- conflicted
+++ resolved
@@ -1,21 +1,11 @@
-<<<<<<< HEAD
-import BigNumber from 'bignumber.js'
 import { loadReportingHistory } from 'modules/my-reports/actions/load-reporting-history'
 import { addOpenOrderTransactions, addMarketCreationTransactions, addTradeTransactions, addTransferTransactions } from 'modules/transactions/actions/add-transactions'
 import { updateTransactionsData } from 'modules/transactions/actions/update-transactions-data'
 import { SUCCESS } from 'modules/transactions/constants/statuses'
 import { formatEther } from 'utils/format-number'
-=======
-import { BigNumber, createBigNumber } from 'utils/create-big-number'
-import { fix, strip0xPrefix, unfix } from 'speedomatic'
-import { augur } from 'services/augurjs'
-import { ZERO, TEN_TO_THE_EIGHTEENTH_POWER } from 'modules/trade/constants/numbers'
-import { BINARY, SCALAR } from 'modules/markets/constants/market-types'
-import * as TYPES from 'modules/transactions/constants/types'
-import { formatEther, formatPercent, formatRep, formatShares } from 'utils/format-number'
->>>>>>> dd58c2f9
 import { formatDate } from 'utils/format-date'
 import logError from 'utils/log-error'
+import { createBigNumber } from 'utils/create-big-number'
 
 export const constructBasicTransaction = (eventName, hash, blockNumber, timestamp, message, description, gasFees = 0, status = SUCCESS) => {
   const transaction = { hash, status, data: {} }
@@ -24,8 +14,7 @@
   if (message) transaction.message = message
   transaction.description = description || ''
   if (gasFees) transaction.gasFees = formatEther(gasFees)
-<<<<<<< HEAD
-  const timestampMilliseconds = timestamp != null ? new BigNumber(timestamp, 10).times(1000).toNumber() : Date.now()
+  const timestampMilliseconds = timestamp != null ? createBigNumber(timestamp, 10).times(1000).toNumber() : Date.now()
   transaction.timestamp = formatDate(new Date(timestampMilliseconds))
   return transaction
 }
@@ -56,299 +45,6 @@
     case 'UniverseCreated':
     case 'UniverseForked':
       return dispatch(loadReportingHistory({ reporter: getState().loginAccount.address, universe: getState().universe.id }))
-=======
-  return transaction
-}
-
-export function constructDefaultTransaction(label, log) {
-  const transaction = { data: {} }
-  transaction.type = label
-  transaction.message = log.message
-  transaction.description = log.description || JSON.stringify(log)
-  return transaction
-}
-
-export function constructApprovalTransaction(log) {
-  const transaction = { data: {} }
-  transaction.type = 'Approved to Send Tokens'
-  transaction.description = `Approve ${log._spender} to send tokens`
-  transaction.message = log.inProgress ? 'approving' : 'approved'
-  return transaction
-}
-
-export function constructCollectedFeesTransaction(log) {
-  const transaction = { data: {} }
-  const repGain = createBigNumber(log.repGain, 10)
-  const initialRepBalance = log.initialRepBalance !== undefined ? log.initialRepBalance : createBigNumber(log.newRepBalance).minus(repGain).toFixed()
-  const action = log.inProgress ? 'reporting' : 'reported'
-  transaction.message = `${action} with ${formatRep(initialRepBalance).full}`
-  transaction.type = `Reporting Payment`
-  if (log.totalReportingRep) {
-    const totalReportingRep = createBigNumber(log.totalReportingRep, 10)
-    if (!totalReportingRep.eq(ZERO)) {
-      const percentRep = formatPercent(createBigNumber(initialRepBalance, 10).dividedBy(totalReportingRep).times(100), { decimals: 0 })
-      transaction.message = `${transaction.message} (${percentRep.full})`
-    }
-  }
-  transaction.description = `Reporting cycle #${log.period}`
-  if (log.cashFeesCollected !== undefined && log.repGain !== undefined) {
-    transaction.data.balances = [{
-      change: formatEther(log.cashFeesCollected, { positiveSign: true }),
-      balance: formatEther(log.newCashBalance),
-    }, {
-      change: formatRep(log.repGain, { positiveSign: true }),
-      balance: formatRep(log.newRepBalance),
-    }]
-  }
-  transaction.bond = { label: 'reporting', value: formatEther(log.notReportingBond) }
-  return transaction
-}
-
-export function constructCreateMarketTransaction(log, description, dispatch) {
-  const transaction = { data: {} }
-  transaction.type = TYPES.CREATE_MARKET
-  transaction.description = description.split('~|>')[0] // eslint-disable-line prefer-destructuring
-  transaction.category = log.category
-  transaction.marketCreationFee = formatEther(log.marketCreationFee)
-  transaction.data.marketId = log.marketId ? log.marketId : null
-  transaction.bond = { label: 'validity', value: formatEther(log.validityBond) }
-  const action = log.inProgress ? 'creating' : 'created'
-  transaction.message = `${action} market`
-  return transaction
-}
-
-export function constructTradingProceedsClaimedTransaction(log, market, dispatch) {
-  const transaction = { data: {} }
-  transaction.type = 'Claim Trading Payout'
-  transaction.description = market.description
-  if (log.payoutTokens) {
-    transaction.data.balances = [{
-      change: formatEther(log.payoutTokens, { positiveSign: true }),
-      balance: formatEther(log.tokenBalance),
-    }]
-  }
-  transaction.data.shares = log.shares
-  transaction.data.marketId = log.market ? log.market : null
-  const action = log.inProgress ? 'closing out' : 'closed out'
-  transaction.message = `${action} ${formatShares(log.shares).full}`
-  return transaction
-}
-
-export function constructTransferTransaction(log, address) {
-  const transaction = { data: {} }
-  let action
-  if (log._from === address) {
-    transaction.type = 'Send Tokens'
-    transaction.description = `Send tokens to ${strip0xPrefix(log._to)}`
-    transaction.data.balances = [{
-      change: formatRep(createBigNumber(log._value, 10).negated(), { positiveSign: true }),
-    }]
-    action = log.inProgress ? 'sending' : 'sent'
-  } else if (log._to === address) {
-    transaction.type = 'Receive Tokens'
-    transaction.description = `Receive tokens from ${strip0xPrefix(log._from)}`
-    transaction.data.balances = [{
-      change: formatRep(log._value, { positiveSign: true }),
-    }]
-    action = log.inProgress ? 'receiving' : 'received'
-  }
-  transaction.message = `${action} tokens`
-  return transaction
-}
-
-export const constructCancelOrderTransaction = (trade, marketId, marketType, description, outcomeId, outcomeName, minPrice, maxPrice, status) => (dispatch, getState) => {
-  const displayPrice = augur.trading.denormalizePrice({ normalizedPrice: trade.price, minPrice, maxPrice })
-  const formattedPrice = formatEther(displayPrice)
-  const formattedShares = formatShares(trade.amount)
-  const action = trade.inProgress ? 'canceling' : 'canceled'
-  return {
-    [trade.transactionHash]: {
-      type: TYPES.CANCEL_ORDER,
-      status,
-      description,
-      data: {
-        order: { type: trade.orderType, shares: formattedShares },
-        marketType,
-        outcome: { name: outcomeName || outcomeId },
-        outcomeId,
-        marketId,
-      },
-      message: `${action} order to ${trade.orderType} ${formattedShares.full} for ${formattedPrice.full} each`,
-      numShares: formattedShares,
-      noFeePrice: formattedPrice,
-      avgPrice: formattedPrice,
-      timestamp: formatDate(new Date(trade.timestamp * 1000)),
-      hash: trade.transactionHash,
-      totalReturn: trade.inProgress ? null : formatEther(trade.cashRefund),
-      gasFees: trade.gasFees && createBigNumber(trade.gasFees, 10).gt(ZERO) ? formatEther(trade.gasFees) : null,
-      blockNumber: trade.blockNumber,
-      orderId: trade.orderId,
-    },
-  }
-}
-
-export const constructCreateOrderTransaction = (trade, marketId, marketType, description, outcomeId, outcomeName, minPrice, maxPrice, settlementFee, status) => (dispatch, getState) => {
-  let orderType
-  let action
-  if (trade.orderType === TYPES.BUY) {
-    orderType = TYPES.BUY
-    action = trade.inProgress ? 'bidding' : 'bid'
-  } else {
-    orderType = TYPES.SELL
-    action = trade.inProgress ? 'asking' : 'ask'
-  }
-  const displayPrice = augur.trading.denormalizePrice({ normalizedPrice: trade.price, minPrice, maxPrice })
-  const formattedPrice = formatEther(displayPrice)
-  const formattedShares = formatShares(trade.amount)
-  const fxpShares = fix(trade.amount)
-  const fxpPrice = fix(trade.price)
-  const fxpSettlementFee = fix(settlementFee)
-  const fxpNoFeeCost = fxpPrice.times(fxpShares).dividedBy(TEN_TO_THE_EIGHTEENTH_POWER).integerValue(BigNumber.ROUND_FLOOR)
-  const fxpTotalCost = fxpNoFeeCost.plus(fxpSettlementFee)
-  const fxpTotalCostPerShare = fxpTotalCost.dividedBy(fxpShares).times(TEN_TO_THE_EIGHTEENTH_POWER).integerValue(BigNumber.ROUND_FLOOR)
-  const fxpTotalReturn = fxpPrice.times(fxpShares).dividedBy(TEN_TO_THE_EIGHTEENTH_POWER)
-    .integerValue(BigNumber.ROUND_FLOOR)
-    .minus(fxpSettlementFee)
-  const fxpTotalReturnPerShare = fxpTotalReturn.dividedBy(fxpShares).times(TEN_TO_THE_EIGHTEENTH_POWER).integerValue(BigNumber.ROUND_FLOOR)
-  return {
-    [trade.transactionHash]: {
-      type: orderType,
-      status,
-      description,
-      data: {
-        marketType,
-        outcomeName: outcomeName || outcomeId,
-        outcomeId,
-        marketId,
-      },
-      message: `${action} ${formattedShares.full} for ${formatEther(unfix(trade.orderType === TYPES.BUY ? fxpTotalCostPerShare : fxpTotalReturnPerShare)).full} / share`,
-      numShares: formattedShares,
-      noFeePrice: formatEther(displayPrice),
-      freeze: {
-        verb: trade.inProgress ? 'freezing' : 'froze',
-        noFeeCost: orderType === TYPES.SELL ? undefined : formatEther(unfix(fxpNoFeeCost)),
-        settlementFee: formatEther(settlementFee),
-      },
-      avgPrice: formattedPrice,
-      timestamp: formatDate(new Date(trade.timestamp * 1000)),
-      hash: trade.transactionHash,
-      feePercent: formatPercent(unfix(fxpSettlementFee.dividedBy(fxpTotalCost).times(TEN_TO_THE_EIGHTEENTH_POWER).integerValue(BigNumber.ROUND_FLOOR)).times(100)),
-      totalCost: orderType === TYPES.BUY ? formatEther(unfix(fxpTotalCost)) : undefined,
-      totalReturn: orderType === TYPES.SELL ? formatEther(unfix(fxpTotalReturn)) : undefined,
-      gasFees: trade.gasFees && createBigNumber(trade.gasFees, 10).gt(ZERO) ? formatEther(trade.gasFees) : null,
-      blockNumber: trade.blockNumber,
-      orderId: trade.orderId,
-    },
-  }
-}
-
-export const constructFillOrderTransaction = (trade, marketId, marketType, description, outcomeId, outcomeName, minPrice, maxPrice, settlementFee, status) => (dispatch, getState) => {
-  if (!trade.amount) return null
-  if (!trade.price) return null
-  const transactionId = `${trade.transactionHash}-${trade.orderId}`
-  const { tradeGroupId } = trade
-  const displayPrice = augur.trading.denormalizePrice({ normalizedPrice: trade.price, minPrice, maxPrice })
-  const formattedPrice = formatEther(displayPrice)
-  const formattedShares = formatShares(trade.amount)
-  const bnShares = createBigNumber(trade.amount, 10)
-  const bnPrice = createBigNumber(trade.price, 10)
-  const bnSettlementFee = createBigNumber(settlementFee, 10)
-  const bnTotalCost = bnPrice.times(bnShares).plus(bnSettlementFee)
-  const bnTotalReturn = bnPrice.times(bnShares).minus(bnSettlementFee)
-  const bnTotalCostPerShare = bnTotalCost.dividedBy(bnShares)
-  const bnTotalReturnPerShare = bnTotalReturn.dividedBy(bnShares)
-  let orderType
-  let perfectOrderType
-  let formattedTotalCost
-  let formattedTotalReturn
-  if (trade.isMaker) {
-    orderType = trade.orderType === TYPES.SELL ? TYPES.MATCH_BID : TYPES.MATCH_ASK
-    perfectOrderType = trade.orderType === TYPES.SELL ? 'bought' : 'sold'
-    formattedTotalCost = trade.orderType === TYPES.SELL ? formatEther(bnTotalCost) : undefined
-    formattedTotalReturn = trade.orderType === TYPES.BUY ? formatEther(bnTotalReturn) : undefined
-  } else {
-    orderType = trade.orderType === TYPES.BUY ? TYPES.BUY : TYPES.SELL
-    perfectOrderType = trade.orderType === TYPES.BUY ? 'bought' : 'sold'
-    formattedTotalCost = trade.orderType === TYPES.BUY ? formatEther(bnTotalCost) : undefined
-    formattedTotalReturn = trade.orderType === TYPES.SELL ? formatEther(bnTotalReturn) : undefined
-  }
-  const action = trade.inProgress ? orderType : perfectOrderType
-  const transaction = {
-    [transactionId]: {
-      type: orderType,
-      hash: trade.transactionHash,
-      tradeGroupId,
-      status,
-      description,
-      data: {
-        marketType,
-        outcomeName: outcomeName || outcomeId,
-        outcomeId,
-        marketId,
-      },
-      message: `${action} ${formattedShares.full} for ${formatEther(trade.orderType === TYPES.BUY ? bnTotalCostPerShare : bnTotalReturnPerShare).full} / share`,
-      numShares: formattedShares,
-      noFeePrice: formattedPrice,
-      avgPrice: formattedPrice,
-      timestamp: formatDate(new Date(trade.timestamp * 1000)),
-      settlementFee: formatEther(settlementFee),
-      feePercent: formatPercent(bnSettlementFee.dividedBy(bnTotalCost).times(100)),
-      totalCost: formattedTotalCost,
-      totalReturn: formattedTotalReturn,
-      gasFees: trade.gasFees && createBigNumber(trade.gasFees, 10).gt(ZERO) ? formatEther(trade.gasFees) : null,
-      blockNumber: trade.blockNumber,
-    },
-  }
-  return transaction
-}
-
-export const constructTradingTransaction = (label, trade, marketId, outcomeId, status) => (dispatch, getState) => {
-  console.log('constructTradingTransaction:', label, trade)
-  const { marketsData, outcomesData } = getState()
-  const {
-    marketType, description, minPrice, maxPrice, settlementFee,
-  } = marketsData[marketId]
-  const marketOutcomesData = outcomesData[marketId]
-  let outcomeName
-  if (marketType === BINARY || marketType === SCALAR) {
-    outcomeName = null
-  } else {
-    outcomeName = (marketOutcomesData ? marketOutcomesData[outcomeId] : {}).name
-  }
-  switch (label) {
-    case TYPES.CANCEL_ORDER: {
-      return dispatch(constructCancelOrderTransaction(trade, marketId, marketType, description, outcomeId, outcomeName, minPrice, maxPrice, status))
-    }
-    case TYPES.CREATE_ORDER: {
-      return dispatch(constructCreateOrderTransaction(trade, marketId, marketType, description, outcomeId, outcomeName, minPrice, maxPrice, settlementFee, status))
-    }
-    case TYPES.FILL_ORDER: {
-      return dispatch(constructFillOrderTransaction(trade, marketId, marketType, description, outcomeId, outcomeName, minPrice, maxPrice, settlementFee, status))
-    }
-    default:
-      return null
-  }
-}
-
-export const constructTransaction = (label, log, isRetry, callback) => (dispatch, getState) => {
-  switch (label) {
-    case TYPES.APPROVAL:
-      return constructApprovalTransaction(log)
-    case TYPES.TRANSFER: {
-      const { loginAccount } = getState()
-      return constructTransferTransaction(log, loginAccount.address)
-    }
-    case TYPES.CREATE_MARKET: {
-      const market = dispatch(loadDataForMarketTransaction(label, log, isRetry, callback))
-      if (!market || !market.description) break
-      return constructCreateMarketTransaction(log, market.description, dispatch)
-    }
-    case TYPES.PAYOUT: {
-      const market = dispatch(loadDataForMarketTransaction(label, log, isRetry, callback))
-      if (!market || !market.description) break
-      return constructTradingProceedsClaimedTransaction(log, market, dispatch)
-    }
->>>>>>> dd58c2f9
     default:
       console.warn(`constructing default transaction for event ${log.eventName} (no handler found)`)
       dispatch(updateTransactionsData({
