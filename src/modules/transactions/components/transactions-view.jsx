--- conflicted
+++ resolved
@@ -3,11 +3,7 @@
 import { Helmet } from 'react-helmet'
 
 import Transactions from 'modules/transactions/components/transactions'
-<<<<<<< HEAD
-import Branch from 'modules/branch/components/branch'
-=======
 import Universe from 'modules/universe/components/universe'
->>>>>>> 4e88a616
 import Paginator from 'modules/common/components/paginator/paginator'
 import Spinner from 'modules/common/components/spinner'
 import TransactionsLoadingActions from 'modules/transactions/components/transactions-loading-actions'
@@ -96,11 +92,7 @@
     const s = this.state
 
     const hasRep = !!getValue(p, 'loginAccount.rep.value')
-<<<<<<< HEAD
-    const hasBranch = !!getValue(p, 'branch.id')
-=======
     const hasUniverse = !!getValue(p, 'universe.id')
->>>>>>> 4e88a616
     const transactionsLength = p.transactions.length
 
     return (
