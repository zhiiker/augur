--- conflicted
+++ resolved
@@ -2,75 +2,6 @@
 import { updateTradeCommitment, updateTradeCommitLock } from '../../trade/actions/update-trade-commitment';
 import { clearTradeInProgress } from '../../trade/actions/update-trades-in-progress';
 
-<<<<<<< HEAD
-export function placeTrade(marketID, outcomeID, isTakeOnly, cb) {
-  return (dispatch, getState) => {
-    if (!marketID) return null;
-    const { loginAccount, marketsData, orderBooks, tradesInProgress } = getState();
-    const market = marketsData[marketID];
-    if (!tradesInProgress[marketID] || !market || outcomeID == null) {
-      console.error(`trade-in-progress not found for ${marketID} ${outcomeID}`);
-      return dispatch(clearTradeInProgress(marketID));
-    }
-    async.eachSeries(tradesInProgress[marketID], (tradeInProgress, nextTradeInProgress) => {
-      if (!tradeInProgress.limitPrice || !tradeInProgress.numShares || !tradeInProgress.totalCost) {
-        return nextTradeInProgress();
-      }
-      console.debug('tradeInProgress:', tradeInProgress);
-
-      const tradeGroupID = abi.format_int256(new Buffer(uuidParse.parse(uuid.v4())).toString('hex'));
-
-      console.log('TRADE GROUP ID -- ', tradeGroupID);
-      cb && cb(tradeGroupID); // For anything that needs to observe a set of transactions tied to a trade
-
-      const totalCost = abi.bignum(tradeInProgress.totalCost).abs().toFixed();
-      const limitPrice = tradeInProgress.limitPrice;
-      const numShares = tradeInProgress.numShares;
-      const tradingFees = tradeInProgress.tradingFeesEth;
-
-      if (tradeInProgress.side === BUY) {
-        const tradeIDs = calculateBuyTradeIDs(marketID, outcomeID, limitPrice, orderBooks, loginAccount.address);
-        if (tradeIDs && tradeIDs.length) {
-          dispatch(placeBuy(market, outcomeID, numShares, limitPrice, totalCost, tradingFees, tradeGroupID, isTakeOnly));
-        } else if (!isTakeOnly) {
-          placeBid(market, outcomeID, numShares, limitPrice, tradeGroupID);
-        }
-        nextTradeInProgress();
-      } else if (tradeInProgress.side === SELL) {
-
-        // check if user has position
-        //  - if so, sell/ask
-        //  - if not, short sell/short ask
-        augur.getParticipantSharesPurchased(marketID, loginAccount.address, outcomeID, (sharesPurchased) => {
-          if (!sharesPurchased || sharesPurchased.error) return nextTradeInProgress(sharesPurchased);
-          const position = abi.bignum(sharesPurchased).round(constants.PRECISION.decimals, ROUND_DOWN);
-          const tradeIDs = calculateSellTradeIDs(marketID, outcomeID, limitPrice, orderBooks, loginAccount.address);
-          if (position && position.gt(constants.PRECISION.zero)) {
-            if (tradeIDs && tradeIDs.length) {
-              dispatch(placeSell(market, outcomeID, numShares, limitPrice, totalCost, tradingFees, tradeGroupID, isTakeOnly));
-            } else if (!isTakeOnly) {
-              const { askShares, shortAskShares } = splitAskAndShortAsk(abi.bignum(numShares), position);
-              if (abi.bignum(askShares).gt(constants.PRECISION.zero)) {
-                placeAsk(market, outcomeID, askShares, limitPrice, tradeGroupID);
-              }
-              if (abi.bignum(shortAskShares).gt(constants.PRECISION.zero)) {
-                placeShortAsk(market, outcomeID, shortAskShares, limitPrice, tradeGroupID);
-              }
-            }
-          } else if (tradeIDs && tradeIDs.length) {
-            dispatch(placeShortSell(market, outcomeID, numShares, limitPrice, totalCost, tradingFees, tradeGroupID, isTakeOnly, cb));
-          } else if (!isTakeOnly) {
-            placeShortAsk(market, outcomeID, numShares, limitPrice, tradeGroupID);
-          }
-          nextTradeInProgress();
-        });
-      }
-    }, (err) => {
-      if (err) {
-        console.error('place trade:', err);
-      }
-
-=======
 export const placeTrade = (marketID, outcomeID, doNotMakeOrders, callback) => (dispatch, getState) => {
   if (!marketID) return null;
   const { loginAccount, marketsData, orderBooks, tradesInProgress } = getState();
@@ -89,7 +20,6 @@
     data => dispatch(updateTradeCommitment(data)),
     isLocked => dispatch(updateTradeCommitLock(isLocked)),
     (err, tradeGroupID) => {
->>>>>>> 25e9dff6
       dispatch(clearTradeInProgress(marketID));
       if (err) console.error('place trade:', err, marketID, tradeGroupID);
       if (callback) callback(err, tradeGroupID);
