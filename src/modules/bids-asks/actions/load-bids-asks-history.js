<<<<<<< HEAD
// import { augur } from 'services/augurjs';
// import { parallel } from 'async';
// import { updateAccountBidsAsksData, updateAccountCancelsData } from 'modules/my-positions/actions/update-account-trades-data';
import logError from 'utils/log-error'

export const loadBidsAsksHistory = (options, callback = logError) => (dispatch, getState) => {
  // const { branch, loginAccount } = getState();
  // if (!loginAccount.address) return callback(null);
  // const query = { ...options, account: loginAccount.address, universe: branch.id };
  // TODO replace with augur.trading.orderBook.getOrderBook(query, ...)?
  // parallel([
  //   next => loadDataFromAugurNode(env.augurNodeUrl, 'getCreateOrderHistory', query, (err, makeOrderHistory) => {
  //     if (err) return next(err);
  //     if (makeOrderHistory == null) return next(`no make order history data received`);
  //     dispatch(updateAccountBidsAsksData(makeOrderHistory, options.market));
  //     next(null, makeOrderHistory);
  //   }),
  //   next => loadDataFromAugurNode(env.augurNodeUrl, 'getCancelOrderHistory', query, (err, cancelOrderHistory) => {
  //     if (err) return next(err);
  //     if (cancelOrderHistory == null) return next(`no cancel order history data received`);
  //     dispatch(updateAccountCancelsData(cancelOrderHistory, options.market));
  //     next(null, cancelOrderHistory);
  //   })
  // ], callback);
}
=======
import { augur } from 'services/augurjs';
import logError from 'utils/log-error';

export const loadBidsAsksHistory = (options, callback = logError) => (dispatch, getState) => {
  const { branch, loginAccount } = getState();
  augur.trading.getOpenOrders({ ...options, account: loginAccount.address, universe: branch.id }, (err, openOrders) => {
    if (err) return callback(err);
    if (openOrders == null) return callback(null);
    // TODO update user's open orders
    callback(null, openOrders);
  });
};
>>>>>>> b8e9a125
<|MERGE_RESOLUTION|>--- conflicted
+++ resolved
@@ -1,40 +1,12 @@
-<<<<<<< HEAD
-// import { augur } from 'services/augurjs';
-// import { parallel } from 'async';
-// import { updateAccountBidsAsksData, updateAccountCancelsData } from 'modules/my-positions/actions/update-account-trades-data';
+import { augur } from 'services/augurjs'
 import logError from 'utils/log-error'
 
 export const loadBidsAsksHistory = (options, callback = logError) => (dispatch, getState) => {
-  // const { branch, loginAccount } = getState();
-  // if (!loginAccount.address) return callback(null);
-  // const query = { ...options, account: loginAccount.address, universe: branch.id };
-  // TODO replace with augur.trading.orderBook.getOrderBook(query, ...)?
-  // parallel([
-  //   next => loadDataFromAugurNode(env.augurNodeUrl, 'getCreateOrderHistory', query, (err, makeOrderHistory) => {
-  //     if (err) return next(err);
-  //     if (makeOrderHistory == null) return next(`no make order history data received`);
-  //     dispatch(updateAccountBidsAsksData(makeOrderHistory, options.market));
-  //     next(null, makeOrderHistory);
-  //   }),
-  //   next => loadDataFromAugurNode(env.augurNodeUrl, 'getCancelOrderHistory', query, (err, cancelOrderHistory) => {
-  //     if (err) return next(err);
-  //     if (cancelOrderHistory == null) return next(`no cancel order history data received`);
-  //     dispatch(updateAccountCancelsData(cancelOrderHistory, options.market));
-  //     next(null, cancelOrderHistory);
-  //   })
-  // ], callback);
-}
-=======
-import { augur } from 'services/augurjs';
-import logError from 'utils/log-error';
-
-export const loadBidsAsksHistory = (options, callback = logError) => (dispatch, getState) => {
-  const { branch, loginAccount } = getState();
+  const { branch, loginAccount } = getState()
   augur.trading.getOpenOrders({ ...options, account: loginAccount.address, universe: branch.id }, (err, openOrders) => {
-    if (err) return callback(err);
-    if (openOrders == null) return callback(null);
+    if (err) return callback(err)
+    if (openOrders == null) return callback(null)
     // TODO update user's open orders
-    callback(null, openOrders);
-  });
-};
->>>>>>> b8e9a125
+    callback(null, openOrders)
+  })
+}