<<<<<<< HEAD
import async from 'async'
import { augur } from 'services/augurjs'
import { loadReport } from 'modules/reports/actions/load-report'
import { loadReportDescriptors } from 'modules/reports/actions/load-report-descriptors'
import { loadMarketsInfo } from 'modules/markets/actions/load-markets-info'
import { updateEventMarketsMap } from 'modules/markets/actions/update-markets-data'
import { selectMarketIDFromEventID } from 'modules/market/selectors/market'

export function loadReports(cb) {
  return (dispatch, getState) => {
    const callback = cb || (e => e && console.error('loadReports:', e))
    const { loginAccount, branch, reports } = getState()
    if (!loginAccount || !loginAccount.address || !branch.id || !branch.reportPeriod) {
      return
    }
    const period = branch.reportPeriod
    const account = loginAccount.address
    const branchID = branch.id
    const branchReports = reports[branchID]
    augur.api.ReportingThreshold.getEventsToReportOn({
      branch: branchID,
      period,
      sender: account,
      start: 0
    }, (eventsToReportOn) => {
      console.log('eventsToReportOn:', eventsToReportOn)
      async.eachSeries(eventsToReportOn, (eventID, nextEvent) => {
        if (!eventID || !parseInt(eventID, 16)) return nextEvent()
        if (branchReports && branchReports[eventID] && branchReports[eventID].reportedOutcomeID) {
          console.log('report already loaded:', eventID, branchReports[eventID])
          return nextEvent()
        }
        const marketID = selectMarketIDFromEventID(eventID)
        if (marketID) {
          return dispatch(loadReport(branchID, period, eventID, marketID, nextEvent))
        }
        augur.api.Events.getMarkets({ event: eventID }, (markets) => {
          dispatch(updateEventMarketsMap(eventID, markets))
          const marketID = markets[0]
          dispatch(loadMarketsInfo([marketID], () => {
            dispatch(loadReport(branchID, period, eventID, marketID, nextEvent))
          }))
        })
      }, (err) => {
        if (err) return callback(err)
        dispatch(loadReportDescriptors(e => callback(e)))
      })
    })
  }
=======
import { augur } from 'services/augurjs'
import { updateHasLoadedReports } from 'modules/reports/actions/update-has-loaded-reports'
import { clearReports, updateReports } from 'modules/reports/actions/update-reports'
import logError from 'utils/log-error'

export const loadReports = (options, callback = logError) => (dispatch, getState) => {
  const { universe, loginAccount } = getState()
  if (!loginAccount.address) return callback(null)
  if (!loginAccount.rep || loginAccount.rep === '0') return callback(null)
  if (!universe.id) return callback(null)
  augur.reporting.getReportingHistory({ ...options, universe: universe.id, reporter: loginAccount.address }, (err, reportingHistory) => {
    // returned shape: { universeID: { marketID: [{ marketID, reportingWindow, payoutNumerators, isCategorical, isScalar, isIndeterminate, isSubmitted }] } }
    // NB: can report more than once on a market, so returns an ARRAY of reports per universe per market, instead of just one
    if (err) return callback(err)
    if (reportingHistory == null) {
      dispatch(updateHasLoadedReports(false))
      return callback(null)
    }
    dispatch(clearReports())
    // TODO create function to convert between reportedOutcomeID and payoutNumerators (or just have the UI use payoutNumerators directly)
    // TODO convert reportingWindow field to period field (or have the UI use .reportingWindow)
    dispatch(updateReports(reportingHistory))
    dispatch(updateHasLoadedReports(true))
    callback(null, reportingHistory)
  })
>>>>>>> 4e88a616
}<|MERGE_RESOLUTION|>--- conflicted
+++ resolved
@@ -1,54 +1,3 @@
-<<<<<<< HEAD
-import async from 'async'
-import { augur } from 'services/augurjs'
-import { loadReport } from 'modules/reports/actions/load-report'
-import { loadReportDescriptors } from 'modules/reports/actions/load-report-descriptors'
-import { loadMarketsInfo } from 'modules/markets/actions/load-markets-info'
-import { updateEventMarketsMap } from 'modules/markets/actions/update-markets-data'
-import { selectMarketIDFromEventID } from 'modules/market/selectors/market'
-
-export function loadReports(cb) {
-  return (dispatch, getState) => {
-    const callback = cb || (e => e && console.error('loadReports:', e))
-    const { loginAccount, branch, reports } = getState()
-    if (!loginAccount || !loginAccount.address || !branch.id || !branch.reportPeriod) {
-      return
-    }
-    const period = branch.reportPeriod
-    const account = loginAccount.address
-    const branchID = branch.id
-    const branchReports = reports[branchID]
-    augur.api.ReportingThreshold.getEventsToReportOn({
-      branch: branchID,
-      period,
-      sender: account,
-      start: 0
-    }, (eventsToReportOn) => {
-      console.log('eventsToReportOn:', eventsToReportOn)
-      async.eachSeries(eventsToReportOn, (eventID, nextEvent) => {
-        if (!eventID || !parseInt(eventID, 16)) return nextEvent()
-        if (branchReports && branchReports[eventID] && branchReports[eventID].reportedOutcomeID) {
-          console.log('report already loaded:', eventID, branchReports[eventID])
-          return nextEvent()
-        }
-        const marketID = selectMarketIDFromEventID(eventID)
-        if (marketID) {
-          return dispatch(loadReport(branchID, period, eventID, marketID, nextEvent))
-        }
-        augur.api.Events.getMarkets({ event: eventID }, (markets) => {
-          dispatch(updateEventMarketsMap(eventID, markets))
-          const marketID = markets[0]
-          dispatch(loadMarketsInfo([marketID], () => {
-            dispatch(loadReport(branchID, period, eventID, marketID, nextEvent))
-          }))
-        })
-      }, (err) => {
-        if (err) return callback(err)
-        dispatch(loadReportDescriptors(e => callback(e)))
-      })
-    })
-  }
-=======
 import { augur } from 'services/augurjs'
 import { updateHasLoadedReports } from 'modules/reports/actions/update-has-loaded-reports'
 import { clearReports, updateReports } from 'modules/reports/actions/update-reports'
@@ -74,5 +23,4 @@
     dispatch(updateHasLoadedReports(true))
     callback(null, reportingHistory)
   })
->>>>>>> 4e88a616
 }