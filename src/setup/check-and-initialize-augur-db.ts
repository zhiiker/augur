import Augur from "augur.js";
import * as Knex from "knex";
import * as path from "path";
import * as sqlite3 from "sqlite3";
import { promisify, format } from "util";
import { dirname } from "path";
import { rename, copyFile, existsSync, unlinkSync, readFile, writeFile } from "fs";
import { setOverrideTimestamp } from "../blockchain/process-block";
import { postProcessDatabaseResults } from "../server/post-process-database-results";
import { monitorEthereumNodeHealth } from "../blockchain/monitor-ethereum-node-health";
import { logger } from "../utils/logger";
import { ConnectOptions, ErrorCallback } from "../types";

interface NetworkIdRow {
  networkId: string;
  overrideTimestamp: number|null;
}

// WARNING: Update this only if this release requires destroying all existing Augur Node Databases
const DB_VERSION = 2;

const DB_FILE_SYNCING = "augur-%s-syncing-%s.db";
const DB_FILE_BULK_SYNC = "augur-%s-%s.db";

function getDatabasePathFromNetworkId(networkId: string, filenameTemplate: string = DB_FILE_SYNCING, databaseDir: string|undefined, ) {
  return path.join(databaseDir || path.join(__dirname, "../../"), format(filenameTemplate, networkId, DB_VERSION));
}

function getUploadBlockPathFromNetworkId(networkId: string, databaseDir: string|undefined, filenameTemplate: string = "upload-block-%s") {
  return path.join(databaseDir || path.join(__dirname, "../../"), format(filenameTemplate, networkId));
}

function createKnex(networkId: string, dbPath: string): Knex {
  logger.info(dbPath);
  if (process.env.DATABASE_URL) {
    // Be careful about non-serializable transactions. We expect database writes to be processed from the blockchain, serially, in block order.
    return Knex({
      client: "pg",
      connection: process.env.DATABASE_URL,
    });
  } else {
    sqlite3.verbose();
    return Knex({
      client: "sqlite3",
      connection: {
        filename: dbPath,
      },
      acquireConnectionTimeout: 5 * 60 * 1000,
      useNullAsDefault: true,
      postProcessResponse: postProcessDatabaseResults,
    });
  }
}

<<<<<<< HEAD
async function renameDatabaseFile(networkId: string, dbPath: string) {
  const backupDbPath = getDatabasePathFromNetworkId(networkId, dirname(dbPath), `backup-augur-%s-${new Date().getTime()}.db`);
  logger.info(`Moving database ${dbPath} to ${backupDbPath}`);
  await promisify(rename)(dbPath, backupDbPath);
=======
export async function createDbAndConnect(errorCallback: ErrorCallback|undefined, augur: Augur, network: ConnectOptions, databaseDir?: string): Promise<Knex> {
  return new Promise<Knex>((resolve, reject) => {
    const connectOptions = Object.assign(
      { ethereumNode: { http: network.http, ws: network.ws }, startBlockStreamOnConnect: false },
      network.propagationDelayWaitMillis != null ? { propagationDelayWaitMillis: network.propagationDelayWaitMillis } : {},
      network.maxRetries != null ? { maxRetries: network.maxRetries } : {},
    );
    augur.connect(connectOptions, async (err) => {
      if (err) return reject(new Error(`Could not connect via augur.connect ${err}`));
      const networkId: string = augur.rpc.getNetworkID();
      if (networkId == null) return reject(new Error("could not get networkId"));
      try {
        monitorEthereumNodeHealth(errorCallback, augur);
        await checkAndUpdateContractUploadBlock(augur, networkId, databaseDir);
        const db = await checkAndInitializeAugurDb(augur, networkId, databaseDir);
        resolve(db);
      } catch (err) {
        reject(err);
      }
    });
  });
>>>>>>> 3be6f8df
}

async function getFreshDatabase(db: Knex|null, networkId: string, dbPath: string): Promise<Knex> {
  if (db != null) db.destroy();
  await renameDatabaseFile(networkId, dbPath);
  return createKnex(networkId, dbPath);
}

async function isDatabaseDamaged(db: Knex): Promise<boolean> {
  try {
    const errorRow: { error: undefined|null|string } = await db("network_id").first(["error"]).whereNotNull("error");
    return errorRow.error != null;
  } catch {
    // Database does not exist
    return false;
  }
}

async function initializeNetworkInfo(db: Knex, augur: Augur): Promise<void> {
  const networkId: string = augur.rpc.getNetworkID();
  const networkRow: NetworkIdRow = await db.first(["networkId", "overrideTimestamp"]).from("network_id");
  if (networkRow == null) {
    await db.insert({ networkId }).into("network_id");
  } else {
    const lastNetworkId: string = networkRow.networkId;
    if (networkId === lastNetworkId) {
      await db("network_id").update({ lastLaunched: db.fn.now() });
      if (networkRow.overrideTimestamp == null) return;
      await promisify(setOverrideTimestamp)(db, networkRow.overrideTimestamp);
    } else {
      throw new Error(`NetworkId mismatch: current: ${networkId}, expected ${lastNetworkId}`);
    }
  }
}

async function checkAndUpdateContractUploadBlock(augur: Augur, networkId: string, databaseDir?: string): Promise<void> {
  const oldUploadBlockNumberFile = getUploadBlockPathFromNetworkId(networkId, databaseDir);
  let oldUploadBlockNumber = 0;
  if (existsSync(oldUploadBlockNumberFile)) {
    oldUploadBlockNumber = Number(await promisify(readFile)(oldUploadBlockNumberFile));
  }
  const currentUploadBlockNumber = augur.contracts.uploadBlockNumbers[augur.rpc.getNetworkID()];
  if (currentUploadBlockNumber !== oldUploadBlockNumber) {
    console.log(`Deleting existing DB for this configuration as the upload block number is not equal: OLD: ${oldUploadBlockNumber} NEW: ${currentUploadBlockNumber}`);
    const dbPath = getDatabasePathFromNetworkId(networkId, DB_FILE_BULK_SYNC, databaseDir);
    renameDatabaseFile(networkId, dbPath);
    await promisify(writeFile)(oldUploadBlockNumberFile, currentUploadBlockNumber);
  }
}

export async function createDbAndConnect(errorCallback: ErrorCallback|undefined, augur: Augur, network: ConnectOptions, databaseDir?: string): Promise<Knex> {
  return new Promise<Knex>((resolve, reject) => {
    const connectOptions = Object.assign(
      { ethereumNode: { http: network.http, ws: network.ws }, startBlockStreamOnConnect: false },
      network.propagationDelayWaitMillis != null ? { propagationDelayWaitMillis: network.propagationDelayWaitMillis } : {},
    );
    augur.connect(connectOptions, async (err) => {
      if (err) return reject(new Error(`Could not connect via augur.connect ${err}`));
      const networkId: string = augur.rpc.getNetworkID();
      if (networkId == null) return reject(new Error("could not get networkId"));
      try {
        monitorEthereumNodeHealth(errorCallback, augur);
        await checkAndUpdateContractUploadBlock(augur, networkId, databaseDir);
        const db = await checkAndInitializeAugurDb(augur, networkId, databaseDir);
        resolve(db);
      } catch (err) {
        reject(err);
      }
    });
  });
}

export async function renameBulkSyncDatabaseFile(networkId: string, databaseDir?: string) {
  return renameDatabaseFile(networkId, getDatabasePathFromNetworkId(networkId, DB_FILE_BULK_SYNC, databaseDir));
}

export async function swapBulkSyncForSyncingDatabase(db: Knex, networkId: string, databaseDir?: string): Promise<Knex> {
  if (db != null) db.destroy();
  const databasePathBulkSync = getDatabasePathFromNetworkId(networkId, DB_FILE_BULK_SYNC, databaseDir);
  const databasePathSyncing = getDatabasePathFromNetworkId(networkId, DB_FILE_SYNCING, databaseDir);
  logger.info(`Copying bulk sync database to snapshot ${databasePathBulkSync} to ${databasePathSyncing}`);
  await promisify(copyFile)(databasePathBulkSync, databasePathSyncing);
  return createKnex(networkId, databasePathSyncing);
}

export async function checkAndInitializeAugurDb(augur: Augur, networkId: string, databaseDir?: string): Promise<Knex> {
  const databasePathBulkSync = getDatabasePathFromNetworkId(networkId, DB_FILE_BULK_SYNC, databaseDir);
  if (existsSync(databasePathBulkSync)) {
    logger.info(`Found prior bulk-sync database: ${databasePathBulkSync}`);
  }
  let db: Knex = createKnex(networkId, databasePathBulkSync);
  const databaseDamaged = await isDatabaseDamaged(db);
  if (databaseDamaged) db = await getFreshDatabase(db, networkId, databasePathBulkSync);
  await db.migrate.latest({ directory: path.join(__dirname, "../migrations") });
  await initializeNetworkInfo(db, augur);
  return db;
}<|MERGE_RESOLUTION|>--- conflicted
+++ resolved
@@ -3,8 +3,7 @@
 import * as path from "path";
 import * as sqlite3 from "sqlite3";
 import { promisify, format } from "util";
-import { dirname } from "path";
-import { rename, copyFile, existsSync, unlinkSync, readFile, writeFile } from "fs";
+import { copyFile, rename, existsSync, readFile, writeFile } from "fs";
 import { setOverrideTimestamp } from "../blockchain/process-block";
 import { postProcessDatabaseResults } from "../server/post-process-database-results";
 import { monitorEthereumNodeHealth } from "../blockchain/monitor-ethereum-node-health";
@@ -52,34 +51,10 @@
   }
 }
 
-<<<<<<< HEAD
 async function renameDatabaseFile(networkId: string, dbPath: string) {
-  const backupDbPath = getDatabasePathFromNetworkId(networkId, dirname(dbPath), `backup-augur-%s-${new Date().getTime()}.db`);
+  const backupDbPath = getDatabasePathFromNetworkId(networkId, path.dirname(dbPath), `backup-augur-%s-${new Date().getTime()}.db`);
   logger.info(`Moving database ${dbPath} to ${backupDbPath}`);
   await promisify(rename)(dbPath, backupDbPath);
-=======
-export async function createDbAndConnect(errorCallback: ErrorCallback|undefined, augur: Augur, network: ConnectOptions, databaseDir?: string): Promise<Knex> {
-  return new Promise<Knex>((resolve, reject) => {
-    const connectOptions = Object.assign(
-      { ethereumNode: { http: network.http, ws: network.ws }, startBlockStreamOnConnect: false },
-      network.propagationDelayWaitMillis != null ? { propagationDelayWaitMillis: network.propagationDelayWaitMillis } : {},
-      network.maxRetries != null ? { maxRetries: network.maxRetries } : {},
-    );
-    augur.connect(connectOptions, async (err) => {
-      if (err) return reject(new Error(`Could not connect via augur.connect ${err}`));
-      const networkId: string = augur.rpc.getNetworkID();
-      if (networkId == null) return reject(new Error("could not get networkId"));
-      try {
-        monitorEthereumNodeHealth(errorCallback, augur);
-        await checkAndUpdateContractUploadBlock(augur, networkId, databaseDir);
-        const db = await checkAndInitializeAugurDb(augur, networkId, databaseDir);
-        resolve(db);
-      } catch (err) {
-        reject(err);
-      }
-    });
-  });
->>>>>>> 3be6f8df
 }
 
 async function getFreshDatabase(db: Knex|null, networkId: string, dbPath: string): Promise<Knex> {
@@ -135,6 +110,7 @@
     const connectOptions = Object.assign(
       { ethereumNode: { http: network.http, ws: network.ws }, startBlockStreamOnConnect: false },
       network.propagationDelayWaitMillis != null ? { propagationDelayWaitMillis: network.propagationDelayWaitMillis } : {},
+      network.maxRetries != null ? { maxRetries: network.maxRetries } : {},
     );
     augur.connect(connectOptions, async (err) => {
       if (err) return reject(new Error(`Could not connect via augur.connect ${err}`));
