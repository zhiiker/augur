--- conflicted
+++ resolved
@@ -85,14 +85,10 @@
     eventsAPI,
     notifications,
     reportingWindowStats,
-<<<<<<< HEAD
+    marketReportState,
     modal,
     participationTokens,
     initialReporters,
     disputeCrowdsourcerTokens
-=======
-    marketReportState,
-    modal
->>>>>>> 800abd5b
   }
 }