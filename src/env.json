--- conflicted
+++ resolved
@@ -4,11 +4,7 @@
   "augurNodeUrl": "ws://127.0.0.1:9001",
   "networkID": null,
   "autoLogin": true,
-<<<<<<< HEAD
-  "universe": "0xa1d76546015cfe50183497ca65fcbd5c656f7813",
-=======
-  "universe": "0x000000000000000000000000000000000000000b",
->>>>>>> 579d593a
+  "universe": "0x3cdbe2fea2346d7d3119dd605458f58633a39338",
   "debug": {
     "connect": true,
     "broadcast": false
