--- conflicted
+++ resolved
@@ -30,14 +30,7 @@
 
   connect() {
     const selected = this.props.selected
-<<<<<<< HEAD
-    //(Object.values(this.props.connections)).find(network => network.selected === true)
-    console.log(selected)
     start(selected)
-
-=======
-    start(selected)    
->>>>>>> d17495b2
     this.setState({connected: !this.state.connected, openBrowserEnabled: !this.state.openBrowserEnabled});
   }
 
