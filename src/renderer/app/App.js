import * as React from 'react'
import { Component } from 'react'
<<<<<<< HEAD
// import Styles from './app.styles.less'
import { Logo } from "./components/logo/logo";
import { NetworkDropdown } from "./components/network-dropdown/network-dropdown";
import { ProcessingView } from "./components/processing-view/processing-view";
import { ConnectingView } from "./components/connecting-view/connecting-view";
import './app.styles.css';
=======
import { Link } from 'react-router-dom'
>>>>>>> 99f6b567

export class App extends Component {
  render() {
    return (
<<<<<<< HEAD
      <div className='App'>
        <div className='App__row'>
          <Logo />
        </div>
        <div>
          <NetworkDropdown />
          <ConnectingView connected={true}/>
          <ProcessingView />
=======
      <div>
        <div className="App">
          <header className="App-header">
            <h2 className="App-title">Main Page</h2>
            <div>
              Here is some content
              <div><Link to='/about'>About</Link></div>
            </div>
          </header>
>>>>>>> 99f6b567
        </div>
      </div>
    )
  }
}<|MERGE_RESOLUTION|>--- conflicted
+++ resolved
@@ -1,20 +1,16 @@
 import * as React from 'react'
 import { Component } from 'react'
-<<<<<<< HEAD
 // import Styles from './app.styles.less'
 import { Logo } from "./components/logo/logo";
 import { NetworkDropdown } from "./components/network-dropdown/network-dropdown";
 import { ProcessingView } from "./components/processing-view/processing-view";
 import { ConnectingView } from "./components/connecting-view/connecting-view";
 import './app.styles.css';
-=======
 import { Link } from 'react-router-dom'
->>>>>>> 99f6b567
 
 export class App extends Component {
   render() {
     return (
-<<<<<<< HEAD
       <div className='App'>
         <div className='App__row'>
           <Logo />
@@ -23,17 +19,7 @@
           <NetworkDropdown />
           <ConnectingView connected={true}/>
           <ProcessingView />
-=======
-      <div>
-        <div className="App">
-          <header className="App-header">
-            <h2 className="App-title">Main Page</h2>
-            <div>
-              Here is some content
-              <div><Link to='/about'>About</Link></div>
-            </div>
-          </header>
->>>>>>> 99f6b567
+          <div><Link to='/about'>About</Link></div>
         </div>
       </div>
     )
