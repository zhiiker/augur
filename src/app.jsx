import React from 'react';
import { render } from 'react-dom';
import Router from './router';

export default function (appElement, selectors) {
	const p = selectors;
	const url = p.url;

	let doScrollTop = false;

	if (url !== window.location.pathname + window.location.search) {
		window.history.pushState(null, null, url);
		doScrollTop = true;
	}

<<<<<<< HEAD
	p.siteHeader = {
		activePage: p.activePage,
		loginAccount: p.loginAccount,
		positionsSummary: p.positionsSummary,
		transactionsTotals: p.transactionsTotals,
		isTransactionsWorking: p.isTransactionsWorking,
		marketsLink: p.links && p.links.marketsLink || undefined,
		transactionsLink: p.links && p.links.transactionsLink || undefined,
		authLink: p.links && p.links.authLink || undefined,
		accountLink: p.links && p.links.accountLink || undefined,
		accountLinkText: p.loginAccount && p.loginAccount.linkText || undefined,
		myPositionsLink: p.links && p.links.myPositionsLink || undefined,
		portfolioTotals: p.portfolio && p.portfolio.totals || undefined
	};

	switch (p.activePage) {
	case REGISTER:
	case LOGIN:
	case IMPORT:
	case LOGOUT:
		node = (
			<AuthPage
				siteHeader={p.siteHeader}
				authForm={p.authForm}
			/>
		);
		break;

	case ACCOUNT:
		node = (
			<AccountPage
				loginMessageLink={p.links.loginMessageLink}
				siteHeader={p.siteHeader}
				account={p.loginAccount}
				onChangePass={p.loginAccount.onChangePass}
				onAirbitzManageAccount={p.loginAccount.onAirbitzManageAccount}
			/>
		);
		break;

	case MAKE:
		node = (
			<CreateMarketPage
				siteHeader={p.siteHeader}
				createMarketForm={p.createMarketForm}
			/>
		);
		break;

	case TRANSACTIONS:
		node = (
			<TransactionsPage
				siteHeader={p.siteHeader}
				transactions={p.transactions}
				transactionsTotals={p.transactionsTotals}
			/>
		);
		break;

	case M:
		node = (
			<MarketPage
				marketDataAge={p.marketDataAge}
				siteHeader={p.siteHeader}
				selectedOutcome={p.selectedOutcome}
				orderCancellation={p.orderCancellation}
				marketDataUpdater={p.marketDataUpdater}
				market={p.market}
				numPendingReports={p.marketsTotals.numPendingReports}
				isTradeCommitLocked={p.tradeCommitLock.isLocked}

			/>
		);
		break;

	case MY_POSITIONS:
	case MY_MARKETS:
	case MY_REPORTS:
		node = (
			<PortfolioPage
				siteHeader={p.siteHeader}
				{...p.portfolio}
			/>
		);
		break;

	case LOGIN_MESSAGE:
		node = (
			<LoginMessagePage
				siteHeader={p.siteHeader}
			/>
		);
		break;
	default:
		node = (
			<MarketsPage
				siteHeader={p.siteHeader}
				createMarketLink={(p.links || {}).createMarketLink}
				keywords={p.keywords && p.keywords.value}
				onChangeKeywords={p.keywords && p.keywords.onChangeKeywords}
				markets={p.markets}
				marketsHeader={p.marketsHeader}
				favoriteMarkets={p.favoriteMarkets}
				filters={p.filters}
				pagination={p.pagination}
				selectedSort={p.searchSort.selectedSort}
				sortOptions={p.searchSort.sortOptions}
				onChangeSort={p.searchSort.onChangeSort}
				loginAccount={p.loginAccount}
			/>
		);
		break;
	}

	render(
		node,
		appElement
	);

=======
>>>>>>> 0ee9f58c
	if (doScrollTop) {
		window.scrollTo(0, 0);
		doScrollTop = false;
	}

	render(<Router {...p} />, appElement);
}<|MERGE_RESOLUTION|>--- conflicted
+++ resolved
@@ -13,128 +13,6 @@
 		doScrollTop = true;
 	}
 
-<<<<<<< HEAD
-	p.siteHeader = {
-		activePage: p.activePage,
-		loginAccount: p.loginAccount,
-		positionsSummary: p.positionsSummary,
-		transactionsTotals: p.transactionsTotals,
-		isTransactionsWorking: p.isTransactionsWorking,
-		marketsLink: p.links && p.links.marketsLink || undefined,
-		transactionsLink: p.links && p.links.transactionsLink || undefined,
-		authLink: p.links && p.links.authLink || undefined,
-		accountLink: p.links && p.links.accountLink || undefined,
-		accountLinkText: p.loginAccount && p.loginAccount.linkText || undefined,
-		myPositionsLink: p.links && p.links.myPositionsLink || undefined,
-		portfolioTotals: p.portfolio && p.portfolio.totals || undefined
-	};
-
-	switch (p.activePage) {
-	case REGISTER:
-	case LOGIN:
-	case IMPORT:
-	case LOGOUT:
-		node = (
-			<AuthPage
-				siteHeader={p.siteHeader}
-				authForm={p.authForm}
-			/>
-		);
-		break;
-
-	case ACCOUNT:
-		node = (
-			<AccountPage
-				loginMessageLink={p.links.loginMessageLink}
-				siteHeader={p.siteHeader}
-				account={p.loginAccount}
-				onChangePass={p.loginAccount.onChangePass}
-				onAirbitzManageAccount={p.loginAccount.onAirbitzManageAccount}
-			/>
-		);
-		break;
-
-	case MAKE:
-		node = (
-			<CreateMarketPage
-				siteHeader={p.siteHeader}
-				createMarketForm={p.createMarketForm}
-			/>
-		);
-		break;
-
-	case TRANSACTIONS:
-		node = (
-			<TransactionsPage
-				siteHeader={p.siteHeader}
-				transactions={p.transactions}
-				transactionsTotals={p.transactionsTotals}
-			/>
-		);
-		break;
-
-	case M:
-		node = (
-			<MarketPage
-				marketDataAge={p.marketDataAge}
-				siteHeader={p.siteHeader}
-				selectedOutcome={p.selectedOutcome}
-				orderCancellation={p.orderCancellation}
-				marketDataUpdater={p.marketDataUpdater}
-				market={p.market}
-				numPendingReports={p.marketsTotals.numPendingReports}
-				isTradeCommitLocked={p.tradeCommitLock.isLocked}
-
-			/>
-		);
-		break;
-
-	case MY_POSITIONS:
-	case MY_MARKETS:
-	case MY_REPORTS:
-		node = (
-			<PortfolioPage
-				siteHeader={p.siteHeader}
-				{...p.portfolio}
-			/>
-		);
-		break;
-
-	case LOGIN_MESSAGE:
-		node = (
-			<LoginMessagePage
-				siteHeader={p.siteHeader}
-			/>
-		);
-		break;
-	default:
-		node = (
-			<MarketsPage
-				siteHeader={p.siteHeader}
-				createMarketLink={(p.links || {}).createMarketLink}
-				keywords={p.keywords && p.keywords.value}
-				onChangeKeywords={p.keywords && p.keywords.onChangeKeywords}
-				markets={p.markets}
-				marketsHeader={p.marketsHeader}
-				favoriteMarkets={p.favoriteMarkets}
-				filters={p.filters}
-				pagination={p.pagination}
-				selectedSort={p.searchSort.selectedSort}
-				sortOptions={p.searchSort.sortOptions}
-				onChangeSort={p.searchSort.onChangeSort}
-				loginAccount={p.loginAccount}
-			/>
-		);
-		break;
-	}
-
-	render(
-		node,
-		appElement
-	);
-
-=======
->>>>>>> 0ee9f58c
 	if (doScrollTop) {
 		window.scrollTo(0, 0);
 		doScrollTop = false;
