--- conflicted
+++ resolved
@@ -1,12 +1,7 @@
 pragma solidity ^0.4.13;
 
-<<<<<<< HEAD
-import 'ROOT/IControlled.sol';
-import 'ROOT/reporting/IUniverse.sol';
-=======
 import 'IControlled.sol';
->>>>>>> 79811b1b
-
+import 'reporting/IUniverse.sol';
 
 contract ControllerUser is IControlled {
     address public suicideFundsDestination;
