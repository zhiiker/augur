pragma solidity ^0.4.17;

import 'reporting/IReputationToken.sol';
import 'libraries/DelegationTarget.sol';
import 'libraries/ITyped.sol';
import 'libraries/Initializable.sol';
import 'libraries/token/VariableSupplyToken.sol';
import 'libraries/token/ERC20.sol';
import 'reporting/IUniverse.sol';
import 'reporting/IMarket.sol';
import 'reporting/Reporting.sol';
import 'libraries/math/SafeMathUint256.sol';


contract MockReputationToken is DelegationTarget, ITyped, Initializable, VariableSupplyToken, IReputationToken {
    using SafeMathUint256 for uint256;

    bool private setMigrateOutValue;
    bool private setMigrateInValue;
    bool private setMintForDisputeBondMigrationValue;
    bool private setTrustedTransferValue;
    IUniverse private setUniverseValue;
    IReputationToken private setTopMigrationDestinationValue;
<<<<<<< HEAD
    IReputationToken private migrateOutDestinationValue;
    address private migrateOutReporterValue;
    uint256 private migrateOutAttoTokens;
    bool private setMigrateFromLegacyRepContractValue;
=======
    bool private setMigrateFromLegacyReputationTokenValue;
>>>>>>> 2f2306fb
    IUniverse private initializeUniverseValue;
    address private trustedTransferSourceValue; 
    address private trustedTransferDestinationValue; 
    uint256 private trustedTransferAttotokensValue;
    uint256 private setBalanceOfValue;
    address private transferToValue;
    uint256 private transferValueValue;
    uint256[] private transferAmounts;
    address[] private transferAddresses;
    uint256[] private balanceOfAmounts;
    address[] private balanceOfAddresses;
    /*
    * setters to feed the getters and impl of IUniverse
    */
    function setMigrateOut(bool _setMigrateOutValue) public { 
        setMigrateOutValue = _setMigrateOutValue;
    }
    
    function setMigrateIn(bool _setMigrateInValue) public {
        setMigrateInValue = _setMigrateInValue;
    }
    
    function setMintForDisputeBondMigration(bool _setMintForDisputeBondMigrationValue) public {
        setMintForDisputeBondMigrationValue = _setMintForDisputeBondMigrationValue;
    }
    
    function setTrustedTransfer(bool _setTrustedTransferValue) public {
        setTrustedTransferValue = _setTrustedTransferValue;
    }
    
    function setUniverse(IUniverse _setUniverseValue) public {
        setUniverseValue = _setUniverseValue;
    }
    
    function setTopMigrationDestination(IReputationToken _setTopMigrationDestinationValue) public {
        setTopMigrationDestinationValue = _setTopMigrationDestinationValue;
    }
<<<<<<< HEAD
    
    function setMigrateFromLegacyRepContract(bool _setMigrateFromLegacyRepContractValue) public {
        setMigrateFromLegacyRepContractValue = _setMigrateFromLegacyRepContractValue;
=======
    function setMigrateFromLegacyReputationToken(bool _setMigrateFromLegacyReputationTokenValue) public {
        setMigrateFromLegacyReputationTokenValue = _setMigrateFromLegacyReputationTokenValue;
>>>>>>> 2f2306fb
    }
    
    function setInitializeUniverseValue() public returns(IUniverse) {
        return initializeUniverseValue;
    }
    
    function getTrustedTransferSourceValue() public returns(address) {
        return trustedTransferSourceValue;
    }
    
    function getTrustedTransferDestinationValue() public returns(address) {
        return trustedTransferDestinationValue;
    }
    
    function getTrustedTransferAttotokensValue() public returns(uint256) {
        return trustedTransferAttotokensValue;
    }
    
    function setBalanceOf(uint256 _balance) public {
        setBalanceOfValue = _balance;
    }
    
    function getTransferToValue() public returns(address) {
        return transferToValue;
    }
    
    function getTransferValueValue() public returns(uint256) {
        return transferValueValue;
    }
    
    function getMigrateOutDestinationValue() public view returns(IReputationToken) {
        return migrateOutDestinationValue;
    }
    
    function getMigrateOutReporterValue() public returns(address) {
        return migrateOutReporterValue;
    }
    
    function getMigrateOutAttoTokens() public returns(uint256) {
        return migrateOutAttoTokens;
    }

    function resetTransferToValues() public {
        transferToValue = address(0);
        transferValueValue = 0;
        transferAmounts = [0];
        transferAddresses = [0];
    }
    
    function resetBalanceOfValues() public {
        setBalanceOfValue = 0;
        balanceOfAmounts = [0];
        balanceOfAddresses = [0];
    }

    function getTransferValueFor(address _to) public returns(uint256) {
       for (uint8 j = 0; j < transferAddresses.length; j++) {
            if (transferAddresses[j] == _to) {
                return transferAmounts[j];
            }
        }
        return 0;
    }
    
    function setBalanceOfValueFor(address _to, uint256 _value) public returns(uint256) {
        balanceOfAmounts.push(_value);
        balanceOfAddresses.push(_to);
    }

    /*
    * Impl of IReputationToken and ITyped
     */
    function getTypeName() public view returns (bytes32) {
        return "ReputationToken";
    }     
    
    function initialize(IUniverse _universe) public returns (bool) {
        endInitialization();
        initializeUniverseValue = _universe;
        return true;
    }
    
    function migrateOut(IReputationToken _destination, address _reporter, uint256 _attotokens) public returns (bool) {
        migrateOutDestinationValue = _destination;
        migrateOutReporterValue = _reporter;
        migrateOutAttoTokens = _attotokens;
        return setMigrateOutValue;
    }
    
    function migrateIn(address _reporter, uint256 _attotokens) public returns (bool) {
        return setMigrateInValue;
    }
    
    function mintForDisputeBondMigration(uint256 _amount) public returns (bool) {
        return setMintForDisputeBondMigrationValue;
    }
    
    function trustedTransfer(address _source, address _destination, uint256 _attotokens) public returns (bool) {
        trustedTransferSourceValue = _source;
        trustedTransferDestinationValue = _destination;
        trustedTransferAttotokensValue = _attotokens;
        return setTrustedTransferValue;
    }
    
    function getUniverse() public view returns (IUniverse) {
        return setUniverseValue;
    }
    
    function getTopMigrationDestination() public view returns (IReputationToken) {
        return setTopMigrationDestinationValue;
    }
<<<<<<< HEAD
    
    function migrateFromLegacyRepContract() public afterInitialized returns (bool) {
        return setMigrateFromLegacyRepContractValue;
=======
    function migrateFromLegacyReputationToken() public afterInitialized returns (bool) {
        return setMigrateFromLegacyReputationTokenValue;
>>>>>>> 2f2306fb
    }
    
    function balanceOf(address _owner) public view returns (uint256) {
       for (uint8 j = 0; j < balanceOfAddresses.length; j++) {
            if (balanceOfAddresses[j] == _owner) {
                return balanceOfAmounts[j];
            }
        }
        return setBalanceOfValue;
    }
    
    function transfer(address _to, uint256 _value) public returns (bool) {
        transferToValue = _to;
        transferValueValue = _value;
        transferAmounts.push(_value);
        transferAddresses.push(_to);
        return true;
    }
}<|MERGE_RESOLUTION|>--- conflicted
+++ resolved
@@ -21,14 +21,10 @@
     bool private setTrustedTransferValue;
     IUniverse private setUniverseValue;
     IReputationToken private setTopMigrationDestinationValue;
-<<<<<<< HEAD
     IReputationToken private migrateOutDestinationValue;
     address private migrateOutReporterValue;
     uint256 private migrateOutAttoTokens;
-    bool private setMigrateFromLegacyRepContractValue;
-=======
     bool private setMigrateFromLegacyReputationTokenValue;
->>>>>>> 2f2306fb
     IUniverse private initializeUniverseValue;
     address private trustedTransferSourceValue; 
     address private trustedTransferDestinationValue; 
@@ -66,14 +62,8 @@
     function setTopMigrationDestination(IReputationToken _setTopMigrationDestinationValue) public {
         setTopMigrationDestinationValue = _setTopMigrationDestinationValue;
     }
-<<<<<<< HEAD
-    
-    function setMigrateFromLegacyRepContract(bool _setMigrateFromLegacyRepContractValue) public {
-        setMigrateFromLegacyRepContractValue = _setMigrateFromLegacyRepContractValue;
-=======
     function setMigrateFromLegacyReputationToken(bool _setMigrateFromLegacyReputationTokenValue) public {
         setMigrateFromLegacyReputationTokenValue = _setMigrateFromLegacyReputationTokenValue;
->>>>>>> 2f2306fb
     }
     
     function setInitializeUniverseValue() public returns(IUniverse) {
@@ -185,14 +175,9 @@
     function getTopMigrationDestination() public view returns (IReputationToken) {
         return setTopMigrationDestinationValue;
     }
-<<<<<<< HEAD
-    
-    function migrateFromLegacyRepContract() public afterInitialized returns (bool) {
-        return setMigrateFromLegacyRepContractValue;
-=======
+
     function migrateFromLegacyReputationToken() public afterInitialized returns (bool) {
         return setMigrateFromLegacyReputationTokenValue;
->>>>>>> 2f2306fb
     }
     
     function balanceOf(address _owner) public view returns (uint256) {
