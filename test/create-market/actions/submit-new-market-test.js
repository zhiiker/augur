--- conflicted
+++ resolved
@@ -5,11 +5,7 @@
 import thunk from 'redux-thunk'
 import configureMockStore from 'redux-mock-store'
 
-<<<<<<< HEAD
-import { BID, ASK } from 'modules/transactions/constants/types'
-=======
 import { BUY, SELL } from 'modules/transactions/constants/types'
->>>>>>> 4e88a616
 import { BINARY, CATEGORICAL, SCALAR } from 'modules/markets/constants/market-types'
 
 describe('modules/create-market/actions/submit-new-market', () => {
@@ -43,9 +39,8 @@
         settlementFee: 2,
         makerFee: 1,
         detailsText: '',
-        category: 'testing',
-        tag1: 'tag1',
-        tag2: 'tag2',
+        topic: 'test topic',
+        keywords: [],
         type: CATEGORICAL,
         outcomes: [
           'one',
@@ -57,17 +52,10 @@
       const { submitNewMarket, __RewireAPI__ } = require('modules/create-market/actions/submit-new-market')
 
       const mockAugur = {
-<<<<<<< HEAD
-        create: { createSingleEventMarket: () => {} }
-      }
-      let formattedNewMarket = null
-      sinon.stub(mockAugur.create, 'createSingleEventMarket', (createMarketObject) => {
-=======
         createMarket: { createCategoricalMarket: () => { } }
       }
       let formattedNewMarket = null
       sinon.stub(mockAugur.createMarket, 'createCategoricalMarket', (createMarketObject) => {
->>>>>>> 4e88a616
         delete createMarketObject.onSent
         delete createMarketObject.onSuccess
         delete createMarketObject.onFailed
@@ -82,23 +70,6 @@
       const expected = {
         _automatedReporterAddress: '0x1233',
         _signer: 'this is a private key',
-<<<<<<< HEAD
-        branch: '1010101',
-        description: 'test description~|>one|two',
-        expDate: 1234567890,
-        resolution: '',
-        takerFee: 0.02,
-        makerFee: 0.01,
-        extraInfo: '',
-        tags: [
-          'testing',
-          'tag1',
-          'tag2'
-        ],
-        minValue: 1,
-        maxValue: 2,
-        numOutcomes: 2
-=======
         _universe: '1010101',
         _endTime: 1234567890,
         _denominationToken: 'domnination',
@@ -118,7 +89,6 @@
         _topic: 'test topic',
         settlementFee: '0.02',
         _numTicks: 2
->>>>>>> 4e88a616
       }
 
       assert.deepEqual(formattedNewMarket, expected, `Didn't form the formattedNewMarket object as expected`)
@@ -147,9 +117,8 @@
         settlementFee: 2,
         makerFee: 1,
         detailsText: '',
-        category: 'cat',
-        tag1: 'tageroony1',
-        tag2: 'tageroony2',
+        topic: 'test topic',
+        keywords: [],
         type: BINARY
       }
     },
@@ -157,17 +126,10 @@
       const { submitNewMarket, __RewireAPI__ } = require('modules/create-market/actions/submit-new-market')
 
       const mockAugur = {
-<<<<<<< HEAD
-        create: { createSingleEventMarket: () => {} }
-      }
-      let formattedNewMarket = null
-      sinon.stub(mockAugur.create, 'createSingleEventMarket', (createMarketObject) => {
-=======
         createMarket: { createCategoricalMarket: () => { } }
       }
       let formattedNewMarket = null
       sinon.stub(mockAugur.createMarket, 'createCategoricalMarket', (createMarketObject) => {
->>>>>>> 4e88a616
         delete createMarketObject.onSent
         delete createMarketObject.onSuccess
         delete createMarketObject.onFailed
@@ -182,23 +144,6 @@
       const expected = {
         _automatedReporterAddress: '0x1233',
         _signer: 'this is a private key',
-<<<<<<< HEAD
-        branch: '1010101',
-        description: 'test description',
-        expDate: 1234567890,
-        resolution: '',
-        takerFee: 0.02,
-        makerFee: 0.01,
-        extraInfo: '',
-        tags: [
-          'cat',
-          'tageroony1',
-          'tageroony2'
-        ],
-        minValue: 1,
-        maxValue: 2,
-        numOutcomes: 2
-=======
         _universe: '1010101',
         _endTime: 1234567890,
         _denominationToken: 'domnination',
@@ -214,7 +159,6 @@
         _topic: 'test topic',
         settlementFee: '0.02',
         _numTicks: 2
->>>>>>> 4e88a616
       }
 
       assert.deepEqual(formattedNewMarket, expected, `Didn't form the formattedNewMarket object as expected`)
@@ -243,9 +187,8 @@
         settlementFee: 2,
         makerFee: 1,
         detailsText: '',
-        category: 'cat',
-        tag1: 'tag1',
-        tag2: 'tag2',
+        topic: 'test topic',
+        keywords: [],
         type: SCALAR,
         _numTicks: 2,
         scalarSmallNum: '-10', // String for the test case, normally a BigNumber
@@ -256,17 +199,10 @@
       const { submitNewMarket, __RewireAPI__ } = require('modules/create-market/actions/submit-new-market')
 
       const mockAugur = {
-<<<<<<< HEAD
-        create: { createSingleEventMarket: () => {} }
-      }
-      let formattedNewMarket = null
-      sinon.stub(mockAugur.create, 'createSingleEventMarket', (createMarketObject) => {
-=======
         createMarket: { createScalarMarket: () => { } }
       }
       let formattedNewMarket = null
       sinon.stub(mockAugur.createMarket, 'createScalarMarket', (createMarketObject) => {
->>>>>>> 4e88a616
         delete createMarketObject.onSent
         delete createMarketObject.onSuccess
         delete createMarketObject.onFailed
@@ -281,23 +217,6 @@
       const expected = {
         _automatedReporterAddress: '0x1233',
         _signer: 'this is a private key',
-<<<<<<< HEAD
-        branch: '1010101',
-        description: 'test description',
-        expDate: 1234567890,
-        resolution: '',
-        takerFee: 0.02,
-        makerFee: 0.01,
-        extraInfo: '',
-        tags: [
-          'cat',
-          'tag1',
-          'tag2'
-        ],
-        minValue: '-10',
-        maxValue: '10',
-        numOutcomes: 2
-=======
         _universe: '1010101',
         _endTime: 1234567890,
         _denominationToken: 'domnination',
@@ -313,7 +232,6 @@
         _topic: 'test topic',
         settlementFee: '0.02',
         _numTicks: 2
->>>>>>> 4e88a616
       }
 
       assert.deepEqual(formattedNewMarket, expected, `Didn't form the formattedNewMarket object as expected`)
@@ -359,15 +277,9 @@
       }))
 
       const mockAugur = {
-<<<<<<< HEAD
-        create: {
-          createSingleEventMarket: (createSingleEventMarket) => {
-            createSingleEventMarket.onSent()
-=======
         createMarket: {
           createCategoricalMarket: (createCategoricalMarket) => {
             createCategoricalMarket.onSent()
->>>>>>> 4e88a616
           }
         }
       }
@@ -424,15 +336,9 @@
       }))
 
       const mockAugur = {
-<<<<<<< HEAD
-        create: {
-          createSingleEventMarket: (createSingleEventMarket) => {
-            createSingleEventMarket.onFailed({ message: null })
-=======
         createMarket: {
           createCategoricalMarket: (createCategoricalMarket) => {
             createCategoricalMarket.onFailed({ message: null })
->>>>>>> 4e88a616
           }
         }
       }
@@ -484,17 +390,11 @@
       const { submitNewMarket, __RewireAPI__ } = require('modules/create-market/actions/submit-new-market')
 
       const mockAugur = {
-<<<<<<< HEAD
-        create: {
-          createSingleEventMarket: (createSingleEventMarket) => {
-            createSingleEventMarket.onSuccess()
-=======
         createMarket: {
           createCategoricalMarket: (createCategoricalMarket) => {
             createCategoricalMarket.onSuccess({
               callReturn: '0x11111111'
             })
->>>>>>> 4e88a616
           }
         }
       }
@@ -629,15 +529,9 @@
       })
 
       const mockAugur = {
-<<<<<<< HEAD
-        create: {
-          createSingleEventMarket: (createSingleEventMarket) => {
-            createSingleEventMarket.onSuccess({})
-=======
         createMarket: {
           createCategoricalMarket: (createCategoricalMarket) => {
             createCategoricalMarket.onSuccess({})
->>>>>>> 4e88a616
           }
         }
       }
@@ -785,15 +679,9 @@
       }))
 
       const mockAugur = {
-<<<<<<< HEAD
-        create: {
-          createSingleEventMarket: (createSingleEventMarket) => {
-            createSingleEventMarket.onFailed({ message: null })
-=======
         createMarket: {
           createCategoricalMarket: (createCategoricalMarket) => {
             createCategoricalMarket.onFailed({ message: null })
->>>>>>> 4e88a616
           }
         }
       }
