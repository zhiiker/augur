--- conflicted
+++ resolved
@@ -61,14 +61,7 @@
 			eventID: 'testEventID',
 			name: 'testMarket',
 			description: 'some test description',
-<<<<<<< HEAD
-			resolution: 'generic',
-			extraInfo: 'useful info related to this market',
-			creationTime: 1470805211,
 			endDate: 123,
-=======
-			endDate: 200,
->>>>>>> 114f970c
 			type: 'scalar',
 			minValue: 1,
 			maxValue: 2,
