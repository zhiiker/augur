import { describe, it } from 'mocha';
import { assert } from 'chai';
import Augur from 'augur.js';
import proxyquire from 'proxyquire';
import sinon from 'sinon';
import configureMockStore from 'redux-mock-store';
import thunk from 'redux-thunk';

describe(`modules/transactions/actions/construct-relay-transaction.js`, function () { // eslint-disable-line func-names, prefer-arrow-callback
  proxyquire.noPreserveCache();
  const middlewares = [thunk];
  const mockStore = configureMockStore(middlewares);
  const augur = new Augur();
<<<<<<< HEAD
  // save the default result for calling augur.trading.simulation.getTxGasEth
  const defaultTxGasEth = augur.abi.unfix(augur.abi.bignum(augur.rpc.constants.DEFAULT_GAS).times(augur.abi.bignum(augur.constants.DEFAULT_GASPRICE))).toFixed();
  const functionsAPI = augur.api;
  const contractAddresses = {
    Backstops: '0x708fdfe18bf28afe861a69e95419d183ace003eb',
    Branches: '0x482c57abdce592b39434e3f619ffc3db62ab6d01',
    BuyAndSellShares: '0xd70c6e1f3857d23bd96c3e4d2ec346fa7c3931f3',
    Cash: '0xbd19195b9e8a2d8ed14fc3a2823856b5c16f7f55',
    CloseMarket: '0x3f3276849a878a176b2f02dd48a483e8182a49e4',
    CollectFees: '0x81a7621e9a286d061b3dea040888a51c96693b1c',
    CompleteSets: '0x60cb05deb51f92ee25ce99f67181ecaeb0b743ea',
    CompositeGetters: '0x4803e0b158ab66eae81a48bba2799f905c379eb2',
    Consensus: '0xc1c4e2f32e4b84a60b8b7983b6356af4269aab79',
    ConsensusData: '0x4a61f3db785f1e2a23ffefeafaceeef2df551667',
    CreateBranch: '0x9fe69262bbaa47f013b7dbd6ca5f01e17446c645',
    CreateMarket: '0x2e5a882aa53805f1a9da3cf18f73673bca98fa0f',
    EventResolution: '0x35152caa07026203a1add680771afb690d872d7d',
    Events: '0x8f2c2267687cb0f047b28a1b6f945da6e101a0d7',
    ExpiringEvents: '0xe4714fcbdcdba49629bc408183ef40d120700b8d',
    Faucets: '0xc21cfa6688dbfd2eca2548d894aa55fd0bbf1c7e',
    ForkPenalize: '0xd15a6cfc462ae76b9ec590cab8b34bfa8e1302d7',
    Forking: '0xcd6c7bc634257f82903b182142aae7156d72a200',
    FxpFunctions: '0xe5b327630cfa7f4b2324f9066c897dceecfd88a3',
    Info: '0x8a4e2993a9972ee035453bb5674816fc3a698718',
    MakeReports: '0x8c19616de17acdfbc933b99d9f529a689d22098f',
    Markets: '0x8caf2c0ce7cdc2e81b58f74322cefdef440b3f8d',
    Payout: '0x52ccb0490bc81a2ae363fccbb2b367bca546cec7',
    PenalizationCatchup: '0xabe47f122a496a732d6c4b38b3ca376d597d75dd',
    PenalizeNotEnoughReports: '0x5f67ab9ff79be97b27ac8f26ef9f4b429b82e2df',
    ProportionCorrect: '0x0fbddb6bfb81c8d0965a894567cf4061446072c2',
    Register: '0xa34c9f6fc047cea795f69b34a063d32e6cb6288c',
    Reporting: '0x77c424f86a1b80f1e303d1c2651acd6aba653cb6',
    ReportingThreshold: '0x6c4c9fa11d6d8ed2c7a08ddcf4d4654c85194f68',
    RoundTwo: '0x9308cf21b5a11f182f9707ca284bbb71bb84f893',
    RoundTwoPenalize: '0x7d4b581a0868204b7481c316b430a97fd292a2fb',
    SendReputation: '0x70a893eb9569041e97a3787f0c76a1eb6378d8b2',
    SlashRep: '0x5069d883e31429c6dd1325d961f443007747c7a2',
    Trade: '0x031d9d02520cc708ea3c865278508c9cdb92bd51',
    Trades: '0x448c01a2e1fd6c2ef133402c403d2f48c99993e7'
  };
=======

  beforeEach(() => {
    this.clock = sinon.useFakeTimers(1485907200000);
  });

  after(() => {
    this.clock.restore();
  });

>>>>>>> 62903b57
  const test = (t) => {
    it(t.description, () => {
      const store = mockStore(t.state);
      const AugurJS = {
        abi: {
          bignum: (n, type) => augur.abi.bignum(n, type),
          format_int256: n => augur.abi.format_int256(n),
          unfix: (n, type) => augur.abi.unfix(n, type),
          unfix_signed: (n, type) => augur.abi.unfix_signed(n, type)
        },
        augur: {
          api: augur.api,
          create: {
            calculateRequiredMarketValue: augur.create.calculateRequiredMarketValue,
            calculateValidityBond: augur.create.calculateValidityBond,
          },
          trading: {
            takeOrder: { selectOrder: () => {} },
            simulation: { getTxGasEth: augur.trading.simulation.getTxGasEth }
          },
        },
        rpc: {
          gasPrice: 20000000000
        }
      };
      const ConstructTransaction = {
        constructTradingTransaction: () => {},
        constructTransaction: () => {}
      };
      const DeleteTransaction = {
        deleteTransaction: () => {}
      };
      const Market = {
        selectMarketFromEventID: () => {}
      };
      AugurJS.augur.trading.takeOrder.selectOrder = sinon.stub().returns(t.selectors.order);
      const UpdateTradeCommitment = {
        updateTradeCommitment: () => {}
      };
      const WinningPositions = sinon.stub().returns(t.selectors.winningPositions);
      const action = proxyquire('../../../src/modules/transactions/actions/construct-relay-transaction.js', {
        '../../../services/augurjs': AugurJS,
        '../../trade/actions/update-trade-commitment': UpdateTradeCommitment,
        './delete-transaction': DeleteTransaction,
        './construct-transaction': ConstructTransaction,
        '../../market/selectors/market': Market,
        '../../my-positions/selectors/winning-positions': WinningPositions
      });
      sinon.stub(Market, 'selectMarketFromEventID', eventID => t.selectors.marketFromEventID[eventID]);
      sinon.stub(ConstructTransaction, 'constructTradingTransaction', (label, trade, marketID, outcomeID, status) => (
        (dispatch) => {
          dispatch({ type: 'CONSTRUCT_TRADING_TRANSACTION', label, trade, marketID, outcomeID, status });
          return { label, trade, marketID, outcomeID, status };
        }
      ));
      sinon.stub(ConstructTransaction, 'constructTransaction', (label, log) => (
        (dispatch) => {
          dispatch({ type: 'CONSTRUCT_TRANSACTION', label, log });
          return { label, log };
        }
      ));
      sinon.stub(UpdateTradeCommitment, 'updateTradeCommitment', tradeCommitment => dispatch => (
        dispatch({ type: 'UPDATE_TRADE_COMMITMENT', tradeCommitment })
      ));
      const relayTransaction = store.dispatch(action.constructRelayTransaction(t.params.tx, t.params.status));
      t.assertions(store.getActions(), relayTransaction);
      store.clearActions();
    });
  };

  test({
    description: 'construct relayed buy transaction (sent)',
    params: {
      status: 'sent',
      tx: {
        type: 'Bid',
        status: 'sent',
        hash: '0x5bde43fc683d39c9f449424760401b2de067c8bda09acbf4c61dc923c0c98878',
        data: {
          events: [
            'log_add_tx',
            'sentCash'
          ],
          gas: 725202,
          inputs: [
            'amount',
            'price',
            'market',
            'outcome',
            'minimumTradeSize',
            'tradeGroupID'
          ],
          label: 'Bid',
          method: 'buy',
          mutable: true,
          send: true,
          signature: [
            'int256',
            'int256',
            'int256',
            'int256',
            'int256',
            'int256'
          ],
          to: '0xd70c6e1f3857d23bd96c3e4d2ec346fa7c3931f3',
          from: '0xdceb761b558e202c993f447b470a89cec2a3b6e9',
          params: [
            '0x4563918244f40000',
            '0x6f05b59d3b20000',
            '0xf7f7c43852ae0a73fe2a668b1a74a111848abeeff1797789f5b900e59eab25a2',
            '2',
            '0x2386f26fc10000',
            '0x00000000000000000000000000000000f26324c70bfc4d83a68fd9e01c9fb036'
          ]
        },
        response: {
          hash: '0x5bde43fc683d39c9f449424760401b2de067c8bda09acbf4c61dc923c0c98878',
          txHash: '0x5bde43fc683d39c9f449424760401b2de067c8bda09acbf4c61dc923c0c98878',
          callReturn: null
        }
      }
    },
    state: {
      branch: {
        id: '0xb1',
        reportPeriod: 7,
        baseReporters: 6,
        numEventsCreatedInPast24Hours: 10,
        numEventsInReportPeriod: 3
      },
      loginAccount: {
        address: '0x0000000000000000000000000000000000000b0b'
      },
      tradeCommitment: {},
<<<<<<< HEAD
      contractAddresses,
      functionsAPI
=======
      marketsData: {
        '0xf7f7c43852ae0a73fe2a668b1a74a111848abeeff1797789f5b900e59eab25a2': {
          description: 'test market'
        }
      }
>>>>>>> 62903b57
    },
    selectors: {
      marketFromEventID: {
        '0xe1': {
          id: '0xa1',
          reportedOutcome: '2'
        }
      }
    },
    assertions: (actions, relayTransaction) => {
      const expectedRelayTransaction = {
        label: 'log_add_tx',
        trade: {
          type: 'buy',
          amount: '5',
          price: '0.5',
          market: '0xf7f7c43852ae0a73fe2a668b1a74a111848abeeff1797789f5b900e59eab25a2',
          outcome: '2',
          minimumTradeSize: '0x2386f26fc10000',
          tradeGroupID: '0x00000000000000000000000000000000f26324c70bfc4d83a68fd9e01c9fb036',
          transactionHash: '0x5bde43fc683d39c9f449424760401b2de067c8bda09acbf4c61dc923c0c98878',
          blockNumber: undefined,
          timestamp: relayTransaction.trade.timestamp,
          inProgress: true,
          gasFees: defaultTxGasEth
        },
        marketID: '0xf7f7c43852ae0a73fe2a668b1a74a111848abeeff1797789f5b900e59eab25a2',
        outcomeID: '2',
        status: 'sent',
      };
      const expected = [
        {
          data: {
            notification: {
              description: 'test market',
              href: '/?page=transactions',
              id: '0x5bde43fc683d39c9f449424760401b2de067c8bda09acbf4c61dc923c0c98878',
              seen: false,
              timestamp: 1485907200,
              title: 'Bid 5 Shares - sent',
            }
          },
          type: 'ADD_NOTIFICATION'
        },
        {
          ...expectedRelayTransaction,
          type: 'CONSTRUCT_TRADING_TRANSACTION'
        }
      ];

      assert.deepEqual(actions, expected);
      assert.deepEqual(relayTransaction, expectedRelayTransaction);
    }
  });

  test({
    description: 'construct relayed buy transaction (success)',
    params: {
      status: 'success',
      tx: {
        type: 'Bid',
        status: 'success',
        hash: '0x5bde43fc683d39c9f449424760401b2de067c8bda09acbf4c61dc923c0c98878',
        data: {
          events: [
            'log_add_tx',
            'sentCash'
          ],
          gas: 725202,
          inputs: [
            'amount',
            'price',
            'market',
            'outcome',
            'minimumTradeSize',
            'tradeGroupID'
          ],
          label: 'Bid',
          method: 'buy',
          mutable: true,
          send: true,
          signature: [
            'int256',
            'int256',
            'int256',
            'int256',
            'int256',
            'int256'
          ],
          to: '0xd70c6e1f3857d23bd96c3e4d2ec346fa7c3931f3',
          from: '0xdceb761b558e202c993f447b470a89cec2a3b6e9',
          params: [
            '0x4563918244f40000',
            '0x6f05b59d3b20000',
            '0xf7f7c43852ae0a73fe2a668b1a74a111848abeeff1797789f5b900e59eab25a2',
            '2',
            '0x2386f26fc10000',
            '0x00000000000000000000000000000000f26324c70bfc4d83a68fd9e01c9fb036'
          ]
        },
        response: {
          blockHash: '0xc7dbd9d454ca4ff9d846f1850c8c6c4f53ec92562b4076d415f1d68b89d278f7',
          blockNumber: 1741,
          from: '0xdceb761b558e202c993f447b470a89cec2a3b6e9',
          gas: '0x47e7c4',
          gasPrice: '0x4a817c800',
          hash: '0x5bde43fc683d39c9f449424760401b2de067c8bda09acbf4c61dc923c0c98878',
          input: '0x2187e6510000000000000000000000000000000000000000000000004563918244f4000000000000000000000000000000000000000000000000000006f05b59d3b20000f7f7c43852ae0a73fe2a668b1a74a111848abeeff1797789f5b900e59eab25a20000000000000000000000000000000000000000000000000000000000000002000000000000000000000000000000000000000000000000002386f26fc1000000000000000000000000000000000000f26324c70bfc4d83a68fd9e01c9fb036',
          nonce: '0x58',
          to: '0xd70c6e1f3857d23bd96c3e4d2ec346fa7c3931f3',
          transactionIndex: '0x0',
          value: '0x0',
          v: '0x1b',
          r: '0x204dd301bd7df803c7b906bfda582bae8eae92b44f926ac3cf852ff68d7b0689',
          s: '0x71565aa9a50e71c8a445ff734bf54382d0fa1733fb941c4616165fff6063180',
          timestamp: 1484208293,
          callReturn: '0x4a330392e495bdca39dd7d8617397502a21e5c6d975364471adfe76aea4b2ce7',
          gasFees: '0.00651868'
        }
      }
    },
    state: {
      branch: {
        id: '0xb1',
        reportPeriod: 7,
        baseReporters: 6,
        numEventsCreatedInPast24Hours: 10,
        numEventsInReportPeriod: 3
      },
      loginAccount: {
        address: '0x0000000000000000000000000000000000000b0b'
      },
      tradeCommitment: {},
<<<<<<< HEAD
      contractAddresses,
      functionsAPI
=======
      marketsData: {
        '0xf7f7c43852ae0a73fe2a668b1a74a111848abeeff1797789f5b900e59eab25a2': {
          description: 'test market'
        }
      }
>>>>>>> 62903b57
    },
    selectors: {
      marketFromEventID: {
        '0xe1': {
          id: '0xa1',
          reportedOutcome: '2'
        }
      }
    },
    assertions: (actions, relayTransaction) => {
      const expectedRelayTransaction = {
        label: 'log_add_tx',
        trade: {
          type: 'buy',
          amount: '5',
          price: '0.5',
          market: '0xf7f7c43852ae0a73fe2a668b1a74a111848abeeff1797789f5b900e59eab25a2',
          outcome: '2',
          minimumTradeSize: '0x2386f26fc10000',
          tradeGroupID: '0x00000000000000000000000000000000f26324c70bfc4d83a68fd9e01c9fb036',
          transactionHash: '0x5bde43fc683d39c9f449424760401b2de067c8bda09acbf4c61dc923c0c98878',
          blockNumber: 0x1741,
          timestamp: 1484208293,
          inProgress: false,
          gasFees: '0.00651868'
        },
        marketID: '0xf7f7c43852ae0a73fe2a668b1a74a111848abeeff1797789f5b900e59eab25a2',
        outcomeID: '2',
        status: 'success'
      };
      const expected = [
        {
          data: {
            notification: {
              description: 'test market',
              href: '/?page=transactions',
              id: '0x5bde43fc683d39c9f449424760401b2de067c8bda09acbf4c61dc923c0c98878',
              seen: false,
              timestamp: 1484208293,
              title: 'Bid 5 Shares - success',
            }
          },
          type: 'ADD_NOTIFICATION'
        },
        {
          ...expectedRelayTransaction,
          type: 'CONSTRUCT_TRADING_TRANSACTION'
        }
      ];
      assert.deepEqual(actions, expected);
      assert.deepEqual(relayTransaction, expectedRelayTransaction);
    }
  });

  test({
    description: 'construct relayed shortAsk transaction (sent)',
    params: {
      status: 'sent',
      tx: {
        type: 'Short Ask',
        status: 'sent',
        hash: '0xe8109915cb0972d1aae971014ded4c744b7ad688704b0a973f626c42220a9ba4',
        data: {
          events: [
            'completeSets_logReturn',
            'sentCash',
            'log_add_tx'
          ],
          gas: 1500000,
          inputs: [
            'amount',
            'price',
            'market',
            'outcome',
            'minimumTradeSize',
            'tradeGroupID'
          ],
          label: 'Short Ask',
          method: 'shortAsk',
          mutable: true,
          signature: [
            'int256',
            'int256',
            'int256',
            'int256',
            'int256',
            'int256'
          ],
          to: '0xd70c6e1f3857d23bd96c3e4d2ec346fa7c3931f3',
          from: '0xdceb761b558e202c993f447b470a89cec2a3b6e9',
          params: [
            '0x4563918244f40000',
            '0x853a0d2313c0000',
            '0xf7f7c43852ae0a73fe2a668b1a74a111848abeeff1797789f5b900e59eab25a2',
            '2',
            '0x2386f26fc10000',
            '0x000000000000000000000000000000008a649a9af5874931863de583aea36e17'
          ],
          send: true,
          returns: 'int256'
        },
        response: {
          hash: '0xe8109915cb0972d1aae971014ded4c744b7ad688704b0a973f626c42220a9ba4',
          txHash: '0xe8109915cb0972d1aae971014ded4c744b7ad688704b0a973f626c42220a9ba4',
          callReturn: null
        }
      }
    },
    state: {
      branch: {
        id: '0xb1',
        reportPeriod: 7,
        baseReporters: 6,
        numEventsCreatedInPast24Hours: 10,
        numEventsInReportPeriod: 3
      },
      loginAccount: {
        address: '0x0000000000000000000000000000000000000b0b'
      },
      tradeCommitment: {},
<<<<<<< HEAD
      contractAddresses,
      functionsAPI
=======
      marketsData: {
        '0xf7f7c43852ae0a73fe2a668b1a74a111848abeeff1797789f5b900e59eab25a2': {
          description: 'test market'
        }
      }
>>>>>>> 62903b57
    },
    selectors: {
      marketFromEventID: {
        '0xe1': {
          id: '0xa1',
          reportedOutcome: '2'
        }
      }
    },
    assertions: (actions, relayTransaction) => {
      const expectedRelayTransaction = {
        label: 'log_add_tx',
        trade: {
          type: 'sell',
          amount: '5',
          price: '0.6',
          market: '0xf7f7c43852ae0a73fe2a668b1a74a111848abeeff1797789f5b900e59eab25a2',
          outcome: '2',
          minimumTradeSize: '0x2386f26fc10000',
          tradeGroupID: '0x000000000000000000000000000000008a649a9af5874931863de583aea36e17',
          transactionHash: '0xe8109915cb0972d1aae971014ded4c744b7ad688704b0a973f626c42220a9ba4',
          blockNumber: undefined,
          timestamp: relayTransaction.trade.timestamp,
          inProgress: true,
          isShortAsk: true,
          gasFees: defaultTxGasEth
        },
        marketID: '0xf7f7c43852ae0a73fe2a668b1a74a111848abeeff1797789f5b900e59eab25a2',
        outcomeID: '2',
        status: 'sent'
      };
      const expected = [
        {
          data: {
            notification: {
              description: 'test market',
              href: '/?page=transactions',
              id: '0xe8109915cb0972d1aae971014ded4c744b7ad688704b0a973f626c42220a9ba4',
              seen: false,
              timestamp: 1485907200,
              title: 'short ask 5 Shares - sent',
            }
          },
          type: 'ADD_NOTIFICATION'
        },
        {
          ...expectedRelayTransaction,
          type: 'CONSTRUCT_TRADING_TRANSACTION'
        }
      ];
      assert.deepEqual(actions, expected);
      assert.deepEqual(relayTransaction, expectedRelayTransaction);
    }
  });

  test({
    description: 'construct relayed shortAsk transaction (success)',
    params: {
      status: 'success',
      tx: {
        type: 'Short Ask',
        status: 'success',
        hash: '0xe8109915cb0972d1aae971014ded4c744b7ad688704b0a973f626c42220a9ba4',
        data: {
          events: [
            'completeSets_logReturn',
            'sentCash',
            'log_add_tx'
          ],
          gas: 1500000,
          inputs: [
            'amount',
            'price',
            'market',
            'outcome',
            'minimumTradeSize',
            'tradeGroupID'
          ],
          label: 'Short Ask',
          method: 'shortAsk',
          mutable: true,
          signature: [
            'int256',
            'int256',
            'int256',
            'int256',
            'int256',
            'int256'
          ],
          to: '0xd70c6e1f3857d23bd96c3e4d2ec346fa7c3931f3',
          from: '0xdceb761b558e202c993f447b470a89cec2a3b6e9',
          params: [
            '0x4563918244f40000',
            '0x853a0d2313c0000',
            '0xf7f7c43852ae0a73fe2a668b1a74a111848abeeff1797789f5b900e59eab25a2',
            '2',
            '0x2386f26fc10000',
            '0x000000000000000000000000000000008a649a9af5874931863de583aea36e17'
          ],
          send: true,
          returns: 'int256'
        },
        response: {
          blockHash: '0xa64a20e1a8b3e2f1cb610ef0f88ab0b5156d8805caeed634b555b74aa4510073',
          blockNumber: 1805,
          from: '0xdceb761b558e202c993f447b470a89cec2a3b6e9',
          gas: '0x47e7c4',
          gasPrice: '0x4a817c800',
          hash: '0xe8109915cb0972d1aae971014ded4c744b7ad688704b0a973f626c42220a9ba4',
          input: '0x70f48c290000000000000000000000000000000000000000000000004563918244f400000000000000000000000000000000000000000000000000000853a0d2313c0000f7f7c43852ae0a73fe2a668b1a74a111848abeeff1797789f5b900e59eab25a20000000000000000000000000000000000000000000000000000000000000002000000000000000000000000000000000000000000000000002386f26fc10000000000000000000000000000000000008a649a9af5874931863de583aea36e17',
          nonce: '0x5b',
          to: '0xd70c6e1f3857d23bd96c3e4d2ec346fa7c3931f3',
          transactionIndex: '0x0',
          value: '0x0',
          v: '0x1b',
          r: '0x802d88fbd1edfdee30697a67f1383965887540d02b64dcc5be52630d1916f721',
          s: '0x76e5c667116873a6d1afef14e69c89648bc5231b35bfc4ed182f0665a232ba8b',
          timestamp: 1484210643,
          callReturn: '0x647788c0acbffb675493a93a3c0c8d10732c88be9166b8c5bb1299121841c161',
          gasFees: '0.01090406'
        }
      }
    },
    state: {
      branch: {
        id: '0xb1',
        reportPeriod: 7,
        baseReporters: 6,
        numEventsCreatedInPast24Hours: 10,
        numEventsInReportPeriod: 3
      },
      loginAccount: {
        address: '0x0000000000000000000000000000000000000b0b'
      },
      tradeCommitment: {},
<<<<<<< HEAD
      contractAddresses,
      functionsAPI
=======
      marketsData: {
        '0xf7f7c43852ae0a73fe2a668b1a74a111848abeeff1797789f5b900e59eab25a2': {
          description: 'test market'
        }
      }
>>>>>>> 62903b57
    },
    selectors: {
      marketFromEventID: {
        '0xe1': {
          id: '0xa1',
          reportedOutcome: '2'
        }
      }
    },
    assertions: (actions, relayTransaction) => {
      const expectedRelayTransaction = {
        label: 'log_add_tx',
        trade: {
          type: 'sell',
          amount: '5',
          market: '0xf7f7c43852ae0a73fe2a668b1a74a111848abeeff1797789f5b900e59eab25a2',
          outcome: '2',
          price: '0.6',
          minimumTradeSize: '0x2386f26fc10000',
          tradeGroupID: '0x000000000000000000000000000000008a649a9af5874931863de583aea36e17',
          transactionHash: '0xe8109915cb0972d1aae971014ded4c744b7ad688704b0a973f626c42220a9ba4',
          blockNumber: 0x1805,
          timestamp: 1484210643,
          inProgress: false,
          isShortAsk: true,
          gasFees: '0.01090406'
        },
        marketID: '0xf7f7c43852ae0a73fe2a668b1a74a111848abeeff1797789f5b900e59eab25a2',
        outcomeID: '2',
        status: 'success'
      };
      const expected = [
        {
          data: {
            notification: {
              description: 'test market',
              href: '/?page=transactions',
              id: '0xe8109915cb0972d1aae971014ded4c744b7ad688704b0a973f626c42220a9ba4',
              seen: false,
              timestamp: 1484210643,
              title: 'short ask 5 Shares - success',
            }
          },
          type: 'ADD_NOTIFICATION'
        },
        {
          ...expectedRelayTransaction,
          type: 'CONSTRUCT_TRADING_TRANSACTION'
        }
      ];
      assert.deepEqual(actions, expected);
      assert.deepEqual(relayTransaction, expectedRelayTransaction);
    }
  });

  test({
    description: 'construct relayed sell transaction (sent)',
    params: {
      status: 'sent',
      tx: {
        type: 'Ask',
        status: 'sent',
        hash: '0xe8109915cb0972d1aae971014ded4c744b7ad688704b0a973f626c42220a9ba4',
        data: {
          events: [
            'sentCash',
            'log_add_tx'
          ],
          gas: 1500000,
          inputs: [
            'amount',
            'price',
            'market',
            'outcome',
            'minimumTradeSize',
            'tradeGroupID'
          ],
          label: 'Ask',
          method: 'sell',
          mutable: true,
          signature: [
            'int256',
            'int256',
            'int256',
            'int256',
            'int256',
            'int256'
          ],
          to: '0xd70c6e1f3857d23bd96c3e4d2ec346fa7c3931f3',
          from: '0xdceb761b558e202c993f447b470a89cec2a3b6e9',
          params: [
            '0x4563918244f40000',
            '0x853a0d2313c0000',
            '0xf7f7c43852ae0a73fe2a668b1a74a111848abeeff1797789f5b900e59eab25a2',
            '2',
            '0x2386f26fc10000',
            '0x000000000000000000000000000000008a649a9af5874931863de583aea36e17'
          ],
          send: true,
          returns: 'int256'
        },
        response: {
          hash: '0xe8109915cb0972d1aae971014ded4c744b7ad688704b0a973f626c42220a9ba4',
          txHash: '0xe8109915cb0972d1aae971014ded4c744b7ad688704b0a973f626c42220a9ba4',
          callReturn: null
        }
      }
    },
    state: {
      branch: {
        id: '0xb1',
        reportPeriod: 7,
        baseReporters: 6,
        numEventsCreatedInPast24Hours: 10,
        numEventsInReportPeriod: 3
      },
      loginAccount: {
        address: '0x0000000000000000000000000000000000000b0b'
      },
      tradeCommitment: {},
<<<<<<< HEAD
      contractAddresses,
      functionsAPI
=======
      marketsData: {
        '0xf7f7c43852ae0a73fe2a668b1a74a111848abeeff1797789f5b900e59eab25a2': {
          description: 'test market'
        }
      }
>>>>>>> 62903b57
    },
    selectors: {
      marketFromEventID: {
        '0xe1': {
          id: '0xa1',
          reportedOutcome: '2'
        }
      }
    },
    assertions: (actions, relayTransaction) => {
      const expectedRelayTransaction = {
        label: 'log_add_tx',
        trade: {
          type: 'sell',
          amount: '5',
          price: '0.6',
          market: '0xf7f7c43852ae0a73fe2a668b1a74a111848abeeff1797789f5b900e59eab25a2',
          outcome: '2',
          minimumTradeSize: '0x2386f26fc10000',
          tradeGroupID: '0x000000000000000000000000000000008a649a9af5874931863de583aea36e17',
          transactionHash: '0xe8109915cb0972d1aae971014ded4c744b7ad688704b0a973f626c42220a9ba4',
          blockNumber: undefined,
          timestamp: relayTransaction.trade.timestamp,
          inProgress: true,
          gasFees: defaultTxGasEth
        },
        marketID: '0xf7f7c43852ae0a73fe2a668b1a74a111848abeeff1797789f5b900e59eab25a2',
        outcomeID: '2',
        status: 'sent'
      };
      const expected = [
        {
          data: {
            notification: {
              description: 'test market',
              href: '/?page=transactions',
              id: '0xe8109915cb0972d1aae971014ded4c744b7ad688704b0a973f626c42220a9ba4',
              seen: false,
              timestamp: 1485907200,
              title: 'ask 5 Shares - sent',
            }
          },
          type: 'ADD_NOTIFICATION'
        },
        {
          ...expectedRelayTransaction,
          type: 'CONSTRUCT_TRADING_TRANSACTION'
        }
      ];
      assert.deepEqual(actions, expected);
      assert.deepEqual(relayTransaction, expectedRelayTransaction);
    }
  });

  test({
    description: 'construct relayed sell transaction (success)',
    params: {
      status: 'success',
      hash: '0xe8109915cb0972d1aae971014ded4c744b7ad688704b0a973f626c42220a9ba4',
      tx: {
        type: 'Ask',
        status: 'success',
        hash: '0xe8109915cb0972d1aae971014ded4c744b7ad688704b0a973f626c42220a9ba4',
        data: {
          events: [
            'sentCash',
            'log_add_tx'
          ],
          gas: 1500000,
          inputs: [
            'amount',
            'price',
            'market',
            'outcome',
            'minimumTradeSize',
            'tradeGroupID'
          ],
          label: 'Ask',
          method: 'sell',
          mutable: true,
          signature: [
            'int256',
            'int256',
            'int256',
            'int256',
            'int256',
            'int256'
          ],
          to: '0xd70c6e1f3857d23bd96c3e4d2ec346fa7c3931f3',
          from: '0xdceb761b558e202c993f447b470a89cec2a3b6e9',
          params: [
            '0x4563918244f40000',
            '0x853a0d2313c0000',
            '0xf7f7c43852ae0a73fe2a668b1a74a111848abeeff1797789f5b900e59eab25a2',
            '2',
            '0x2386f26fc10000',
            '0x000000000000000000000000000000008a649a9af5874931863de583aea36e17'
          ],
          send: true,
          returns: 'int256'
        },
        response: {
          blockHash: '0xa64a20e1a8b3e2f1cb610ef0f88ab0b5156d8805caeed634b555b74aa4510073',
          blockNumber: 1805,
          from: '0xdceb761b558e202c993f447b470a89cec2a3b6e9',
          gas: '0x47e7c4',
          gasPrice: '0x4a817c800',
          hash: '0xe8109915cb0972d1aae971014ded4c744b7ad688704b0a973f626c42220a9ba4',
          input: '0x70f48c290000000000000000000000000000000000000000000000004563918244f400000000000000000000000000000000000000000000000000000853a0d2313c0000f7f7c43852ae0a73fe2a668b1a74a111848abeeff1797789f5b900e59eab25a20000000000000000000000000000000000000000000000000000000000000002000000000000000000000000000000000000000000000000002386f26fc10000000000000000000000000000000000008a649a9af5874931863de583aea36e17',
          nonce: '0x5b',
          to: '0xd70c6e1f3857d23bd96c3e4d2ec346fa7c3931f3',
          transactionIndex: '0x0',
          value: '0x0',
          v: '0x1b',
          r: '0x802d88fbd1edfdee30697a67f1383965887540d02b64dcc5be52630d1916f721',
          s: '0x76e5c667116873a6d1afef14e69c89648bc5231b35bfc4ed182f0665a232ba8b',
          timestamp: 1484210643,
          callReturn: '0x647788c0acbffb675493a93a3c0c8d10732c88be9166b8c5bb1299121841c161',
          gasFees: '0.01090406'
        }
      }
    },
    state: {
      branch: {
        id: '0xb1',
        reportPeriod: 7,
        baseReporters: 6,
        numEventsCreatedInPast24Hours: 10,
        numEventsInReportPeriod: 3
      },
      loginAccount: {
        address: '0x0000000000000000000000000000000000000b0b'
      },
      tradeCommitment: {},
<<<<<<< HEAD
      contractAddresses,
      functionsAPI
=======
      marketsData: {
        '0xf7f7c43852ae0a73fe2a668b1a74a111848abeeff1797789f5b900e59eab25a2': {
          description: 'test market'
        }
      }
>>>>>>> 62903b57
    },
    selectors: {
      marketFromEventID: {
        '0xe1': {
          id: '0xa1',
          reportedOutcome: '2'
        }
      }
    },
    assertions: (actions, relayTransaction) => {
      const expectedRelayTransaction = {
        label: 'log_add_tx',
        trade: {
          type: 'sell',
          amount: '5',
          market: '0xf7f7c43852ae0a73fe2a668b1a74a111848abeeff1797789f5b900e59eab25a2',
          outcome: '2',
          price: '0.6',
          minimumTradeSize: '0x2386f26fc10000',
          tradeGroupID: '0x000000000000000000000000000000008a649a9af5874931863de583aea36e17',
          transactionHash: '0xe8109915cb0972d1aae971014ded4c744b7ad688704b0a973f626c42220a9ba4',
          blockNumber: 0x1805,
          timestamp: 1484210643,
          inProgress: false,
          gasFees: '0.01090406'
        },
        marketID: '0xf7f7c43852ae0a73fe2a668b1a74a111848abeeff1797789f5b900e59eab25a2',
        outcomeID: '2',
        status: 'success'
      };
      const expected = [
        {
          data: {
            notification: {
              description: 'test market',
              href: '/?page=transactions',
              id: '0xe8109915cb0972d1aae971014ded4c744b7ad688704b0a973f626c42220a9ba4',
              seen: false,
              timestamp: 1484210643,
              title: 'ask 5 Shares - success',
            }
          },
          type: 'ADD_NOTIFICATION'
        },
        {
          ...expectedRelayTransaction,
          type: 'CONSTRUCT_TRADING_TRANSACTION'
        }
      ];
      assert.deepEqual(actions, expected);
      assert.deepEqual(relayTransaction, expectedRelayTransaction);
    }
  });
});<|MERGE_RESOLUTION|>--- conflicted
+++ resolved
@@ -11,7 +11,8 @@
   const middlewares = [thunk];
   const mockStore = configureMockStore(middlewares);
   const augur = new Augur();
-<<<<<<< HEAD
+
+// <<<<<<< HEAD
   // save the default result for calling augur.trading.simulation.getTxGasEth
   const defaultTxGasEth = augur.abi.unfix(augur.abi.bignum(augur.rpc.constants.DEFAULT_GAS).times(augur.abi.bignum(augur.constants.DEFAULT_GASPRICE))).toFixed();
   const functionsAPI = augur.api;
@@ -52,7 +53,7 @@
     Trade: '0x031d9d02520cc708ea3c865278508c9cdb92bd51',
     Trades: '0x448c01a2e1fd6c2ef133402c403d2f48c99993e7'
   };
-=======
+// =======
 
   beforeEach(() => {
     this.clock = sinon.useFakeTimers(1485907200000);
@@ -62,7 +63,7 @@
     this.clock.restore();
   });
 
->>>>>>> 62903b57
+// >>>>>>> master
   const test = (t) => {
     it(t.description, () => {
       const store = mockStore(t.state);
@@ -197,16 +198,16 @@
         address: '0x0000000000000000000000000000000000000b0b'
       },
       tradeCommitment: {},
-<<<<<<< HEAD
+// <<<<<<< HEAD
       contractAddresses,
-      functionsAPI
-=======
+      functionsAPI,
+// =======
       marketsData: {
         '0xf7f7c43852ae0a73fe2a668b1a74a111848abeeff1797789f5b900e59eab25a2': {
           description: 'test market'
         }
       }
->>>>>>> 62903b57
+// >>>>>>> master
     },
     selectors: {
       marketFromEventID: {
@@ -340,16 +341,16 @@
         address: '0x0000000000000000000000000000000000000b0b'
       },
       tradeCommitment: {},
-<<<<<<< HEAD
+// <<<<<<< HEAD
       contractAddresses,
-      functionsAPI
-=======
+      functionsAPI,
+// =======
       marketsData: {
         '0xf7f7c43852ae0a73fe2a668b1a74a111848abeeff1797789f5b900e59eab25a2': {
           description: 'test market'
         }
       }
->>>>>>> 62903b57
+// >>>>>>> master
     },
     selectors: {
       marketFromEventID: {
@@ -470,16 +471,16 @@
         address: '0x0000000000000000000000000000000000000b0b'
       },
       tradeCommitment: {},
-<<<<<<< HEAD
+// <<<<<<< HEAD
       contractAddresses,
-      functionsAPI
-=======
+      functionsAPI,
+// =======
       marketsData: {
         '0xf7f7c43852ae0a73fe2a668b1a74a111848abeeff1797789f5b900e59eab25a2': {
           description: 'test market'
         }
       }
->>>>>>> 62903b57
+// >>>>>>> master
     },
     selectors: {
       marketFromEventID: {
@@ -615,16 +616,16 @@
         address: '0x0000000000000000000000000000000000000b0b'
       },
       tradeCommitment: {},
-<<<<<<< HEAD
+// <<<<<<< HEAD
       contractAddresses,
-      functionsAPI
-=======
+      functionsAPI,
+// =======
       marketsData: {
         '0xf7f7c43852ae0a73fe2a668b1a74a111848abeeff1797789f5b900e59eab25a2': {
           description: 'test market'
         }
       }
->>>>>>> 62903b57
+// >>>>>>> master
     },
     selectors: {
       marketFromEventID: {
@@ -745,16 +746,16 @@
         address: '0x0000000000000000000000000000000000000b0b'
       },
       tradeCommitment: {},
-<<<<<<< HEAD
+// <<<<<<< HEAD
       contractAddresses,
-      functionsAPI
-=======
+      functionsAPI,
+// =======
       marketsData: {
         '0xf7f7c43852ae0a73fe2a668b1a74a111848abeeff1797789f5b900e59eab25a2': {
           description: 'test market'
         }
       }
->>>>>>> 62903b57
+// >>>>>>> master
     },
     selectors: {
       marketFromEventID: {
@@ -889,16 +890,16 @@
         address: '0x0000000000000000000000000000000000000b0b'
       },
       tradeCommitment: {},
-<<<<<<< HEAD
+// <<<<<<< HEAD
       contractAddresses,
-      functionsAPI
-=======
+      functionsAPI,
+// =======
       marketsData: {
         '0xf7f7c43852ae0a73fe2a668b1a74a111848abeeff1797789f5b900e59eab25a2': {
           description: 'test market'
         }
       }
->>>>>>> 62903b57
+// >>>>>>> master
     },
     selectors: {
       marketFromEventID: {
