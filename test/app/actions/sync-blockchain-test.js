--- conflicted
+++ resolved
@@ -1,22 +1,12 @@
-<<<<<<< HEAD
-import { describe, it, after } from 'mocha'
-import { assert } from 'chai'
-import proxyquire from 'proxyquire'
-=======
 import { syncBlockchain, __RewireAPI__ as ReWireModule } from 'modules/app/actions/sync-blockchain'
 import { describe, it, after } from 'mocha'
 import { assert } from 'chai'
->>>>>>> 4e88a616
 import sinon from 'sinon'
 import configureMockStore from 'redux-mock-store'
 import thunk from 'redux-thunk'
 import testState from 'test/testState'
 
 describe(`modules/app/actions/sync-blockchain.js`, function () { // eslint-disable-line func-names, prefer-arrow-callback
-<<<<<<< HEAD
-  proxyquire.noPreserveCache().noCallThru()
-=======
->>>>>>> 4e88a616
   const middlewares = [thunk]
   const mockStore = configureMockStore(middlewares)
   const state = Object.assign({}, testState, {
@@ -26,14 +16,11 @@
       currentBlockNumber: 9999
     }
   })
-<<<<<<< HEAD
-=======
   const dataReturned = {
     currentBlockNumber: 0x10000,
     currentBlockTimestamp: 0x4886718345,
     currentBlockMillisSinceEpoch: 12345
   }
->>>>>>> 4e88a616
   const store = mockStore(state)
   const AugurJS = {
     rpc: {
@@ -41,30 +28,16 @@
       block: { number: 10000, timestamp: 4886718345 }
     }
   }
-<<<<<<< HEAD
-  const UpdateBlockchain = { updateBlockchain: () => {} }
-
-  sinon.stub(UpdateBlockchain, 'updateBlockchain', data => ({ type: 'UPDATE_BLOCKCHAIN', data }))
-
-  const action = proxyquire('../../../src/modules/app/actions/sync-blockchain.js', {
-    '../../../services/augurjs': AugurJS,
-    '../../app/actions/update-blockchain': UpdateBlockchain
-  })
-=======
 
   const updateBlockchain = data => ({ type: 'UPDATE_BLOCKCHAIN', data })
 
   ReWireModule.__Rewire__('augur', AugurJS)
   ReWireModule.__Rewire__('updateBlockchain', updateBlockchain)
->>>>>>> 4e88a616
 
   after(() => {
     store.clearActions()
     this.clock.restore()
-<<<<<<< HEAD
-=======
     ReWireModule.__ResetDependency__('augur', 'updateBlockchain')
->>>>>>> 4e88a616
   })
 
   it('rpc.block set: should sync with blockchain using rpc.block.number', (done) => {
@@ -72,19 +45,9 @@
     AugurJS.rpc.block = { number: 10000, timestamp: '0x123456789' }
     const out = [{
       type: 'UPDATE_BLOCKCHAIN',
-<<<<<<< HEAD
-      data: {
-        currentBlockNumber: 0x10000,
-        currentBlockTimestamp: 0x4886718345,
-        currentBlockMillisSinceEpoch: 12345
-      }
-    }]
-    store.dispatch(action.syncBlockchain())
-=======
       data: dataReturned
     }]
     store.dispatch(syncBlockchain())
->>>>>>> 4e88a616
     assert.deepEqual(store.getActions(), out, `Didn't dispatch the expected actions`)
 
     done()
