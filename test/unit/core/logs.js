"use strict";

var assert = require("chai").assert;
var abi = require("augur-abi");
var noop = require("../../../src/utils/noop");
var isFunction = require("../../../src/utils/is-function");
var augur = new (require("../../../src"))();

describe("logs.parseCompleteSetsLogs", function () {
  // 6 tests total
  var test = function (t) {
    it(t.description, function () {
      t.assertions(augur.parseCompleteSetsLogs(t.logs, t.mergeInto));
    });
  };
  test({
    description: 'Should handle one log in the logs argument array without passing a mergeInto argument.',
    logs: [{
      data: [ abi.fix('100'), '2' ],
      topics: ['0x00a1', '0x00b1', '0x00c1', '1'],
      blockNumber: '010101'
    }],
    mergeInto: undefined,
    assertions: function (o) {
      assert.deepEqual(o, {
        '0x00c1': [{
          amount: '100',
          blockNumber: 65793,
          numOutcomes: 2,
          type: 'buy'
        }]
      });
    }
  });
  test({
    description: 'Should handle multiple logs in the logs argument array without passing a mergeInto argument.',
    logs: [{
      data: [ abi.fix('100'), '2' ],
      topics: ['0x00a1', '0x00b1', '0x00c1', '1'],
      blockNumber: '010101'
    },
    {
      data: [ abi.fix('43'), '2' ],
      topics: ['0x00a1', '0x00b1', '0x00c1', '1'],
      blockNumber: '010101'
    },
    {
      data: [ abi.fix('985.23'), '2' ],
      topics: ['0x00a1', '0x00b1', '0x00c1', '1'],
      blockNumber: '010101'
    }],
    mergeInto: undefined,
    assertions: function (o) {
      assert.deepEqual(o, {
        '0x00c1': [{
          amount: '100',
          blockNumber: 65793,
          numOutcomes: 2,
          type: 'buy'
        },{
          amount: '43',
          blockNumber: 65793,
          numOutcomes: 2,
          type: 'buy'
        },{
          amount: '985.23',
          blockNumber: 65793,
          numOutcomes: 2,
          type: 'buy'
        }],
      });
    }
  });
  test({
    description: 'Should handle multiple logs in the logs argument array without passing a mergeInto argument and given multiple markets.',
    logs: [{
      data: [ abi.fix('100'), '2' ],
      topics: ['0x00a1', '0x00b1', '0x00c1', '1'],
      blockNumber: '010101'
    },
    {
      data: [ abi.fix('43'), '2' ],
      topics: ['0x00a1', '0x00b1', '0x00c1', '1'],
      blockNumber: '010101'
    },
    {
      data: [ abi.fix('985.23'), '2' ],
      topics: ['0x00a1', '0x00b1', '0x00c1', '1'],
      blockNumber: '010101'
    },
    {
      data: "0x",
      topics: ['0x00a1', '0x00b1', '0x00c1', '1'],
      blockNumber: '010101'
    },
    {
      data: [ abi.fix('3245.22'), '5' ],
      topics: ['0x00a1', '0x00b1', '0x00c2', '2'],
      blockNumber: '010101'
    },
    {
      data: "0x",
      topics: ['0x00a1', '0x00b1', '0x00c2', '2'],
      blockNumber: '010101'
    },
    {
      data: [ abi.fix('940'), '5' ],
      topics: ['0x00a1', '0x00b1', '0x00c2', '2'],
      blockNumber: '010101'
    },
    {
      data: [ abi.fix('15.0203'), '5' ],
      topics: ['0x00a1', '0x00b1', '0x00c2', '2'],
      blockNumber: '010101'
    }],
    mergeInto: undefined,
    assertions: function (o) {
      assert.deepEqual(o, {
        '0x00c1': [{
          amount: '100',
          blockNumber: 65793,
          numOutcomes: 2,
          type: 'buy'
        },{
          amount: '43',
          blockNumber: 65793,
          numOutcomes: 2,
          type: 'buy'
        },{
          amount: '985.23',
          blockNumber: 65793,
          numOutcomes: 2,
          type: 'buy'
        }],
        '0x00c2': [{
          amount: '3245.22',
          blockNumber: 65793,
          numOutcomes: 5,
          type: 'sell'
        },{
          amount: '940',
          blockNumber: 65793,
          numOutcomes: 5,
          type: 'sell'
        },{
          amount: '15.0203',
          blockNumber: 65793,
          numOutcomes: 5,
          type: 'sell'
        }],
      });
    }
  });
  test({
    description: 'Should handle one log in the logs argument array while also passing a mergeInto argument.',
    logs: [{
      data: [ abi.fix('100'), '2' ],
      topics: ['0x00a1', '0x00b1', '0x00c1', '1'],
      blockNumber: '010101'
    }],
    mergeInto: {
      '0x00c1': [{
        amount: '5',
        blockNumber: 65793,
        numOutcomes: 2,
        type: 'buy'
      }]
    },
    assertions: function (o) {
      assert.deepEqual(o, {
        '0x00c1': [
          {
            amount: '5',
            blockNumber: 65793,
            numOutcomes: 2,
            type: 'buy'
          },
          [{
            amount: '100',
            blockNumber: 65793,
            isCompleteSet: true,
            price: '0.5',
            type: 'buy'
          }],
          [{
            amount: '100',
            blockNumber: 65793,
            isCompleteSet: true,
            price: '0.5',
            type: 'buy'
          }]
        ]
      });
    }
  });
  test({
    description: 'Should handle multiple logs in the logs argument array while also passing a mergeInto argument.',
    logs: [{
      data: [ abi.fix('100'), '2' ],
      topics: ['0x00a1', '0x00b1', '0x00c1', '1'],
      blockNumber: '010101'
    },
    {
      data: [ abi.fix('234'), '4' ],
      topics: ['0x00a2', '0x00b2', '0x00c2', '2'],
      blockNumber: '010101'
    }],
    mergeInto: {
      '0x00c1': [{
        amount: '50',
        blockNumber: 65793,
        numOutcomes: 2,
        type: 'buy'
      }],
      '0x00c2': [{
        amount: '120',
        blockNumber: 65793,
        numOutcomes: 4,
        type: 'sell'
      }]
    },
    assertions: function (o) {
      assert.deepEqual(o, {
        '0x00c1': [
          {
            amount: '50',
            blockNumber: 65793,
            numOutcomes: 2,
            type: 'buy'
          },
          [{
            amount: '100',
            blockNumber: 65793,
            isCompleteSet: true,
            price: '0.5',
            type: 'buy'
          }],
          [{
            amount: '100',
            blockNumber: 65793,
            isCompleteSet: true,
            price: '0.5',
            type: 'buy'
          }]
        ],
        '0x00c2': [
          {
            amount: '120',
            blockNumber: 65793,
            numOutcomes: 4,
            type: 'sell'
          },
          [{
            amount: '234',
            blockNumber: 65793,
            isCompleteSet: true,
            price: '0.25',
            type: 'sell'
          }],
          [{
            amount: '234',
            blockNumber: 65793,
            isCompleteSet: true,
            price: '0.25',
            type: 'sell'
          }],
          [{
            amount: '234',
            blockNumber: 65793,
            isCompleteSet: true,
            price: '0.25',
            type: 'sell'
          }],
          [{
            amount: '234',
            blockNumber: 65793,
            isCompleteSet: true,
            price: '0.25',
            type: 'sell'
          }]
        ]
      });
    }
  });
  test({
    description: 'Should handle one log in the logs argument array and passing a mergeInto argument.',
    logs: [{
      data: [ abi.fix('100'), '2' ],
      topics: ['0x00a1', '0x00b1', '0x00c1', '1'],
      blockNumber: '010101'
    }],
    mergeInto: {},
    assertions: function (o) {
      assert.deepEqual(o, {
        '0x00c1': {
          "1": [{
            amount: '100',
            blockNumber: 65793,
            isCompleteSet: true,
            price: '0.5',
            type: 'buy'
          }],
          "2": [{
            amount: '100',
            blockNumber: 65793,
            isCompleteSet: true,
            price: '0.5',
            type: 'buy'
          }]
        }
      });
    }
  });
});

/***********
 * Getters *
***********/
describe("logs.getMarketPriceHistory", function () {
  // 3 tests total
  var test = function (t) {
    describe(t.description, function () {
      var getLogs = augur.getLogs;
      after(function () {
        augur.getLogs = getLogs;
      });
      it("sync", function () {
        augur.getLogs = function (label, filterParams, aux, callback) {
          if (!callback && isFunction(filterParams)) {
            callback = filterParams;
            filterParams = null;
          }
          aux.mergedLogs = filterParams;
          if (!callback) return aux;
          callback(null, aux);
        };
        try {
          t.assertions(null, augur.getMarketPriceHistory(t.market, t.options));
          if (!t.options) t.assertions(null, augur.getMarketPriceHistory(t.market));
        } catch (exc) {
          t.assertions(exc);
        }
      });
      it("async", function (done) {
        augur.getLogs = function (label, filterParams, aux, callback) {
          if (!callback && isFunction(filterParams)) {
            callback = filterParams;
            filterParams = null;
          }
          aux.mergedLogs = filterParams;
          if (!callback) return aux;
          callback(null, aux);
        };
        augur.getMarketPriceHistory(t.market, t.options, function (err, priceHistory) {
          t.assertions(err, priceHistory);
          if (t.options) return done();
          augur.getMarketPriceHistory(t.market, function (err, priceHistory) {
            t.assertions(err, priceHistory);
            done();
          });
        });
      });
    });
  };

  test({
    description: 'Should pass the market merged with the options arg to getLogs',
    market: '0x00a1',
    options: { test: 'hello world', fromBlock: '0x2' },
    callback: noop,
    assertions: function (err, o) {
      assert.isNull(err);
      assert.deepEqual(o, { test: 'hello world', market: '0x00a1', fromBlock: '0x2' });
    }
  });

  test({
    description: 'Should pass the market as the params if options is undefined',
    market: '0x00a1',
    options: undefined,
    assertions: function (err, o) {
      assert.isNull(err);
      assert.deepEqual(o, { market: '0x00a1' });
    }
  });

  test({
    description: 'Should be able to be passed just market and cb and still handle the request',
    market: '0x00a1',
    assertions: function (err, o) {
      assert.isNull(err);
      assert.deepEqual(o, { market: '0x00a1' });
    }
  });
});
describe("logs.sortByBlockNumber", function () {
  // 4 tests total
  var test = function (t) {
    it(t.description, function () {
      t.assertions(augur.sortByBlockNumber(t.a, t.b));
    });
  };

  test({
    description: 'should sort 2 numbers sent as Strings',
    a: { blockNumber: '3' },
    b: { blockNumber: '2' },
    assertions: function (o) {
      assert.equal(o, '1');
    }
  });

  test({
    description: 'should sort 2 numbers sent as JS Numbers',
    a: { blockNumber: 50 },
    b: { blockNumber: 3 },
    assertions: function (o) {
      assert.equal(o, 47);
    }
  });

  test({
    description: 'should sort 2 numbers sent as Hex Strings',
    a: { blockNumber: '0x01' },
    b: { blockNumber: '0x05' },
    assertions: function (o) {
      assert.equal(o, -4);
    }
  });

  test({
    description: 'should sort 2 numbers sent as Big Numbers',
    a: { blockNumber: abi.bignum('25') },
    b: { blockNumber: abi.bignum('3') },
    assertions: function (o) {
      assert.equal(o, 22);
    }
  });
});
describe("logs.buildTopicsList", function () {
  // 3 tests total
  var test = function (t) {
    it(t.description, function () {
      t.assertions(augur.buildTopicsList(t.event, t.params));
    });
  };

  test({
    description: 'should handle an event with a single input',
    event: { signature: augur.store.getState().contractsAPI.events.completeSets_logReturn.signature, inputs: [{ name: 'amount', indexed: true }]},
    params: { amount: '50' },
    assertions: function (o) {
      assert.deepEqual(o, [ '0x59193f204bd4754cff0e765b9ee9157305fb373586ec5d680b49e6341ef922a6' , '0x0000000000000000000000000000000000000000000000000000000000000050']);
    }
  });

  test({
    description: 'should handle an event with a multiple inputs, some indexed some not',
    event: { signature: augur.store.getState().contractsAPI.events.completeSets_logReturn.signature, inputs: [{ name: 'amount', indexed: true }, { name: 'unindexed', indexed: false }, { name: 'shares', indexed: true } ]},
    params: { amount: '50', unindexed: 'this shouldnt be in the topics array out', shares: '10' },
    assertions: function (o) {
      assert.deepEqual(o, [ '0x59193f204bd4754cff0e765b9ee9157305fb373586ec5d680b49e6341ef922a6' , '0x0000000000000000000000000000000000000000000000000000000000000050',
      '0x0000000000000000000000000000000000000000000000000000000000000010']);
    }
  });

  test({
    description: 'should handle an event with no inputs',
    event: { signature: augur.store.getState().contractsAPI.events.completeSets_logReturn.signature, inputs: []},
    params: {},
    assertions: function (o) {
      assert.deepEqual(o, [ '0x59193f204bd4754cff0e765b9ee9157305fb373586ec5d680b49e6341ef922a6']);
    }
  });
});
describe("logs.parametrizeFilter", function () {
  // 2 tests total
  var test = function (t) {
    var block = augur.rpc.block;
    it(t.description, function () {
      augur.rpc.block = { number: t.state.blockNumber };
      t.assertions(augur.parametrizeFilter(t.event, t.params));
      augur.rpc.block = block;
    });
  };

  test({
    description: 'should return a prepared filter object',
    event: { signature: augur.store.getState().contractsAPI.events.completeSets_logReturn.signature, inputs: [ { name: 'amount', indexed: true }, { name: 'market', indexed: true }, { name: 'numOutcomes', indexed: true } ], contract: 'CompleteSets'},
    params: { amount: '50', market: '0x0a1', numOutcomes: '2' },
    state: { blockNumber: 100 },
    assertions: function (o) {
      assert.deepEqual(o, {
        fromBlock: augur.constants.GET_LOGS_DEFAULT_FROM_BLOCK,
        toBlock: augur.constants.GET_LOGS_DEFAULT_TO_BLOCK,
<<<<<<< HEAD
        address: augur.store.getState().contractAddresses.CompleteSets,
        topics: [augur.store.getState().contractsAPI.events.completeSets_logReturn.signature, '0x0000000000000000000000000000000000000000000000000000000000000050', '0x00000000000000000000000000000000000000000000000000000000000000a1',
        '0x0000000000000000000000000000000000000000000000000000000000000002'],
        timeout: augur.constants.GET_LOGS_TIMEOUT,
=======
        address: augur.contracts.CompleteSets,
        topics: [augur.api.events.completeSets_logReturn.signature, '0x0000000000000000000000000000000000000000000000000000000000000050', '0x00000000000000000000000000000000000000000000000000000000000000a1',
        '0x0000000000000000000000000000000000000000000000000000000000000002']
>>>>>>> 366ca725
      });
    }
  });

  test({
    description: 'should return a prepared filter object when given to/from blocks',
    event: { signature: augur.store.getState().contractsAPI.events.completeSets_logReturn.signature, inputs: [ { name: 'amount', indexed: true }, { name: 'market', indexed: true }, { name: 'numOutcomes', indexed: true } ], contract: 'CompleteSets'},
    params: { amount: '50', market: '0x0a1', numOutcomes: '2', toBlock: '0x0b2', fromBlock: '0x0b1' },
    state: { blockNumber: 100 },
    assertions: function (o) {
      assert.deepEqual(o, {
        fromBlock: '0x0b1',
        toBlock: '0x0b2',
<<<<<<< HEAD
        address: augur.store.getState().contractAddresses.CompleteSets,
        topics: [augur.store.getState().contractsAPI.events.completeSets_logReturn.signature, '0x0000000000000000000000000000000000000000000000000000000000000050', '0x00000000000000000000000000000000000000000000000000000000000000a1',
        '0x0000000000000000000000000000000000000000000000000000000000000002'],
        timeout: augur.constants.GET_LOGS_TIMEOUT,
=======
        address: augur.contracts.CompleteSets,
        topics: [augur.api.events.completeSets_logReturn.signature, '0x0000000000000000000000000000000000000000000000000000000000000050', '0x00000000000000000000000000000000000000000000000000000000000000a1',
        '0x0000000000000000000000000000000000000000000000000000000000000002']
>>>>>>> 366ca725
      });
    }
  });
});
describe("logs.insertIndexedLog", function () {
  // 5 tests total
  var processedLogs;
  var test = function (t) {
    it(t.description, function () {
      processedLogs = t.processedLogs;
      t.assertions(augur.insertIndexedLog(t.processedLogs, t.parsed, t.index));
    });
  };

  test({
    description: 'Should insert an indexed log, passed as an array, into the processedLogs passed in',
    processedLogs: {'0x00c1': []},
    parsed: {
      market: '0x00c1',
      value: '0x000abc123',
    },
    index: ['market'],
    assertions: function (o) {
      assert.deepEqual(processedLogs, { '0x00c1': [ { market: '0x00c1', value: '0x000abc123' } ] });
    }
  });

  test({
    description: 'Should insert an indexed log, passed as an array, into the processedLogs passed in as an empty object',
    processedLogs: {},
    parsed: {
      market: '0x000abc123',
    },
    index: ['market'],
    assertions: function (o) {
      assert.deepEqual(processedLogs, { '0x000abc123': [ { 'market': '0x000abc123' } ] });
    }
  });

  test({
    description: 'Should insert an indexed log, where indexed is a string, into the processedLogs passed in as an empty object',
    processedLogs: {},
    parsed: {
      market: '0x000abc123',
    },
    index: 'market',
    assertions: function (o) {
      assert.deepEqual(processedLogs, { '0x000abc123': [ { 'market': '0x000abc123' } ] });
    }
  });

  test({
    description: 'Should insert an indexed log, where indexed is an array of length 2, into the processedLogs passed in as an empty object',
    processedLogs: {},
    parsed: {
      '0x00c1': '0x0000000000000000000000000000000000000000000000000000000000000002',
      '0x00a1': '0x0000000000000000000000000000000000000000000000000000000000000001'
    },
    index: ['0x00c1', '0x00a1'],
    assertions: function (o) {
      assert.deepEqual(processedLogs, {
        '0x0000000000000000000000000000000000000000000000000000000000000002': {
          '0x0000000000000000000000000000000000000000000000000000000000000001': [{
            '0x00a1': '0x0000000000000000000000000000000000000000000000000000000000000001',
            '0x00c1': '0x0000000000000000000000000000000000000000000000000000000000000002'
          }]
        }
      });
    }
  });

  test({
    description: 'Should insert an indexed log, where indexed is an array of length 2, into the processedLogs passed in',
    processedLogs: { '0x00c1': { '0x00a1': [] }},
    parsed: {
      market: '0x00c1',
      value: '0x00a1'
    },
    index: ['market', 'value'],
    assertions: function (o) {
      assert.deepEqual(processedLogs, {
        '0x00c1': {
          '0x00a1': [{
            value: '0x00a1',
            market: '0x00c1'
          }],
        }
      });
    }
  });
});
describe("logs.processLogs", function () {
  // 6 total tests
  var test = function (t) {
    it(t.description, function () {
      t.assertions(augur.processLogs(t.label, t.index, t.logs, t.extraField, t.processedLogs));
    });
  };

  test({
    description: 'should handle no index, processedLogs, or extraField passed in, with only 1 log to parse.',
    label: 'log_add_tx',
    index: undefined,
    logs: [{
      topics: [null, '0x0b1', '0x0a1'],
      data: ['1', '100000000000000000000', '10000000000000000000', '1', '0x0abc1', false, 150000000, 0],
      blockNumber: '010101',
      transactionHash: '0x0c1',
      removed: false
    }],
    extraField: undefined,
    processedLogs: undefined,
    assertions: function (o) {
      assert.deepEqual(o, [{
        market: '0x0b1',
        sender: '0x00000000000000000000000000000000000000a1',
        type: 'buy',
        price: '100',
        amount: '10',
        outcome: 1,
        tradeid: '0x0abc1',
        tradeGroupID: 0,
        isShortAsk: true,
        timestamp: 5637144576,
        blockNumber: 65793,
        transactionHash: '0x0c1',
        removed: false
      }]);
    }
  });

  test({
    description: 'should handle no index or processedLogs passed in, with 2 logs to parse with an extraField to add',
    label: 'log_add_tx',
    index: undefined,
    logs: [{
      topics: [null, '0x0b1', '0x0a1'],
      data: ['1', '100000000000000000000', '10000000000000000000', '1', '0x0abc1', false, 150000000, 0],
      blockNumber: '010101',
      transactionHash: '0x0c1',
      removed: false
    },
    {
      topics: [null, '0x0d1', '0x0a1'],
      data: ['2', '125000000000000000000', '15000000000000000000', '1', '0x0abc2', false, 150000000, 0],
      blockNumber: '010101',
      transactionHash: '0x0c1',
      removed: false
    }],
    extraField: { name: 'type', value: 'buy'},
    processedLogs: undefined,
    assertions: function (o) {
      // we should have 2 processedLogs back, the 2nd should have it's type changed to buy because of the extraField modification despite it being passed as a sell.
      assert.deepEqual(o, [{
        market: '0x0b1',
        sender: '0x00000000000000000000000000000000000000a1',
        type: 'buy',
        price: '100',
        amount: '10',
        outcome: 1,
        tradeid: '0x0abc1',
        tradeGroupID: 0,
        isShortAsk: true,
        timestamp: 5637144576,
        blockNumber: 65793,
        transactionHash: '0x0c1',
        removed: false
      },
      {
        market: '0x0d1',
        sender: '0x00000000000000000000000000000000000000a1',
        type: 'buy',
        price: '125',
        amount: '15',
        outcome: 1,
        tradeid: '0x0abc2',
        tradeGroupID: 0,
        isShortAsk: true,
        timestamp: 5637144576,
        blockNumber: 65793,
        transactionHash: '0x0c1',
        removed: false
      }]);
    }
  });

  test({
    description: 'should handle an index String but no processedLogs passed in, with 2 logs to parse with an extraField to add and one of the logs is to be removed',
    label: 'log_add_tx',
    index: 'market',
    logs: [{
      topics: [null, '0x0b1', '0x0a1'],
      data: ['1', '100000000000000000000', '10000000000000000000', '1', '0x0abc1', false, 150000000, 0],
      blockNumber: '010101',
      transactionHash: '0x0c1',
      removed: false
    },
    {
      topics: [null, '0x0d1', '0x0a1'],
      data: ['2', '125000000000000000000', '15000000000000000000', '1', '0x0abc2', false, 150000000, 0],
      blockNumber: '010101',
      transactionHash: '0x0c1',
      removed: true
    }],
    extraField: { name: 'type', value: 'buy'},
    processedLogs: undefined,
    assertions: function (o) {
      assert.deepEqual(o, {
        '0x0b1': [{
          market: '0x0b1',
          sender: '0x00000000000000000000000000000000000000a1',
          type: 'buy',
          price: '100',
          amount: '10',
          outcome: 1,
          tradeid: '0x0abc1',
          tradeGroupID: 0,
          isShortAsk: true,
          timestamp: 5637144576,
          blockNumber: 65793,
          transactionHash: '0x0c1',
          removed: false
        }]
      });
    }
  });

  test({
    description: 'should handle an index Array but no processedLogs passed in, with 1 log passed in, no extraField.',
    label: 'log_add_tx',
    index: ['market'],
    logs: [{
      topics: [null, '0x0b1', '0x0a1'],
      data: ['2', '100000000000000000000', '10000000000000000000', '1', '0x0abc1', false, 150000000, 0],
      blockNumber: '010101',
      transactionHash: '0x0c1',
      removed: false
    }],
    extraField: undefined,
    processedLogs: undefined,
    assertions: function (o) {
      assert.deepEqual(o, {
        '0x0b1': [{
          market: '0x0b1',
          sender: '0x00000000000000000000000000000000000000a1',
          type: 'sell',
          price: '100',
          amount: '10',
          outcome: 1,
          tradeid: '0x0abc1',
          tradeGroupID: 0,
          isShortAsk: true,
          timestamp: 5637144576,
          blockNumber: 65793,
          transactionHash: '0x0c1',
          removed: false
        }]
      });
    }
  });

  test({
    description: 'should handle an index Array and processedLogs passed in, with 1 log passed in, no extraField.',
    label: 'log_add_tx',
    index: ['market'],
    logs: [{
      topics: [null, '0x0b1', '0x0a1'],
      data: ['2', '100000000000000000000', '10000000000000000000', '1', '0x0abc1', false, 150000000, 0],
      blockNumber: '010101',
      transactionHash: '0x0c1',
      removed: false
    }],
    extraField: undefined,
    processedLogs: {'0x0b1': [{ name: 'test', value: 'example'}]},
    assertions: function (o) {
      // in this case we simply add an example object in the processedLogs to prove that it adds to an existing array.
      assert.deepEqual(o, {
        '0x0b1': [{ name: 'test', value: 'example'}, {
          market: '0x0b1',
          sender: '0x00000000000000000000000000000000000000a1',
          type: 'sell',
          price: '100',
          amount: '10',
          outcome: 1,
          tradeid: '0x0abc1',
          tradeGroupID: 0,
          isShortAsk: true,
          timestamp: 5637144576,
          blockNumber: 65793,
          transactionHash: '0x0c1',
          removed: false
        }]
      });
    }
  });

  test({
    description: 'should handle an index Array of length 2 and processedLogs passed in, with 2 log passed in, no extraField.',
    label: 'log_add_tx',
    index: ['type', 'market'],
    logs: [{
      topics: [null, '0x0b1', '0x0a1'],
      data: ['2', '100000000000000000000', '10000000000000000000', '1', '0x0abc1', false, 150000000, 0],
      blockNumber: '010101',
      transactionHash: '0x0c1',
      removed: false
    },
    {
      topics: [null, '0x0b1', '0x0a1'],
      data: ['1', '10000000000000000000', '1000000000000000000', '1', '0x0abc1', false, 150000000, 0],
      blockNumber: '010101',
      transactionHash: '0x0c2',
      removed: false
    }],
    extraField: undefined,
    processedLogs: {'sell': {'0x0b1': []}, 'buy': {'0x0b1': []},},
    assertions: function (o) {
      assert.deepEqual(o, {
        'buy': {
          '0x0b1': [{
            market: '0x0b1',
            sender: '0x00000000000000000000000000000000000000a1',
            type: 'buy',
            price: '10',
            amount: '1',
            outcome: 1,
            tradeid: '0x0abc1',
            tradeGroupID: 0,
            isShortAsk: true,
            timestamp: 5637144576,
            blockNumber: 65793,
            transactionHash: '0x0c2',
            removed: false
          }],
        },
        'sell': {
          '0x0b1': [{
            market: '0x0b1',
            sender: '0x00000000000000000000000000000000000000a1',
            type: 'sell',
            price: '100',
            amount: '10',
            outcome: 1,
            tradeid: '0x0abc1',
            tradeGroupID: 0,
            isShortAsk: true,
            timestamp: 5637144576,
            blockNumber: 65793,
            transactionHash: '0x0c1',
            removed: false
          }],
        }
      });
    }
  });
});
describe("logs.getFilteredLogs", function () {
  // 6 total tests
  var test = function (t) {
    var block = augur.rpc.block;
    it(t.description, function () {
      var getLogs = augur.rpc.getLogs;
      augur.rpc.getLogs = t.getLogs;
      augur.rpc.block = { number: t.state.blockNumber };
      t.assertions(augur.getFilteredLogs(t.label, t.filterParams, t.callback));
      augur.rpc.getLogs = getLogs;
      augur.rpc.block = block;
    });
  };
  test({
    description: 'Should handle undefined filterParams and cb',
    label: 'log_add_tx',
    filterParams: undefined,
    callback: undefined,
    state: { blockNumber: 100 },
    getLogs: function (filters) {
      // simply pass back filters to be tested by assertions
      return filters;
    },
    assertions: function (o) {
      assert.deepEqual(o, {
        fromBlock: '0x1',
        toBlock: 'latest',
        address: augur.store.getState().contractsAPI.events['log_add_tx'].address,
        topics: [augur.store.getState().contractsAPI.events['log_add_tx'].signature,
          null,
          null
        ]
      });
    }
  });
  test({
    description: 'Should handle passed filterParams and undefined cb',
    label: 'log_add_tx',
    filterParams: {
      toBlock: '0x0b2',
      fromBlock: '0x0b1'
    },
    state: { blockNumber: 100 },
    callback: undefined,
    getLogs: function (filters) {
      // simply pass back filters to be tested by assertions
      return filters;
    },
    assertions: function (o) {
      assert.deepEqual(o, {
        fromBlock: '0x0b1',
        toBlock: '0x0b2',
        address: augur.store.getState().contractsAPI.events['log_add_tx'].address,
        topics: [augur.store.getState().contractsAPI.events['log_add_tx'].signature,
          null,
          null
        ]
      });
    }
  });
  test({
    description: 'Should handle passed filterParams and cb',
    label: 'log_add_tx',
    filterParams: {
      toBlock: '0x0b2',
      fromBlock: '0x0b1'
    },
    state: { blockNumber: 100 },
    callback: function (err, logs) {
      assert.isNull(err);
      assert.deepEqual(logs[0], {
        fromBlock: '0x0b1',
        toBlock: '0x0b2',
        address: augur.store.getState().contractsAPI.events['log_add_tx'].address,
        topics: [augur.store.getState().contractsAPI.events['log_add_tx'].signature,
          null,
          null
        ]
      });
    },
    getLogs: function (filters, cb) {
      // simply pass back filters to be tested by cb assertions
      cb([filters]);
    },
    assertions: function (o) {}
  });
  test({
    description: 'Should handle passed filterParams and cb when getLogs returns an error object',
    label: 'log_add_tx',
    filterParams: {
      toBlock: '0x0b2',
      fromBlock: '0x0b1'
    },
    state: { blockNumber: 100 },
    callback: function (err, logs) {
      assert.isNull(logs);
      assert.deepEqual(err, {
        error: 'this is a problem!'
      });
    },
    getLogs: function (filters, cb) {
      // simply pass back filters to be tested by cb assertions
      cb({ error: 'this is a problem!' });
    },
    assertions: function (o) {}
  });
  test({
    description: 'Should handle passed filterParams and cb when getLogs returns an empty array',
    label: 'log_add_tx',
    filterParams: {
      toBlock: '0x0b2',
      fromBlock: '0x0b1'
    },
    state: { blockNumber: 100 },
    callback: function (err, logs) {
      assert.isNull(err);
      assert.deepEqual(logs, []);
    },
    getLogs: function (filters, cb) {
      // simply pass back an empty array to be tested by cb assertions
      cb([]);
    },
    assertions: function (o) {}
  });
  test({
    description: 'Should handle passed filterParams as a callback',
    label: 'log_add_tx',
    filterParams: function (err, logs) {
      assert.isNull(err);
      assert.deepEqual(logs, []);
    },
    state: { blockNumber: 100 },
    callback: undefined,
    getLogs: function (filters, cb) {
      // simply pass back undefined to be tested by cb assertions
      cb(undefined);
    },
    assertions: function (o) {}
  });
});
describe("logs.chunkBlocks", function () {
  var test = function (t) {
    it(t.description, function () {
      t.assertions(augur.chunkBlocks(t.params.fromBlock, t.params.toBlock));
    });
  };
  test({
    description: "[500, 1000]",
    params: {
      fromBlock: 500,
      toBlock: 1000
    },
    assertions: function (output) {
      assert.deepEqual(output, [
        {fromBlock: 500, toBlock: 1000}
      ]);
    }
  });
  test({
    description: "[400, 1000]",
    params: {
      fromBlock: 400,
      toBlock: 1000
    },
    assertions: function (output) {
      assert.deepEqual(output, [
        {fromBlock: 500, toBlock: 1000},
        {fromBlock: 400, toBlock: 499}
      ]);
    }
  });
  test({
    description: "[400, 1500]",
    params: {
      fromBlock: 400,
      toBlock: 1500
    },
    assertions: function (output) {
      assert.deepEqual(output, [
        {fromBlock: 1000, toBlock: 1500},
        {fromBlock: 500, toBlock: 999},
        {fromBlock: 400, toBlock: 499}
      ]);
    }
  });
  test({
    description: "[400, 1400]",
    params: {
      fromBlock: 400,
      toBlock: 1400
    },
    assertions: function (output) {
      assert.deepEqual(output, [
        {fromBlock: 900, toBlock: 1400},
        {fromBlock: 400, toBlock: 899}
      ]);
    }
  });
  test({
    description: "[399, 1400]",
    params: {
      fromBlock: 399,
      toBlock: 1400
    },
    assertions: function (output) {
      assert.deepEqual(output, [
        {fromBlock: 900, toBlock: 1400},
        {fromBlock: 400, toBlock: 899},
        {fromBlock: 399, toBlock: 399}
      ]);
    }
  });
  test({
    description: "[0, 1400]",
    params: {
      fromBlock: 0,
      toBlock: 1400
    },
    assertions: function (output) {
      assert.deepEqual(output, [
        {fromBlock: 900, toBlock: 1400},
        {fromBlock: 400, toBlock: 899},
        {fromBlock: 1, toBlock: 399}
      ]);
    }
  });
  test({
    description: "[-5, 1400]",
    params: {
      fromBlock: -5,
      toBlock: 1400
    },
    assertions: function (output) {
      assert.deepEqual(output, [
        {fromBlock: 900, toBlock: 1400},
        {fromBlock: 400, toBlock: 899},
        {fromBlock: 1, toBlock: 399}
      ]);
    }
  });
  test({
    description: "[100, 99]",
    params: {
      fromBlock: 100,
      toBlock: 99
    },
    assertions: function (output) {
      assert.deepEqual(output, []);
    }
  });
  test({
    description: "[100, 100]",
    params: {
      fromBlock: 100,
      toBlock: 100
    },
    assertions: function (output) {
      assert.deepEqual(output, [
        {fromBlock: 100, toBlock: 100}
      ]);
    }
  });
  test({
    description: "[100, 100]",
    params: {
      fromBlock: 100,
      toBlock: 100
    },
    assertions: function (output) {
      assert.deepEqual(output, [
        {fromBlock: 100, toBlock: 100}
      ]);
    }
  });
});
describe("logs.getLogsChunked", function () {
  var getLogs = augur.getLogs;
  var block = augur.rpc.block;
  var finished;
  afterEach(function () {
    augur.getLogs = getLogs;
    augur.rpc.block = block;
    finished = undefined;
  });
  var test = function (t) {
    it(t.description, function (done) {
      augur.getLogs = t.getLogs;
      augur.rpc.block = t.block || block;
      finished = done;

      augur.getLogsChunked(t.params.label, t.params.filterParams, t.params.aux, function (logsChunk) {
        t.assertions(logsChunk);
      }, t.callback || done);
    });
  };
  test({
    description: "Error from getLogs",
    params: {
      label: "marketCreated",
      filterParams: {
        fromBlock: 500,
        toBlock: 1000
      },
      aux: null
    },
    getLogs: function (label, filterParams, aux, callback) {
      callback({ error: 999, message: 'Uh-Oh!' });
    },
    assertions: function (logsChunk) {
      // doesn't get called in this case
      assert.isTrue(false);
    },
    callback: function (err) {
      assert.deepEqual(err, { error: 999, message: 'Uh-Oh!' });
      finished();
    }
  });
  test({
    description: "marketCreated on without passing filterParams",
    params: {
      label: "marketCreated",
      filterParams: undefined,
      aux: null
    },
    block: { number: 500 },
    getLogs: function (label, filterParams, aux, callback) {
      var params = {label: label, filterParams: filterParams, aux: aux};
      if (!callback) return params;
      callback(null, params);
    },
    assertions: function (logsChunk) {
      assert.strictEqual(logsChunk.label, "marketCreated");
      assert.strictEqual(logsChunk.filterParams.fromBlock, 1);
      assert.strictEqual(logsChunk.filterParams.toBlock, 500);
      assert.deepEqual(logsChunk.aux, {});
    }
  });
  test({
    description: "marketCreated on [500, 1000]",
    params: {
      label: "marketCreated",
      filterParams: {
        fromBlock: 500,
        toBlock: 1000
      },
      aux: null
    },
    getLogs: function (label, filterParams, aux, callback) {
      var params = {label: label, filterParams: filterParams, aux: aux};
      if (!callback) return params;
      callback(null, params);
    },
    assertions: function (logsChunk) {
      assert.strictEqual(logsChunk.label, "marketCreated");
      assert.strictEqual(logsChunk.filterParams.fromBlock, 500);
      assert.strictEqual(logsChunk.filterParams.toBlock, 1000);
      assert.deepEqual(logsChunk.aux, {});
    }
  });
  test({
    description: "marketCreated on [400, 1000]",
    params: {
      label: "marketCreated",
      filterParams: {
        fromBlock: 400,
        toBlock: 1000
      },
      aux: null
    },
    getLogs: function (label, filterParams, aux, callback) {
      var params = {label: label, filterParams: filterParams, aux: aux};
      if (!callback) return params;
      callback(null, params);
    },
    assertions: function (logsChunk) {
      assert.strictEqual(logsChunk.label, "marketCreated");
      assert.include([500, 400], logsChunk.filterParams.fromBlock);
      assert.include([1000, 499], logsChunk.filterParams.toBlock);
      assert.deepEqual(logsChunk.aux, {});
    }
  });
  test({
    description: "marketCreated on [100, 100]",
    params: {
      label: "marketCreated",
      filterParams: {
        fromBlock: 100,
        toBlock: 100
      },
      aux: null
    },
    getLogs: function (label, filterParams, aux, callback) {
      var params = {label: label, filterParams: filterParams, aux: aux};
      if (!callback) return params;
      callback(null, params);
    },
    assertions: function (logsChunk) {
      assert.strictEqual(logsChunk.label, "marketCreated");
      assert.strictEqual(logsChunk.filterParams.fromBlock, 100);
      assert.strictEqual(logsChunk.filterParams.toBlock, 100);
      assert.deepEqual(logsChunk.aux, {});
    }
  });
  test({
    description: "marketCreated on [100, 99]",
    params: {
      label: "marketCreated",
      filterParams: {
        fromBlock: 100,
        toBlock: 99
      },
      aux: null
    },
    getLogs: function (label, filterParams, aux, callback) {
      var params = {label: label, filterParams: filterParams, aux: aux};
      if (!callback) return params;
      callback(null, params);
    },
    assertions: function (logsChunk) {
      assert.isFalse(true);
    }
  });
});
describe("logs.getLogs", function () {
  // 5 total tests
  var test = function (t) {
    it(t.description, function () {
      var processLogs = augur.processLogs;
      var getFilteredLogs = augur.getFilteredLogs;
      augur.processLogs = t.processLogs;
      augur.getFilteredLogs = t.getFilteredLogs;
      t.assertions(augur.getLogs(t.label, t.filterParams, t.aux, t.callback));
      augur.processLogs = processLogs;
      augur.getFilteredLogs = getFilteredLogs;
    });
  };

  test({
    description: 'should handle only a label with no params, aux, or callback',
    label: 'log_add_tx',
    filterParams: undefined,
    aux: undefined,
    callback: undefined,
    processLogs: function (label, index, filteredLogs, extraField, mergedLogs) {
      // pass the args as an object so that they can be tested by assertions
      return {label: label, index: index, filteredLogs: filteredLogs, extraField: extraField, mergedLogs: mergedLogs };
    },
    getFilteredLogs: function (label, filterParams) {
      // pass back the filterParams only to test what was sent to getFilteredLogs
      return filterParams;
    },
    assertions: function (o) {
      assert.deepEqual(o, {
        label: 'log_add_tx',
        index: undefined,
        filteredLogs: {},
        extraField: undefined,
        mergedLogs: undefined
      });
    }
  });

  test({
    description: 'should handle a label with params. no aux or callback',
    label: 'log_add_tx',
    filterParams: {
      toBlock: '0x0b2',
      fromBlock: '0x0b1'
    },
    aux: undefined,
    callback: undefined,
    processLogs: function (label, index, filteredLogs, extraField, mergedLogs) {
      // pass the args as an object so that they can be tested by assertions
      return {label: label, index: index, filteredLogs: filteredLogs, extraField: extraField, mergedLogs: mergedLogs };
    },
    getFilteredLogs: function (label, filterParams) {
      // pass back the filterParams only to test what was sent to getFilteredLogs
      return filterParams;
    },
    assertions: function (o) {
      assert.deepEqual(o, {
        label: 'log_add_tx',
        index: undefined,
        filteredLogs: {
          toBlock: '0x0b2',
          fromBlock: '0x0b1'
        },
        extraField: undefined,
        mergedLogs: undefined
      });
    }
  });

  test({
    description: 'should handle a label with params and aux, no callback',
    label: 'log_add_tx',
    filterParams: {
      toBlock: '0x0b2',
      fromBlock: '0x0b1'
    },
    aux: {index: '0x000abc123', mergedLogs: {}, extraField: {name: 'test', value: 'example'}},
    callback: undefined,
    processLogs: function (label, index, filteredLogs, extraField, mergedLogs) {
      // pass the args as an object so that they can be tested by assertions
      return {label: label, index: index, filteredLogs: filteredLogs, extraField: extraField, mergedLogs: mergedLogs };
    },
    getFilteredLogs: function (label, filterParams) {
      // pass back the filterParams only to test what was sent to getFilteredLogs
      return filterParams;
    },
    assertions: function (o) {
      assert.deepEqual(o, {
        label: 'log_add_tx',
        index: '0x000abc123',
        filteredLogs: {
          toBlock: '0x0b2',
          fromBlock: '0x0b1'
        },
        extraField: { name: 'test', value: 'example'},
        mergedLogs: {}
      });
    }
  });

  test({
    description: 'should handle a label with params, aux, and callback where getFilteredLogs does not error',
    label: 'log_add_tx',
    filterParams: {
      toBlock: '0x0b2',
      fromBlock: '0x0b1'
    },
    aux: {index: '0x000abc123', mergedLogs: {}, extraField: {name: 'test', value: 'example'}},
    callback: function (err, logs) {
      assert.isNull(err);
      assert.deepEqual(logs, {
        label: 'log_add_tx',
        index: '0x000abc123',
        filteredLogs: {
          toBlock: '0x0b2',
          fromBlock: '0x0b1'
        },
        extraField: { name: 'test', value: 'example'},
        mergedLogs: {}
      });
    },
    processLogs: function (label, index, filteredLogs, extraField, mergedLogs) {
      // pass the args as an object so that they can be tested by assertions
      return {label: label, index: index, filteredLogs: filteredLogs, extraField: extraField, mergedLogs: mergedLogs };
    },
    getFilteredLogs: function (label, filterParams, cb) {
      // simply pass back the filterParams to be asserted later
      cb(null, filterParams);
    },
    assertions: function (o) {
      // not used, see callback
    }
  });

  test({
    description: 'should handle a label with params, aux as the callback and undefined callback passed where getFilteredLogs does error',
    label: 'log_add_tx',
    filterParams: {
      toBlock: '0x0b2',
      fromBlock: '0x0b1'
    },
    aux: function (err, logs) {
      assert.deepEqual(err, { error: 'uh-oh!' });
    },
    callback: undefined,
    processLogs: function (label, index, filteredLogs, extraField, mergedLogs) {
      // pass the args as an object so that they can be tested by assertions
      return {label: label, index: index, filteredLogs: filteredLogs, extraField: extraField, mergedLogs: mergedLogs };
    },
    getFilteredLogs: function (label, filterParams, cb) {
      // simply pass back the filterParams to be asserted later
      cb({ error: 'uh-oh!' });
    },
    assertions: function (o) {
      // not used, see callback
    }
  });
});
describe("logs.getAccountTrades", function () {
  // 4 (so far - not talled at top) tests total
  var getLogsCC = 0;
  var getParsedCompleteSetsLogsCC = 0;
  var getParsedCompleteSetsLogs = augur.getParsedCompleteSetsLogs;
  var getLogs = augur.getLogs;
  var finished;
  afterEach(function () {
    augur.getParsedCompleteSetsLogs = getParsedCompleteSetsLogs;
    augur.getLogs = getLogs
    getLogsCC = 0;
    getParsedCompleteSetsLogsCC = 0;
    finished = undefined;
  })
  var test = function (t) {
    it(t.description, function (done) {
      augur.getLogs = t.getLogs;
      finished = done;
      augur.getParsedCompleteSetsLogs = t.getParsedCompleteSetsLogs;

      augur.getAccountTrades(t.account, t.filterParams, t.callback);
    });
  };
  test({
    description: 'Should handle no filter params passed as well as an error from getLogs on the first call.',
    account: '0x0',
    filterParams: undefined,
    getLogs: function (label, filterParams, aux, callback) {
      // just confirming we get the expected Aux object:
      getLogsCC++;
      assert.deepEqual(aux, {
          index: ["market", "outcome"],
          mergedLogs: {},
          extraField: {name: "maker", value: false}
      });
      assert.deepEqual(filterParams, { sender: '0x0' });
      callback({ error: 'Uh-Oh!' });
    },
    callback: function (err, trades) {
      // this functions as our assertion function
      assert.isUndefined(trades);
      assert.deepEqual(err, { error: 'Uh-Oh!' });
      assert.deepEqual(getLogsCC, 1);
      assert.deepEqual(getParsedCompleteSetsLogsCC, 0);
      finished();
    }
  });
  test({
    description: 'Should handle no filter params passed as well as an error from getLogs on the first call - filterParams passed as callback.',
    account: '0x0',
    filterParams: function (err, trades) {
      // this functions as our assertion function
      assert.isUndefined(trades);
      assert.deepEqual(err, { error: 'Uh-Oh!' });
      assert.deepEqual(getLogsCC, 1);
      assert.deepEqual(getParsedCompleteSetsLogsCC, 0);
      finished();
    },
    getLogs: function (label, filterParams, aux, callback) {
      // just confirming we get the expected Aux object:
      getLogsCC++;
      assert.deepEqual(aux, {
          index: ["market", "outcome"],
          mergedLogs: {},
          extraField: {name: "maker", value: false}
      });
      assert.deepEqual(filterParams, { sender: '0x0' });
      callback({ error: 'Uh-Oh!' });
    },
    callback: undefined
  });
  test({
    description: 'Should handle no filter params passed as well as an error from getLogs on the second call.',
    account: '0x0',
    filterParams: undefined,
    getLogs: function (label, filterParams, aux, callback) {
      // just confirming we get the expected Aux object:
      switch(getLogsCC) {
      case 1:
        getLogsCC++;
        assert.deepEqual(filterParams, { owner: '0x0' });
        assert.deepEqual(aux, {
            index: ["market", "outcome"],
            mergedLogs: {},
            extraField: {name: "maker", value: true}
        });
        callback({ error: 'Uh-Oh!' });
        break;
      default:
        getLogsCC++;
        assert.deepEqual(aux, {
            index: ["market", "outcome"],
            mergedLogs: {},
            extraField: {name: "maker", value: false}
        });
        assert.deepEqual(filterParams, { sender: '0x0' });
        // 2nd argument doesn't matter in this case. only merged will be updated however in this test I am just skipping to error checks
        callback(null, []);
        break;
      }
    },
    callback: function (err, trades) {
      // this functions as our assertion function
      assert.isUndefined(trades);
      assert.deepEqual(err, { error: 'Uh-Oh!' });
      assert.deepEqual(getLogsCC, 2);
      assert.deepEqual(getParsedCompleteSetsLogsCC, 0);
      finished();
    }
  });
  test({
    description: 'Should handle no filter params passed as well as an error from getLogs on the third call.',
    account: '0x0',
    filterParams: undefined,
    getLogs: function (label, filterParams, aux, callback) {
      // just confirming we get the expected Aux object:
      switch(getLogsCC) {
      case 2:
        getLogsCC++;
        assert.deepEqual(filterParams, { sender: '0x0' });
        assert.deepEqual(aux, {
            index: ["market", "outcome"],
            mergedLogs: {},
            extraField: {name: "maker", value: false }
        });
        callback({ error: 'Uh-Oh!' });
        break;
      case 1:
        getLogsCC++;
        assert.deepEqual(filterParams, { owner: '0x0' });
        assert.deepEqual(aux, {
            index: ["market", "outcome"],
            mergedLogs: {},
            extraField: {name: "maker", value: true}
        });
        callback(null, []);
        break;
      default:
        getLogsCC++;
        assert.deepEqual(aux, {
            index: ["market", "outcome"],
            mergedLogs: {},
            extraField: {name: "maker", value: false}
        });
        assert.deepEqual(filterParams, { sender: '0x0' });
        // 2nd argument doesn't matter in this case. only merged will be updated however in this test I am just skipping to error checks
        callback(null, []);
        break;
      }

    },
    callback: function (err, trades) {
      // this functions as our assertion function
      assert.isUndefined(trades);
      assert.deepEqual(err, { error: 'Uh-Oh!' });
      assert.deepEqual(getLogsCC, 3);
      assert.deepEqual(getParsedCompleteSetsLogsCC, 0);
      finished();
    }
  });
  test({
    description: 'Should handle no filter params passed as well as an error from getLogs on the fourth call.',
    account: '0x0',
    filterParams: undefined,
    getLogs: function (label, filterParams, aux, callback) {
      // just confirming we get the expected Aux object:
      switch(getLogsCC) {
      case 3:
        getLogsCC++;
        assert.deepEqual(filterParams, { owner: '0x0' });
        assert.deepEqual(aux, {
            index: ["market", "outcome"],
            mergedLogs: {},
            extraField: {name: "maker", value: true }
        });
        callback({ error: 'Uh-Oh!' });
        break;
      case 2:
        getLogsCC++;
        assert.deepEqual(filterParams, { sender: '0x0' });
        assert.deepEqual(aux, {
            index: ["market", "outcome"],
            mergedLogs: {},
            extraField: {name: "maker", value: false }
        });
        callback(null, []);
        break;
      case 1:
        getLogsCC++;
        assert.deepEqual(filterParams, { owner: '0x0' });
        assert.deepEqual(aux, {
            index: ["market", "outcome"],
            mergedLogs: {},
            extraField: {name: "maker", value: true}
        });
        callback(null, []);
        break;
      default:
        getLogsCC++;
        assert.deepEqual(aux, {
            index: ["market", "outcome"],
            mergedLogs: {},
            extraField: {name: "maker", value: false}
        });
        assert.deepEqual(filterParams, { sender: '0x0' });
        // 2nd argument doesn't matter in this case. only merged will be updated however in this test I am just skipping to error checks
        callback(null, []);
        break;
      }

    },
    callback: function (err, trades) {
      // this functions as our assertion function
      assert.isUndefined(trades);
      assert.deepEqual(err, { error: 'Uh-Oh!' });
      assert.deepEqual(getLogsCC, 4);
      assert.deepEqual(getParsedCompleteSetsLogsCC, 0);
      finished();
    }
  });
  test({
    description: 'Should handle filter params with noCompleteSets passed.',
    account: '0x0',
    filterParams: { noCompleteSets: true },
    getLogs: function (label, filterParams, aux, callback) {
      // just confirming we get the expected Aux object:
      getLogsCC++;
      assert.isTrue(filterParams.noCompleteSets);
      if (filterParams.owner) {
        assert.deepEqual(filterParams.owner, '0x0');
        assert.deepEqual(aux, {
            index: ["market", "outcome"],
            mergedLogs: {},
            extraField: {name: "maker", value: true }
        });
      } else {
        assert.deepEqual(filterParams.sender, '0x0');
        assert.deepEqual(aux, {
            index: ["market", "outcome"],
            mergedLogs: {},
            extraField: {name: "maker", value: false }
        });
      }
      callback(null);
    },
    callback: function (err, trades) {
      // this functions as our assertion function
      assert.deepEqual(trades, {});
      assert.isNull(err);
      assert.deepEqual(getLogsCC, 4);
      assert.deepEqual(getParsedCompleteSetsLogsCC, 0);
      finished();
    }
  });
  test({
    description: 'Should handle logs including complete sets, error returned from getParsedCompleteSetsLogs.',
    account: '0x0',
    filterParams: {},
    getLogs: function (label, filterParams, aux, callback) {
      // just confirming we get the expected Aux object:
      getLogsCC++;
      if (filterParams.owner) {
        assert.deepEqual(filterParams.owner, '0x0');
        assert.deepEqual(aux, {
            index: ["market", "outcome"],
            mergedLogs: {},
            extraField: {name: "maker", value: true }
        });
      } else {
        assert.deepEqual(filterParams.sender, '0x0');
        assert.deepEqual(aux, {
            index: ["market", "outcome"],
            mergedLogs: {},
            extraField: {name: "maker", value: false }
        });
      }
      callback(null);
    },
    getParsedCompleteSetsLogs: function (account, filterParams, cb) {
      getParsedCompleteSetsLogsCC++;
      assert.deepEqual(account, '0x0');
      assert.deepEqual(filterParams, { shortAsk: false, mergeInto: {} });
      cb({ error: 999, message: 'Uh-Oh!' });
    },
    callback: function (err, trades) {
      // this functions as our assertion function
      assert.deepEqual(trades, {});
      assert.isNull(err);
      assert.deepEqual(getLogsCC, 4);
      assert.deepEqual(getParsedCompleteSetsLogsCC, 1);
      finished();
    }
  });
  test({
    description: 'Should handle logs including complete sets.',
    account: '0x0',
    filterParams: {},
    getLogs: function (label, filterParams, aux, callback) {
      // just confirming we get the expected Aux object:
      getLogsCC++;
      if (filterParams.owner) {
        assert.deepEqual(filterParams.owner, '0x0');
        assert.deepEqual(aux, {
            index: ["market", "outcome"],
            mergedLogs: {},
            extraField: {name: "maker", value: true }
        });
      } else {
        assert.deepEqual(filterParams.sender, '0x0');
        assert.deepEqual(aux, {
            index: ["market", "outcome"],
            mergedLogs: {},
            extraField: {name: "maker", value: false }
        });
      }
      callback(null);
    },
    getParsedCompleteSetsLogs: function (account, filterParams, cb) {
      getParsedCompleteSetsLogsCC++;
      assert.deepEqual(account, '0x0');
      assert.deepEqual(filterParams, { shortAsk: false, mergeInto: {} });
      cb(null, {});
    },
    callback: function (err, trades) {
      // this functions as our assertion function
      assert.deepEqual(trades, {});
      assert.isNull(err);
      assert.deepEqual(getLogsCC, 4);
      assert.deepEqual(getParsedCompleteSetsLogsCC, 1);
      finished();
    }
  });
});
describe("logs.sortTradesByBlockNumber", function () {
  // 2 total tests
  var test = function (t) {
    it(t.description, function () {
      t.assertions(augur.sortTradesByBlockNumber(t.trades));
    });
  };

  test({
    description: 'Should handle a trades object with multiple markets trades',
    trades: {
      '0x0a1': {
        '1': [{blockNumber: '0x01'}, { blockNumber: '0x05' }, {blockNumber: '0x03'}],
        '2': [{ blockNumber: '0x04'}, { blockNumber: '0x08'}, { blockNumber: '0x02'}]
      },
      '0x0b1': {
        '1': [{blockNumber: '0x0f'}, {blockNumber: '0x0a'}, {blockNumber: '0x09'}, {blockNumber: '0x0c'}],
        '2': [{blockNumber: '0x0a'}, {blockNumber: '0x01'}, {blockNumber: '0x0d'}],
        '3': [{blockNumber: '0x05'}, {blockNumber: '0x011'}],
        '4': [{blockNumber: '0x012'}, {blockNumber: '0x0d'}, {blockNumber: '0x0d1'}, {blockNumber: '0x09c'}]
      }
    },
    assertions: function (o) {
      assert.deepEqual(o, {
        '0x0a1': {
          '1':
           [ { blockNumber: '0x01' },
           { blockNumber: '0x03' },
           { blockNumber: '0x05' } ],
          '2':
           [ { blockNumber: '0x02' },
           { blockNumber: '0x04' },
           { blockNumber: '0x08' } ]
        },
        '0x0b1': {
          '1':
           [ { blockNumber: '0x09' },
           { blockNumber: '0x0a' },
           { blockNumber: '0x0c' },
           { blockNumber: '0x0f' } ],
          '2':
           [ { blockNumber: '0x01' },
           { blockNumber: '0x0a' },
           { blockNumber: '0x0d' } ],
          '3': [ { blockNumber: '0x05' }, { blockNumber: '0x011' } ],
          '4':
          [ { blockNumber: '0x0d' },
           { blockNumber: '0x012' },
           { blockNumber: '0x09c' },
           { blockNumber: '0x0d1' } ]
        }
      })
    }
  });

  test({
    description: 'Should handle an empty trades object',
    trades: {},
    assertions: function (o) {
      assert.deepEqual(o, {});
    }
  });
});

/********************************
 * Raw log getters (deprecated) *
 ********************************/
describe("logs.getShortSellLogs", function () {
   // 6 tests total
   var test = function (t) {
     it(t.description, function () {
       var getLogs = augur.rpc.getLogs;
       augur.rpc.getLogs = t.getLogs;

       t.assertions(augur.getShortSellLogs(t.account, t.options, t.callback));

       augur.rpc.getLogs = getLogs;
     });
   };

   test({
     description: 'Should handle an empty options object as well as no callback passed',
     account: '0x02a32d32ca2b37495839dd932c9e92fea10cba12',
     options: {},
     callback: undefined,
     getLogs: function (filter) { return filter; },
     assertions: function (o) {
       assert.deepEqual(o, {
         fromBlock: augur.constants.GET_LOGS_DEFAULT_FROM_BLOCK,
         toBlock: augur.constants.GET_LOGS_DEFAULT_TO_BLOCK,
<<<<<<< HEAD
         address: augur.store.getState().contractAddresses.Trade,
         topics: [augur.store.getState().contractsAPI.events.log_short_fill_tx.signature, null, '0x00000000000000000000000002a32d32ca2b37495839dd932c9e92fea10cba12', null],
         timeout: augur.constants.GET_LOGS_TIMEOUT
=======
         address: augur.contracts.Trade,
         topics: [augur.api.events.log_short_fill_tx.signature, null, '0x00000000000000000000000002a32d32ca2b37495839dd932c9e92fea10cba12', null]
>>>>>>> 366ca725
       });
     }
   });

   test({
     description: 'Should handle options object where maker is false no callback passed',
     account: '0x02a32d32ca2b37495839dd932c9e92fea10cba12',
     options: { maker: false, market: '0x0a1', fromBlock: '0x0b1', toBlock: '0x0c1' },
     callback: undefined,
     getLogs: function (filter) { return filter; },
     assertions: function (o) {
       assert.deepEqual(o, {
         fromBlock: '0x0b1',
         toBlock: '0x0c1',
<<<<<<< HEAD
         address: augur.store.getState().contractAddresses.Trade,
         topics: [augur.store.getState().contractsAPI.events.log_short_fill_tx.signature, '0x00000000000000000000000000000000000000000000000000000000000000a1', '0x00000000000000000000000002a32d32ca2b37495839dd932c9e92fea10cba12', null],
         timeout: augur.constants.GET_LOGS_TIMEOUT
=======
         address: augur.contracts.Trade,
         topics: [augur.api.events.log_short_fill_tx.signature, '0x00000000000000000000000000000000000000000000000000000000000000a1', '0x00000000000000000000000002a32d32ca2b37495839dd932c9e92fea10cba12', null]
>>>>>>> 366ca725
       });
     }
   });

   test({
     description: 'Should handle options object where maker is true there is a callback passed and getLogs returns logs without an error',
     account: '0x02a32d32ca2b37495839dd932c9e92fea10cba12',
     options: { maker: true, market: '0x0a1', fromBlock: '0x0b1', toBlock: '0x0c1' },
     callback: function (err, logs) {
       assert.isNull(err);
       assert.deepEqual(logs[0], {
         fromBlock: '0x0b1',
         toBlock: '0x0c1',
<<<<<<< HEAD
         address: augur.store.getState().contractAddresses.Trade,
         topics: [augur.store.getState().contractsAPI.events.log_short_fill_tx.signature, '0x00000000000000000000000000000000000000000000000000000000000000a1', null, '0x00000000000000000000000002a32d32ca2b37495839dd932c9e92fea10cba12'],
         timeout: augur.constants.GET_LOGS_TIMEOUT
=======
         address: augur.contracts.Trade,
         topics: [augur.api.events.log_short_fill_tx.signature, '0x00000000000000000000000000000000000000000000000000000000000000a1', null, '0x00000000000000000000000002a32d32ca2b37495839dd932c9e92fea10cba12']
>>>>>>> 366ca725
       });
     },
     getLogs: function (filter, cb) {
       // going to simply return filters in an array to represent "logs" since the logs aren't important to this function.
       cb([filter]);
     },
     assertions: function (o) {
       // assertions for this test are fround in the callback function above.
     }
   });

   test({
     description: 'Should handle options object where maker is true there is a callback passed and getLogs returns logs with an error',
     account: '0x02a32d32ca2b37495839dd932c9e92fea10cba12',
     options: { maker: true, market: '0x0a1', fromBlock: '0x0b1', toBlock: '0x0c1' },
     callback: function (err, logs) {
       assert.deepEqual(err, {
         error: 'this is an error message.'
       });
       assert.isNull(logs);
     },
     getLogs: function (filter, cb) {
       // going to simply return filters in an array to represent "logs" since the logs aren't important to this function.
       cb({ error: 'this is an error message.' });
     },
     assertions: function (o) {
       // assertions for this test are fround in the callback function above.
     }
   });

   test({
     description: 'Should handle options object where maker is true there is a callback passed and getLogs returns logs as undefined',
     account: '0x02a32d32ca2b37495839dd932c9e92fea10cba12',
     options: { maker: true, market: '0x0a1', fromBlock: '0x0b1', toBlock: '0x0c1' },
     callback: function (err, logs) {
       assert.isNull(err)
       assert.deepEqual(logs, []);
     },
     getLogs: function (filter, cb) {
       // going to simply return filters in an array to represent "logs" since the logs aren't important to this function.
       cb(undefined);
     },
     assertions: function (o) {
       // assertions for this test are fround in the callback function above.
     }
   });

   test({
     description: 'Should handle a callback passed in the options slot and getLogs returns logs without an error',
     account: '0x02a32d32ca2b37495839dd932c9e92fea10cba12',
     options: function (err, logs) {
       assert.isNull(err);
       assert.deepEqual(logs[0], {
         fromBlock: augur.constants.GET_LOGS_DEFAULT_FROM_BLOCK,
         toBlock: augur.constants.GET_LOGS_DEFAULT_TO_BLOCK,
<<<<<<< HEAD
         address: augur.store.getState().contractAddresses.Trade,
         topics: [augur.store.getState().contractsAPI.events.log_short_fill_tx.signature, null, '0x00000000000000000000000002a32d32ca2b37495839dd932c9e92fea10cba12', null],
         timeout: augur.constants.GET_LOGS_TIMEOUT
=======
         address: augur.contracts.Trade,
         topics: [augur.api.events.log_short_fill_tx.signature, null, '0x00000000000000000000000002a32d32ca2b37495839dd932c9e92fea10cba12', null]
>>>>>>> 366ca725
       });
     },
     callback: undefined,
     getLogs: function (filter, cb) {
       // going to simply return filters in an array to represent "logs" since the logs aren't important to this function.
       cb([filter]);
     },
     assertions: function (o) {
       // assertions for this test are fround in the callback function above.
     }
   });
 });
describe("logs.getTakerShortSellLogs", function () {
  // 3 tests total
  var test = function (t) {
    it(t.description, function () {
      var getShortSellLogs = augur.getShortSellLogs;
      augur.getShortSellLogs = t.getShortSellLogs;
      t.assertions(augur.getTakerShortSellLogs(t.account, t.options, t.callback));
      augur.getShortSellLogs = getShortSellLogs;
    });
  };

  test({
    description: 'Should handle something just an account, no options passed with a cb',
    account: '0x0',
    options: undefined,
    callback: noop,
    getShortSellLogs: function (account, options, callback) {
      return { account: account, options: options, callback: callback };
    },
    assertions: function (o) {
      assert.deepEqual(o, { account: '0x0', options: {maker: false}, callback: noop });
    }
  });

  test({
    description: 'Should handle something an account and some options passed with a cb',
    account: '0x0',
    options: { amount: '10' },
    callback: noop,
    getShortSellLogs: function (account, options, callback) {
      return { account: account, options: options, callback: callback };
    },
    assertions: function (o) {
      assert.deepEqual(o, { account: '0x0', options: {maker: false, amount: '10'}, callback: noop });
    }
  });

  test({
    description: 'Should handle something an account and cb is passed as the options',
    account: '0x0',
    options: noop,
    callback: undefined,
    getShortSellLogs: function (account, options, callback) {
      return { account: account, options: options, callback: callback };
    },
    assertions: function (o) {
      assert.deepEqual(o, { account: '0x0', options: {maker: false}, callback: noop });
    }
  });
});
describe("logs.getShortAskBuyCompleteSetsLogs", function () {
  // 3 tests total
  var test = function (t) {
    it(t.description, function () {
      var getCompleteSetsLogs = augur.getCompleteSetsLogs;
      augur.getCompleteSetsLogs = t.getCompleteSetsLogs;

      t.assertions(augur.getShortAskBuyCompleteSetsLogs(t.account, t.options, t.callback));

      augur.getCompleteSetsLogs = getCompleteSetsLogs;
    });
  };

  test({
    description: 'Should handle no options passed',
    account: '0x0',
    options: undefined,
    callback: noop,
    getCompleteSetsLogs: function (account, options, callback) {
      return { account: account, options: options, callback: callback };
    },
    assertions: function (o) {
      assert.deepEqual(o, { account: '0x0', options: { shortAsk: true, type: 'buy' }, callback: noop });
    }
  });

  test({
    description: 'Should handle options passed',
    account: '0x0',
    options: { market: '0x0c1' },
    callback: noop,
    getCompleteSetsLogs: function (account, options, callback) {
      return { account: account, options: options, callback: callback };
    },
    assertions: function (o) {
      assert.deepEqual(o, { account: '0x0', options: { market: '0x0c1', shortAsk: true, type: 'buy' }, callback: noop });
    }
  });

  test({
    description: 'Should handle options passed as the callback with no callback passed.',
    account: '0x0',
    options: noop,
    callback: undefined,
    getCompleteSetsLogs: function (account, options, callback) {
      return { account: account, options: options, callback: callback };
    },
    assertions: function (o) {
      assert.deepEqual(o, { account: '0x0', options: { shortAsk: true, type: 'buy' }, callback: noop });
    }
  });
});
describe("logs.getParsedCompleteSetsLogs", function () {
  // 4 tests total
  var test = function (t) {
    it(t.description, function () {
      var getCompleteSetsLogs = augur.getCompleteSetsLogs;
      var parseCompleteSetsLogs = augur.parseCompleteSetsLogs;
      augur.getCompleteSetsLogs = t.getCompleteSetsLogs;
      augur.parseCompleteSetsLogs = t.parseCompleteSetsLogs;

      augur.getParsedCompleteSetsLogs(t.account, t.options, t.callback);

      augur.getCompleteSetsLogs = getCompleteSetsLogs;
      augur.parseCompleteSetsLogs = parseCompleteSetsLogs;
    });
  };

  test({
    description: 'Should handle no options passed and no error from getCompleteSetsLogs',
    account: '0x0',
    options: undefined,
    callback: function (err, logs) {
      assert.isNull(err);
      assert.deepEqual(logs, [{ '0x00c1': [ { amount: '100', blockNumber: 65793, numOutcomes: '2', type: 'buy' } ] }]);
    },
    getCompleteSetsLogs: function (account, options, callback) {
      assert.deepEqual(account, '0x0');
      assert.deepEqual(options, {});
      assert.isFunction(callback);
      callback(null, [{
        data: [ abi.bignum('100'), '2' ],
        topics: ['0x00a1', '0x00b1', '0x00c1', '1'],
        blockNumber: '010101'
      }]);
    },
    parseCompleteSetsLogs: function (logs, mergeInto) {
      assert.isUndefined(mergeInto);
      return [{
        [logs[0].topics[2]]: [{
          amount: logs[0].data[0].toFixed(),
          blockNumber: parseInt(logs[0].blockNumber, 16),
          numOutcomes: logs[0].data[1],
          type: 'buy'
        }]
      }];
    }
  });

  test({
    description: 'Should handle no options passed and an error from getCompleteSetsLogs',
    account: '0x0',
    options: undefined,
    callback: function (err, logs) {
      assert.deepEqual(err, { error: 'Uh-Oh!' });
      assert.isUndefined(logs);
    },
    getCompleteSetsLogs: function (account, options, callback) {
      assert.deepEqual(account, '0x0');
      assert.deepEqual(options, {});
      assert.isFunction(callback);
      callback({ error: 'Uh-Oh!' });
    },
    parseCompleteSetsLogs: function (logs, mergeInto) {
      // Shouldn't be hit.
    }
  });

  test({
    description: 'Should handle options passed and no error from getCompleteSetsLogs',
    account: '0x0',
    options: { mergeInto: {} },
    callback: function (err, logs) {
      assert.isNull(err);
      assert.deepEqual(logs, [{ '0x00c1': [ { amount: '100', blockNumber: 65793, numOutcomes: '2', type: 'buy' } ] }]);
    },
    getCompleteSetsLogs: function (account, options, callback) {
      assert.deepEqual(account, '0x0');
      assert.deepEqual(options, { mergeInto: {} });
      assert.isFunction(callback);
      callback(null, [{
        data: [ abi.bignum('100'), '2' ],
        topics: ['0x00a1', '0x00b1', '0x00c1', '1'],
        blockNumber: '010101'
      }]);
    },
    parseCompleteSetsLogs: function (logs, mergeInto) {
      assert.deepEqual(mergeInto, {});
      return [{
        [logs[0].topics[2]]: [{
          amount: logs[0].data[0].toFixed(),
          blockNumber: parseInt(logs[0].blockNumber, 16),
          numOutcomes: logs[0].data[1],
          type: 'buy'
        }]
      }];
    }
  });

  test({
    description: 'Should handle options passed as the callback and no error from getCompleteSetsLogs',
    account: '0x0',
    options: function (err, logs) {
      assert.isNull(err);
      assert.deepEqual(logs, [{ '0x00c1': [ { amount: '100', blockNumber: 65793, numOutcomes: '2', type: 'buy' } ] }]);
    },
    callback: undefined,
    getCompleteSetsLogs: function (account, options, callback) {
      assert.deepEqual(account, '0x0');
      assert.deepEqual(options, {});
      assert.isFunction(callback);
      callback(null, [{
        data: [ abi.bignum('100'), '2' ],
        topics: ['0x00a1', '0x00b1', '0x00c1', '1'],
        blockNumber: '010101'
      }]);
    },
    parseCompleteSetsLogs: function (logs, mergeInto) {
      assert.isUndefined(mergeInto);
      return [{
        [logs[0].topics[2]]: [{
          amount: logs[0].data[0].toFixed(),
          blockNumber: parseInt(logs[0].blockNumber, 16),
          numOutcomes: logs[0].data[1],
          type: 'buy'
        }]
      }];
    }
  });
});
describe("logs.getCompleteSetsLogs", function () {
  var getLogs = augur.rpc.getLogs;
  var finished;
  afterEach(function () {
    augur.rpc.getLogs = getLogs;
    finished = null;
  });
  var test = function (t) {
    it(JSON.stringify(t) + ' sync', function (done) {
      finished = done;
      augur.rpc.getLogs = t.getLogs;
      // assume callback is the assertions function
      var assertions = t.callback;
      var options = t.options;
      if (isFunction(t.options)) {
        // if option is a function, then it's the callback, use that for assertions. options becomes undefined so we can test synchronously.
        assertions = t.options;
        options = undefined;
      }
      assertions(augur.getCompleteSetsLogs(t.account, options));
    });
    it(JSON.stringify(t) + ' async', function (done) {
      finished = done;
      augur.rpc.getLogs = t.getLogs;

      augur.getCompleteSetsLogs(t.account, t.options, t.callback);
    });
  };
  test({
    account: '0xdeadbeef123',
    options: function (err, logs) {
      assert.deepEqual(err, { error: 999, message: 'Uh-Oh!' });
      finished();
    },
    callback: undefined,
    getLogs: function (filter, cb) {
      assert.deepEqual(filter, {
      	fromBlock: '0x1',
      	toBlock: 'latest',
      	address: augur.store.getState().contractAddresses.CompleteSets,
      	topics: [
          augur.store.getState().contractsAPI.events.completeSets_logReturn.signature,
      		'0x00000000000000000000000000000000000000000000000000000deadbeef123',
      		null,
      		null
      	]
      });
      if(isFunction(cb)) {
        return cb({ error: 999, message: 'Uh-Oh!' });
      }
      return {error: 999, message: 'Uh-Oh!' };
    }
  });
  test({
    account: '0xdeadbeef123',
    options: { shortAsk: true, toBlock: '0xb2', fromBlock: '0xb1', market: '0xa1' },
    callback: function (err, logs) {
      // if logs is not undefined then this must be from async, otherwise sync.
      if (logs) {
        // async
        assert.deepEqual(logs, []);
        assert.isNull(err);
      } else {
        // sync
        assert.deepEqual(err, []);
        assert.isUndefined(logs);
      }
      finished();
    },
    getLogs: function (filter, cb) {
      assert.deepEqual(filter, {
      	fromBlock: '0xb1',
      	toBlock: '0xb2',
      	address: augur.store.getState().contractAddresses.BuyAndSellShares,
      	topics: [
          augur.store.getState().contractsAPI.events.completeSets_logReturn.signature,
      		'0x00000000000000000000000000000000000000000000000000000deadbeef123',
      		'0x00000000000000000000000000000000000000000000000000000000000000a1',
      		null
      	]
      });
      if(isFunction(cb)) {
        return cb([]);
      }
      return [];
    }
  });
  test({
    account: '0xdeadbeef123',
    options: { shortAsk: false, toBlock: '0xb2', fromBlock: '0xb1', market: '0xa1', type: 'buy' },
    callback: function (err, logs) {
      // if logs is not undefined then this must be from async, otherwise sync.
      if (logs) {
        // async
        assert.deepEqual(logs, [{
          data: [],
          topics: [],
          blockNumber: '0xb2'
        }, {
          data: [],
          topics: [],
          blockNumber: '0xb2'
        }]);
        assert.isNull(err);
      } else {
        // sync
        assert.deepEqual(err, [{
          data: [],
          topics: [],
          blockNumber: '0xb2'
        }, {
          data: [],
          topics: [],
          blockNumber: '0xb2'
        }]);
        assert.isUndefined(logs);
      }
      finished();
    },
    getLogs: function (filter, cb) {
      assert.deepEqual(filter, {
      	fromBlock: '0xb1',
      	toBlock: '0xb2',
      	address: augur.store.getState().contractAddresses.CompleteSets,
      	topics: [
          augur.store.getState().contractsAPI.events.completeSets_logReturn.signature,
      		'0x00000000000000000000000000000000000000000000000000000deadbeef123',
      		'0x00000000000000000000000000000000000000000000000000000000000000a1',
      		'0x0000000000000000000000000000000000000000000000000000000000000001'
      	]
      });
      if(isFunction(cb)) {
        return cb([{
          data: [],
          topics: [],
          blockNumber: '0xb2'
        }, {
          data: [],
          topics: [],
          blockNumber: '0xb2'
        }]);
      }
      return [{
        data: [],
        topics: [],
        blockNumber: '0xb2'
      }, {
        data: [],
        topics: [],
        blockNumber: '0xb2'
      }];
    }
  });
});
describe("logs.getBuyCompleteSetsLogs", function () {
  // 3 tests total
  var test = function (t) {
    it(t.description, function () {
      var getCompleteSetsLogs = augur.getCompleteSetsLogs;
      augur.getCompleteSetsLogs = t.getCompleteSetsLogs;
      t.assertions(augur.getBuyCompleteSetsLogs(t.account, t.options, t.callback));
      augur.getCompleteSetsLogs = getCompleteSetsLogs;
    });
  };

  test({
    description: 'Should handle no options passed',
    account: '0x0',
    options: undefined,
    callback: noop,
    getCompleteSetsLogs: function (account, options, callback) {
      return { account: account, options: options, callback: callback };
    },
    assertions: function (o) {
      assert.deepEqual(o, { account: '0x0', options: { shortAsk: false, type: 'buy' }, callback: noop });
    }
  });

  test({
    description: 'Should handle options passed',
    account: '0x0',
    options: { market: '0x0c1' },
    callback: noop,
    getCompleteSetsLogs: function (account, options, callback) {
      return { account: account, options: options, callback: callback };
    },
    assertions: function (o) {
      assert.deepEqual(o, { account: '0x0', options: { market: '0x0c1', shortAsk: false, type: 'buy' }, callback: noop });
    }
  });

  test({
    description: 'Should handle options passed as the callback with no callback passed.',
    account: '0x0',
    options: noop,
    callback: undefined,
    getCompleteSetsLogs: function (account, options, callback) {
      return { account: account, options: options, callback: callback };
    },
    assertions: function (o) {
      assert.deepEqual(o, { account: '0x0', options: { shortAsk: false, type: 'buy' }, callback: noop });
    }
  });
});
describe("logs.getSellCompleteSetsLogs", function () {
  // 3 tests total
  var test = function (t) {
    it(t.description, function () {
      var getCompleteSetsLogs = augur.getCompleteSetsLogs;
      augur.getCompleteSetsLogs = t.getCompleteSetsLogs;

      t.assertions(augur.getSellCompleteSetsLogs(t.account, t.options, t.callback));

      augur.getCompleteSetsLogs = getCompleteSetsLogs;
    });
  };

  test({
    description: 'Should handle no options passed',
    account: '0x0',
    options: undefined,
    callback: noop,
    getCompleteSetsLogs: function (account, options, callback) {
      return { account: account, options: options, callback: callback };
    },
    assertions: function (o) {
      assert.deepEqual(o, { account: '0x0', options: { shortAsk: false, type: 'sell' }, callback: noop });
    }
  });

  test({
    description: 'Should handle options passed',
    account: '0x0',
    options: { market: '0x0c1' },
    callback: noop,
    getCompleteSetsLogs: function (account, options, callback) {
      return { account: account, options: options, callback: callback };
    },
    assertions: function (o) {
      assert.deepEqual(o, { account: '0x0', options: { market: '0x0c1', shortAsk: false, type: 'sell' }, callback: noop });
    }
  });

  test({
    description: 'Should handle options passed as the callback with no callback passed.',
    account: '0x0',
    options: noop,
    callback: undefined,
    getCompleteSetsLogs: function (account, options, callback) {
      return { account: account, options: options, callback: callback };
    },
    assertions: function (o) {
      assert.deepEqual(o, { account: '0x0', options: { shortAsk: false, type: 'sell' }, callback: noop });
    }
  });
});<|MERGE_RESOLUTION|>--- conflicted
+++ resolved
@@ -493,16 +493,9 @@
       assert.deepEqual(o, {
         fromBlock: augur.constants.GET_LOGS_DEFAULT_FROM_BLOCK,
         toBlock: augur.constants.GET_LOGS_DEFAULT_TO_BLOCK,
-<<<<<<< HEAD
-        address: augur.store.getState().contractAddresses.CompleteSets,
-        topics: [augur.store.getState().contractsAPI.events.completeSets_logReturn.signature, '0x0000000000000000000000000000000000000000000000000000000000000050', '0x00000000000000000000000000000000000000000000000000000000000000a1',
-        '0x0000000000000000000000000000000000000000000000000000000000000002'],
-        timeout: augur.constants.GET_LOGS_TIMEOUT,
-=======
         address: augur.contracts.CompleteSets,
         topics: [augur.api.events.completeSets_logReturn.signature, '0x0000000000000000000000000000000000000000000000000000000000000050', '0x00000000000000000000000000000000000000000000000000000000000000a1',
         '0x0000000000000000000000000000000000000000000000000000000000000002']
->>>>>>> 366ca725
       });
     }
   });
@@ -516,16 +509,9 @@
       assert.deepEqual(o, {
         fromBlock: '0x0b1',
         toBlock: '0x0b2',
-<<<<<<< HEAD
-        address: augur.store.getState().contractAddresses.CompleteSets,
-        topics: [augur.store.getState().contractsAPI.events.completeSets_logReturn.signature, '0x0000000000000000000000000000000000000000000000000000000000000050', '0x00000000000000000000000000000000000000000000000000000000000000a1',
-        '0x0000000000000000000000000000000000000000000000000000000000000002'],
-        timeout: augur.constants.GET_LOGS_TIMEOUT,
-=======
         address: augur.contracts.CompleteSets,
         topics: [augur.api.events.completeSets_logReturn.signature, '0x0000000000000000000000000000000000000000000000000000000000000050', '0x00000000000000000000000000000000000000000000000000000000000000a1',
         '0x0000000000000000000000000000000000000000000000000000000000000002']
->>>>>>> 366ca725
       });
     }
   });
@@ -1887,14 +1873,8 @@
        assert.deepEqual(o, {
          fromBlock: augur.constants.GET_LOGS_DEFAULT_FROM_BLOCK,
          toBlock: augur.constants.GET_LOGS_DEFAULT_TO_BLOCK,
-<<<<<<< HEAD
-         address: augur.store.getState().contractAddresses.Trade,
-         topics: [augur.store.getState().contractsAPI.events.log_short_fill_tx.signature, null, '0x00000000000000000000000002a32d32ca2b37495839dd932c9e92fea10cba12', null],
-         timeout: augur.constants.GET_LOGS_TIMEOUT
-=======
          address: augur.contracts.Trade,
          topics: [augur.api.events.log_short_fill_tx.signature, null, '0x00000000000000000000000002a32d32ca2b37495839dd932c9e92fea10cba12', null]
->>>>>>> 366ca725
        });
      }
    });
@@ -1909,14 +1889,8 @@
        assert.deepEqual(o, {
          fromBlock: '0x0b1',
          toBlock: '0x0c1',
-<<<<<<< HEAD
-         address: augur.store.getState().contractAddresses.Trade,
-         topics: [augur.store.getState().contractsAPI.events.log_short_fill_tx.signature, '0x00000000000000000000000000000000000000000000000000000000000000a1', '0x00000000000000000000000002a32d32ca2b37495839dd932c9e92fea10cba12', null],
-         timeout: augur.constants.GET_LOGS_TIMEOUT
-=======
          address: augur.contracts.Trade,
          topics: [augur.api.events.log_short_fill_tx.signature, '0x00000000000000000000000000000000000000000000000000000000000000a1', '0x00000000000000000000000002a32d32ca2b37495839dd932c9e92fea10cba12', null]
->>>>>>> 366ca725
        });
      }
    });
@@ -1930,14 +1904,8 @@
        assert.deepEqual(logs[0], {
          fromBlock: '0x0b1',
          toBlock: '0x0c1',
-<<<<<<< HEAD
-         address: augur.store.getState().contractAddresses.Trade,
-         topics: [augur.store.getState().contractsAPI.events.log_short_fill_tx.signature, '0x00000000000000000000000000000000000000000000000000000000000000a1', null, '0x00000000000000000000000002a32d32ca2b37495839dd932c9e92fea10cba12'],
-         timeout: augur.constants.GET_LOGS_TIMEOUT
-=======
          address: augur.contracts.Trade,
          topics: [augur.api.events.log_short_fill_tx.signature, '0x00000000000000000000000000000000000000000000000000000000000000a1', null, '0x00000000000000000000000002a32d32ca2b37495839dd932c9e92fea10cba12']
->>>>>>> 366ca725
        });
      },
      getLogs: function (filter, cb) {
@@ -1993,14 +1961,8 @@
        assert.deepEqual(logs[0], {
          fromBlock: augur.constants.GET_LOGS_DEFAULT_FROM_BLOCK,
          toBlock: augur.constants.GET_LOGS_DEFAULT_TO_BLOCK,
-<<<<<<< HEAD
-         address: augur.store.getState().contractAddresses.Trade,
-         topics: [augur.store.getState().contractsAPI.events.log_short_fill_tx.signature, null, '0x00000000000000000000000002a32d32ca2b37495839dd932c9e92fea10cba12', null],
-         timeout: augur.constants.GET_LOGS_TIMEOUT
-=======
          address: augur.contracts.Trade,
          topics: [augur.api.events.log_short_fill_tx.signature, null, '0x00000000000000000000000002a32d32ca2b37495839dd932c9e92fea10cba12', null]
->>>>>>> 366ca725
        });
      },
      callback: undefined,
