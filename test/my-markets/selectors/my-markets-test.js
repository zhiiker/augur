--- conflicted
+++ resolved
@@ -2,34 +2,20 @@
 import { assert } from 'chai'
 import proxyquire from 'proxyquire'
 
-<<<<<<< HEAD
-import * as mockStore from 'test/mockStore'
-
-import { formatNumber, formatEtherTokens, formatShares } from 'utils/format-number'
-import { formatDate } from 'utils/format-date'
-
-import { abi } from 'services/augurjs'
-=======
 import BigNumber from 'bignumber.js'
 
 import * as mockStore from 'test/mockStore'
 
 import { formatNumber, formatEtherTokens, formatShares } from 'utils/format-number'
 import { formatDate } from 'utils/format-date'
->>>>>>> 4e88a616
 
 describe('modules/portfolio/selectors/login-account-markets', () => {
   proxyquire.noPreserveCache().noCallThru()
 
   const { store, state } = mockStore.default
   state.marketCreatorFees = {
-<<<<<<< HEAD
-    '0xMARKET1': abi.bignum('10'),
-    '0xMARKET2': abi.bignum('11')
-=======
     '0xMARKET1': new BigNumber('10', 10),
     '0xMARKET2': new BigNumber('11', 10)
->>>>>>> 4e88a616
   }
 
   const { allMarkets } = store.getState()
@@ -164,11 +150,6 @@
   //
   //   actual = proxiedSelector.default()
   //
-<<<<<<< HEAD
-  //   myMarketsAssertions(actual);
-  // });
-=======
   //   myMarketsAssertions(actual)
   // })
->>>>>>> 4e88a616
 })