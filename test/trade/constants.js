import { assert } from 'chai';
import { abi } from 'services/augurjs';

export { BINARY, SCALAR, CATEGORICAL } from 'modules/markets/constants/market-types';
export { BUY, SELL } from 'modules/trade/constants/types';
export { BID, ASK } from 'modules/bids-asks/constants/bids-asks-types';

export const tradeTestState = {
  loginAccount: {
    address: 'testUser1',
    id: 'testUser1',
    name: 'test',
    loginID: 'longLoginID',
    localNode: false,
    prettyAddress: '0000...ser1',
    prettyLoginID: 'long...inID',
    ether: '10000.00',
    realEther: '5.0',
    rep: '50.0',
    keystore: { id: 'testUser1' }
  },
  selectedMarketID: 'testBinaryMarketID',
  marketsData: {
    testBinaryMarketID: {
      author: 'testAuthor1',
      branchID: '0x010101',
      creationFee: '22.5',
      creationTime: 1475951522,
      cumulativeScale: '1',
      description: 'test binary market?',
      endDate: 1495317600,
      eventID: 'testEventID1',
      isEthical: undefined,
      isLoadedMarketInfo: true,
      makerFee: '0.002',
      maxValue: '2',
      minValue: '1',
      network: '2',
      numEvents: 1,
      numOutcomes: 2,
      reportedOutcome: undefined,
      sortOrder: 0,
      tags: [
        'binary',
        'markets',
        null
      ],
      takerFee: '0.01',
      tradingFee: '0.008',
      tradingPeriod: 8653,
      type: 'binary',
      volume: '3030',
      winningOutcomes: []
    },
    testCategoricalMarketID: {
      author: 'testAuthor2',
      branchId: '0x010101',
      creationFee: '12.857142857142857142',
      creationTime: 1476694751,
      cumulativeScale: '1',
      description: 'test categorical market?',
      endDate: 2066554498,
      eventID: 'testEventID2',
      extraInfo: 'extra info',
      isEthical: undefined,
      isLoadedMarketInfo: true,
      makerFee: '0.001000000000000000006',
      maxValue: '2',
      minValue: '1',
      network: '2',
      numEvents: 1,
      numOutcomes: 4,
      reportedOutcome: undefined,
      resolution: 'http://lmgtfy.com',
      sortOrder: 7,
      tags: ['categorical', 'markets', 'test'],
      takerFee: '0.019999999999999999994',
      tradingFee: '0.014',
      tradingPeriod: 11959,
      type: 'categorical',
      volume: '0',
      winningOutcomes: []
    },
    testScalarMarketID: {
      author: 'testAuthor3',
      branchID: '0x010101',
      creationFee: '9',
      creationTime: 1476486515,
      cumulativeScale: '130',
      description: 'test scalar market?',
      endDate: 1496514800,
      eventID: 'testEventID3',
      isEthical: undefined,
      isLoadedMarketInfo: true,
      makerFee: '0.01',
      maxValue: '120',
      minValue: '-10',
      network: '2',
      numEvents: 1,
      numOutcomes: 2,
      reportedOutcome: undefined,
      resolution: 'https://www.resolution-of-market.com',
      sortOrder: 3,
      tags: [
        'scalar',
        'markets',
        'test'
      ],
      takerFee: '0.02',
      tradingFee: '0.02',
      tradingPeriod: 8544,
      type: 'scalar',
      volume: '0',
      winningOutcomes: []
    },
  },
  outcomesData: {
    testBinaryMarketID: {
      2: {
        id: 2,
        name: 'Yes',
        outstandingShares: '1005',
        price: '0.5',
        sharesPurchased: '0'
      },
      1: {
        id: 1,
        name: 'No',
        outstandingShares: '2025',
        price: '0.5',
        sharesPurchased: '0'
      }
    },
    testCategoricalMarketID: {
      1: {
        name: 'Democratic',
        outstandingShares: '0',
        price: '0',
        sharesPurchased: '0'
      },
      2: {
        name: 'Republican',
        outstandingShares: '0',
        price: '0',
        sharesPurchased: '0'
      },
      3: {
        name: 'Libertarian',
        outstandingShares: '0',
        price: '0',
        sharesPurchased: '0'
      },
      4: {
        name: 'Other',
        outstandingShares: '0',
        price: '0',
        sharesPurchased: '0'
      }
    },
    testScalarMarketID: {
      1: {
        id: 1,
        name: '',
        outstandingShares: '0',
        price: '65',
        sharesPurchased: '0'
      },
      2: {
        id: 2,
        name: '',
        outstandingShares: '0',
        price: '65',
        sharesPurchased: '0'
      }
    },
  },
  tradesInProgress: {},
  transactionsData: {
    trans1: {
      data: {
        marketID: 'testBinaryMarketID',
        outcomeID: '2',
        marketType: 'binary',
        marketDescription: 'test binary market',
        outcomeName: 'YES'
      },
      feePercent: {
        value: '0.199203187250996016'
      }
    },
    trans2: {
      data: {
        marketID: 'testCategoricalMarketID',
        outcomeID: '1',
        marketType: 'categorical',
        marketDescription: 'test categorical market',
        outcomeName: 'Democratic'
      },
      feePercent: {
        value: '0.099800399201596707'
      }
    },
    trans3: {
      data: {
        marketID: 'testScalarMarketID',
        outcomeID: '1',
        marketType: 'scalar',
        marketDescription: 'test scalar market',
        outcomeName: ''
      },
      feePercent: {
        value: '0.95763203714451532'
      }
    }
  },
};

export const tradeConstOrderBooks = {
  testBinaryMarketID: {
    buy: {
      orderID1: {
        id: 'orderID1',
        price: '0.45',
        numShares: '10',
        outcome: '2',
        owner: 'owner1'
      },
      orderID2: {
        id: 'orderID2',
        price: '0.45',
        numShares: '5',
        outcome: '2',
        owner: 'owner2'
      },
      orderID3: {
        id: 'orderID3',
        price: '0.45',
        numShares: '3',
        outcome: '2',
        owner: 'owner3'
      },
      orderID4: {
        id: 'orderID4',
        price: '0.44',
        numShares: '10',
        outcome: '2',
        owner: 'owner4'
      },
      orderID5: {
        id: 'orderID5',
        price: '0.46',
        numShares: '15',
        outcome: '2',
        owner: 'owner5'
      },
      orderID6: {
        id: 'orderID6',
        price: '0.43',
        numShares: '5',
        outcome: '2',
        owner: 'owner6'
      }
    },
    sell: {
      orderID1: {
        id: 'orderID1',
        price: '0.4',
        numShares: '10',
        outcome: '2',
        owner: 'owner1'
      },
      orderID2: {
        id: 'orderID2',
        price: '0.4',
        numShares: '5',
        outcome: '2',
        owner: 'owner2'
      },
      orderID3: {
        id: 'orderID3',
        price: '0.4',
        numShares: '10',
        outcome: '2',
        owner: 'owner3'
      },
      orderID4: {
        id: 'orderID4',
        price: '0.39',
        numShares: '3',
        outcome: '2',
        owner: 'owner4'
      },
      orderID5: {
        id: 'orderID5',
        price: '0.41',
        numShares: '15',
        outcome: '2',
        owner: 'owner5'
      },
      orderID6: {
        id: 'orderID6',
        price: '0.415',
        numShares: '20',
        outcome: '2',
        owner: 'owner6'
      }
    }
  },
  testCategoricalMarketID: {
    buy: {
      orderID1: {
        id: 'orderID1',
        price: '0.45',
        outcome: '1',
        owner: 'owner1'
      },
      orderID2: {
        id: 'orderID2',
        price: '0.45',
        outcome: '1',
        owner: 'owner1'
      },
      orderID3: {
        id: 'orderID3',
        price: '0.45',
        numShares: '3',
        outcome: '1',
        owner: 'owner3'
      },
      orderID4: {
        id: 'orderID4',
        price: '0.44',
        numShares: '10',
        outcome: '1',
        owner: 'owner4'
      },
      orderID5: {
        id: 'orderID5',
        price: '0.46',
        numShares: '15',
        outcome: '1',
        owner: 'owner5'
      },
      orderID6: {
        id: 'orderID6',
        price: '0.43',
        numShares: '5',
        outcome: '1',
        owner: 'owner6'
      }
    },
    sell: {
      orderID1: {
        id: 'orderID1',
        price: '0.4',
        numShares: '10',
        outcome: '1',
        owner: 'owner1'
      },
      orderID2: {
        id: 'orderID2',
        price: '0.4',
        numShares: '5',
        outcome: '1',
        owner: 'owner2'
      },
      orderID3: {
        id: 'orderID3',
        price: '0.4',
        numShares: '10',
        outcome: '1',
        owner: 'owner3'
      },
      orderID4: {
        id: 'orderID4',
        price: '0.39',
        numShares: '3',
        outcome: '1',
        owner: 'owner4'
      },
      orderID5: {
        id: 'orderID5',
        price: '0.41',
        numShares: '15',
        outcome: '1',
        owner: 'owner5'
      },
      orderID6: {
        id: 'orderID6',
        price: '0.415',
        numShares: '20',
        outcome: '1',
        owner: 'owner6'
      }
    }
  },
  testScalarMarketID: {
    buy: {
      orderID1: {
        id: 'orderID1',
        price: '45',
        outcome: '1',
        owner: 'owner1'
      },
      orderID2: {
        id: 'orderID2',
        price: '45',
        outcome: '1',
        owner: 'owner1'
      },
      orderID3: {
        id: 'orderID3',
        price: '45',
        numShares: '3',
        outcome: '1',
        owner: 'owner3'
      },
      orderID4: {
        id: 'orderID4',
        price: '44',
        numShares: '10',
        outcome: '1',
        owner: 'owner4'
      },
      orderID5: {
        id: 'orderID5',
        price: '46',
        numShares: '15',
        outcome: '1',
        owner: 'owner5'
      },
      orderID6: {
        id: 'orderID6',
        price: '43',
        numShares: '5',
        outcome: '1',
        owner: 'owner6'
      }
    },
    sell: {
      orderID1: {
        id: 'orderID1',
        price: '40',
        numShares: '10',
        outcome: '1',
        owner: 'owner1'
      },
      orderID2: {
        id: 'orderID2',
        price: '40',
        numShares: '5',
        outcome: '1',
        owner: 'owner2'
      },
      orderID3: {
        id: 'orderID3',
        price: '40',
        numShares: '10',
        outcome: '1',
        owner: 'owner3'
      },
      orderID4: {
        id: 'orderID4',
        price: '39',
        numShares: '3',
        outcome: '1',
        owner: 'owner4'
      },
      orderID5: {
        id: 'orderID5',
        price: '41',
        numShares: '15',
        outcome: '1',
        owner: 'owner5'
      },
      orderID6: {
        id: 'orderID6',
        price: '415',
        numShares: '20',
        outcome: '1',
        owner: 'owner6'
      }
    }
  }
};
// lifted directly from augur.js with a slight change to use abi.bignum instead of BigNumber
const filterByPriceAndOutcomeAndUserSortByPrice = (orders, traderOrderType, limitPrice, outcomeId, userAddress) => {
  if (!orders) return [];
  const isMarketOrder = limitPrice === null || limitPrice === undefined;
  return Object.keys(orders)
		.map(orderId => orders[orderId])
		.filter((order) => {
  let isMatchingPrice;
  if (isMarketOrder) {
    isMatchingPrice = true;
  } else {
    isMatchingPrice = traderOrderType === 'buy' ? new abi.bignum(order.price, 10).lte(limitPrice) : new abi.bignum(order.price, 10).gte(limitPrice); // eslint-disable-line new-cap
  }
  return order.outcome === outcomeId && order.owner !== userAddress && isMatchingPrice;
})
		.sort((order1, order2) => (traderOrderType === 'buy' ? order1.price - order2.price : order2.price - order1.price));
};

// direct copy of calculate-trade-ids helper function but without calling augur.js
export const stubCalculateBuyTradeIDs = (marketID, outcomeID, limitPrice, orderBooks, takerAddress) => {
  const orders = (orderBooks[marketID] && orderBooks[marketID].sell) || {};
  return filterByPriceAndOutcomeAndUserSortByPrice(orders, 'buy', limitPrice, outcomeID, takerAddress).map(order => order.id);
};

// direct copy of calculate-trade-ids helper function but without calling augur.js
export const stubCalculateSellTradeIDs = (marketID, outcomeID, limitPrice, orderBooks, takerAddress) => {
  const orders = (orderBooks[marketID] && orderBooks[marketID].buy) || {};
  return filterByPriceAndOutcomeAndUserSortByPrice(orders, 'sell', limitPrice, outcomeID, takerAddress).map(order => order.id);
};

<<<<<<< HEAD
=======
export const stubAddBidTransaction = (marketID, outcomeID, marketType, marketDescription, outcomeName, numShares, limitPrice, totalCost, tradingFeesEth, feePercent, gasFeesRealEth) => {
  const transaction = {
    type: 'bid',
    data: {
      marketID,
      outcomeID,
      marketType,
      marketDescription,
      outcomeName
    },
    numShares: formatShares(numShares),
    noFeePrice: formatEther(limitPrice),
    avgPrice: formatEther(abi.bignum(totalCost).dividedBy(abi.bignum(numShares))),
    tradingFees: formatEther(tradingFeesEth),
    feePercent: formatPercent(feePercent),
    gasFees: formatRealEther(gasFeesRealEth)
  };
  return transaction;
};

export const stubAddTradeTransaction = (tradeType, marketID, outcomeID, marketType, marketDescription, outcomeName, numShares, limitPrice, totalCost, tradingFeesEth, feePercent, gasFeesRealEth) => {
  const transaction = {
    type: tradeType,
    data: {
      marketID,
      outcomeID,
      marketType,
      marketDescription,
      outcomeName
    },
    numShares: formatShares(numShares),
    noFeePrice: formatEther(limitPrice),
    avgPrice: formatEther(abi.bignum(totalCost).dividedBy(abi.bignum(numShares))),
    tradingFees: formatEther(tradingFeesEth),
    feePercent: formatPercent(feePercent),
    gasFees: formatRealEther(gasFeesRealEth)
  };
  return transaction;
};

export const stubAddAskTransaction = (marketID, outcomeID, marketType, marketDescription, outcomeName, numShares, limitPrice, totalCost, tradingFeesEth, feePercent, gasFeesRealEth) => {
  const transaction = {
    type: 'ask',
    data: {
      marketID,
      outcomeID,
      marketType,
      marketDescription,
      outcomeName
    },
    numShares: formatShares(numShares),
    noFeePrice: formatEther(limitPrice),
    avgPrice: formatEther(abi.bignum(totalCost).dividedBy(abi.bignum(numShares))),
    tradingFees: formatEther(tradingFeesEth),
    feePercent: formatPercent(feePercent),
    gasFees: formatRealEther(gasFeesRealEth)
  };
  return transaction;
};

export const stubAddShortAskTransaction = (marketID, outcomeID, marketType, marketDescription, outcomeName, numShares, limitPrice, totalCost, tradingFeesEth, feePercent, gasFeesRealEth) => {
  const transaction = {
    type: 'short_ask',
    data: {
      marketID,
      outcomeID,
      marketType,
      marketDescription,
      outcomeName
    },
    numShares: formatShares(numShares),
    noFeePrice: formatEther(limitPrice),
    avgPrice: formatEther(abi.bignum(totalCost).dividedBy(abi.bignum(numShares))),
    tradingFees: formatEther(tradingFeesEth),
    feePercent: formatPercent(feePercent),
    gasFees: formatRealEther(gasFeesRealEth)
  };
  return transaction;
};

export const stubAddShortSellTransaction = (marketID, outcomeID, marketType, marketDescription, outcomeName, numShares, limitPrice, totalCost, tradingFeesEth, feePercent, gasFeesRealEth) => {
  const transaction = {
    type: 'short_sell',
    data: {
      marketID,
      outcomeID,
      marketType,
      marketDescription,
      outcomeName
    },
    numShares: formatShares(numShares),
    noFeePrice: formatEther(limitPrice),
    avgPrice: formatEther(abi.bignum(totalCost).dividedBy(abi.bignum(numShares))),
    tradingFees: formatEther(tradingFeesEth),
    feePercent: formatPercent(feePercent),
    gasFees: formatRealEther(gasFeesRealEth)
  };
  return transaction;
};

export const stubUpdateExistingTransaction = (transactionID, data) => ({
  type: 'UPDATE_EXISTING_TRANSACTION',
  transactionID,
  data
});

>>>>>>> a91e88c9
export const stubLoadAccountTrades = (marketID, cb) => {
  assert.isString(marketID, `didn't pass a marketID as a string to loadAccountTrades`);
	// originally some of my tests returned the order books but it turns out this isn't required, left this here just incase...
	// cb(undefined, store.getState().orderBooks[marketID]);
  cb();
  return { type: 'LOAD_ACCOUNT_TRADES', marketID };
};

export const updateTradesInProgressActionShapeAssertion = (UpdateTradesInProgressAction) => {
  const Data = UpdateTradesInProgressAction.data;
  const tradeDetails = Data.details;
  const action = tradeDetails.tradeActions[0];

  assert.isDefined(UpdateTradesInProgressAction.type, `UpdateTradesInProgressAction.type isn't defined`);
  assert.isString(UpdateTradesInProgressAction.type, `UpdateTradesInProgressAction.type isn't a String`);
  assert.isDefined(UpdateTradesInProgressAction.data, `UpdateTradesInProgressAction.data isn't defined`);
  assert.isObject(UpdateTradesInProgressAction.data, `UpdateTradesInProgressAction.data isn't a Object`);

  assert.isDefined(Data.marketID, `UpdateTradesInProgressAction.data.marketID isn't defined`);
  assert.isString(Data.marketID, `UpdateTradesInProgressAction.data.marketID isn't a String`);
  assert.isDefined(Data.outcomeID, `UpdateTradesInProgressAction.data.outcomeID isn't defined`);
  assert.isString(Data.outcomeID, `UpdateTradesInProgressAction.data.outcomeID isn't a String`);
  assert.isDefined(Data.details, `UpdateTradesInProgressAction.data.details isn't defined`);
  assert.isObject(Data.details, `UpdateTradesInProgressAction.data.details isn't a Object`);

  assert.isDefined(tradeDetails.side, `tradeDetails.side isn't defined`);
  assert.isString(tradeDetails.side, `tradeDetails.side isn't a string`);
  assert.isDefined(tradeDetails.numShares, `tradeDetails.numShares isn't defined`);
  assert.isString(tradeDetails.numShares, `tradeDetails.numShares isn't a string`);
  assert.isDefined(tradeDetails.limitPrice, `tradeDetails.limitPrice isn't defined`);
  assert.isString(tradeDetails.limitPrice, `tradeDetails.limitPrice isn't a string`);
  assert.isDefined(tradeDetails.totalFee, `tradeDetails.totalFee isn't defined`);
  assert.isString(tradeDetails.totalFee, `tradeDetails.totalFee isn't a string`);
  assert.isDefined(tradeDetails.totalCost, `tradeDetails.totalCost isn't defined`);
  assert.isString(tradeDetails.totalCost, `tradeDetails.totalCost isn't a string`);
  assert.isDefined(tradeDetails.tradingFeesEth, `tradeDetails.tradingFeesEth isn't defined`);
  assert.isString(tradeDetails.tradingFeesEth, `tradeDetails.tradingFeesEth isn't a string`);
  assert.isDefined(tradeDetails.gasFeesRealEth, `tradeDetails.gasFeesRealEth isn't defined`);
  assert.isString(tradeDetails.gasFeesRealEth, `tradeDetails.gasFeesRealEth isn't a string`);
  assert.isDefined(tradeDetails.feePercent, `tradeDetails.feePercent isn't defined`);
  assert.isString(tradeDetails.feePercent, `tradeDetails.feePercent isn't a string`);

  assert.isDefined(tradeDetails.tradeActions, `tradeDetails.tradeActions isn't defined`);
  assert.isArray(tradeDetails.tradeActions, `tradeDetails.tradeActions isn't an array`);

  assert.isDefined(action, `tradeDetails.tradeActions[0] isn't defined`);
  assert.isObject(action, `tradeDetails.tradeActions[0] isn't an object`);

  assert.isDefined(action.action, `tradeDetails.tradeActions[0].action isn't defined`);
  assert.isString(action.action, `tradeDetails.tradeActions[0].action isn't a string`);

  assert.isDefined(action.shares, `tradeDetails.tradeActions[0].shares isn't defined`);
  assert.isString(action.shares, `tradeDetails.tradeActions[0].shares isn't a string`);

  assert.isDefined(action.gasEth, `tradeDetails.tradeActions[0].gasEth isn't defined`);
  assert.isString(action.gasEth, `tradeDetails.tradeActions[0].gasEth isn't a string`);

  assert.isDefined(action.feeEth, `tradeDetails.tradeActions[0].feeEth isn't defined`);
  assert.isString(action.feeEth, `tradeDetails.tradeActions[0].feeEth isn't a string`);

  assert.isDefined(action.feePercent, `tradeDetails.tradeActions[0].feePercent isn't defined`);
  assert.isString(action.feePercent, `tradeDetails.tradeActions[0].feePercent isn't a string`);

  assert.isDefined(action.costEth, `tradeDetails.tradeActions[0].costEth isn't defined`);
  assert.isString(action.costEth, `tradeDetails.tradeActions[0].costEth isn't a string`);

  assert.isDefined(action.avgPrice, `tradeDetails.tradeActions[0].avgPrice isn't defined`);
  assert.isString(action.avgPrice, `tradeDetails.tradeActions[0].avgPrice isn't a string`);

  assert.isDefined(action.noFeePrice, `tradeDetails.tradeActions[0].noFeePrice isn't defined`);
  assert.isString(action.noFeePrice, `tradeDetails.tradeActions[0].noFeePrice isn't a string`);
};<|MERGE_RESOLUTION|>--- conflicted
+++ resolved
@@ -513,115 +513,6 @@
   return filterByPriceAndOutcomeAndUserSortByPrice(orders, 'sell', limitPrice, outcomeID, takerAddress).map(order => order.id);
 };
 
-<<<<<<< HEAD
-=======
-export const stubAddBidTransaction = (marketID, outcomeID, marketType, marketDescription, outcomeName, numShares, limitPrice, totalCost, tradingFeesEth, feePercent, gasFeesRealEth) => {
-  const transaction = {
-    type: 'bid',
-    data: {
-      marketID,
-      outcomeID,
-      marketType,
-      marketDescription,
-      outcomeName
-    },
-    numShares: formatShares(numShares),
-    noFeePrice: formatEther(limitPrice),
-    avgPrice: formatEther(abi.bignum(totalCost).dividedBy(abi.bignum(numShares))),
-    tradingFees: formatEther(tradingFeesEth),
-    feePercent: formatPercent(feePercent),
-    gasFees: formatRealEther(gasFeesRealEth)
-  };
-  return transaction;
-};
-
-export const stubAddTradeTransaction = (tradeType, marketID, outcomeID, marketType, marketDescription, outcomeName, numShares, limitPrice, totalCost, tradingFeesEth, feePercent, gasFeesRealEth) => {
-  const transaction = {
-    type: tradeType,
-    data: {
-      marketID,
-      outcomeID,
-      marketType,
-      marketDescription,
-      outcomeName
-    },
-    numShares: formatShares(numShares),
-    noFeePrice: formatEther(limitPrice),
-    avgPrice: formatEther(abi.bignum(totalCost).dividedBy(abi.bignum(numShares))),
-    tradingFees: formatEther(tradingFeesEth),
-    feePercent: formatPercent(feePercent),
-    gasFees: formatRealEther(gasFeesRealEth)
-  };
-  return transaction;
-};
-
-export const stubAddAskTransaction = (marketID, outcomeID, marketType, marketDescription, outcomeName, numShares, limitPrice, totalCost, tradingFeesEth, feePercent, gasFeesRealEth) => {
-  const transaction = {
-    type: 'ask',
-    data: {
-      marketID,
-      outcomeID,
-      marketType,
-      marketDescription,
-      outcomeName
-    },
-    numShares: formatShares(numShares),
-    noFeePrice: formatEther(limitPrice),
-    avgPrice: formatEther(abi.bignum(totalCost).dividedBy(abi.bignum(numShares))),
-    tradingFees: formatEther(tradingFeesEth),
-    feePercent: formatPercent(feePercent),
-    gasFees: formatRealEther(gasFeesRealEth)
-  };
-  return transaction;
-};
-
-export const stubAddShortAskTransaction = (marketID, outcomeID, marketType, marketDescription, outcomeName, numShares, limitPrice, totalCost, tradingFeesEth, feePercent, gasFeesRealEth) => {
-  const transaction = {
-    type: 'short_ask',
-    data: {
-      marketID,
-      outcomeID,
-      marketType,
-      marketDescription,
-      outcomeName
-    },
-    numShares: formatShares(numShares),
-    noFeePrice: formatEther(limitPrice),
-    avgPrice: formatEther(abi.bignum(totalCost).dividedBy(abi.bignum(numShares))),
-    tradingFees: formatEther(tradingFeesEth),
-    feePercent: formatPercent(feePercent),
-    gasFees: formatRealEther(gasFeesRealEth)
-  };
-  return transaction;
-};
-
-export const stubAddShortSellTransaction = (marketID, outcomeID, marketType, marketDescription, outcomeName, numShares, limitPrice, totalCost, tradingFeesEth, feePercent, gasFeesRealEth) => {
-  const transaction = {
-    type: 'short_sell',
-    data: {
-      marketID,
-      outcomeID,
-      marketType,
-      marketDescription,
-      outcomeName
-    },
-    numShares: formatShares(numShares),
-    noFeePrice: formatEther(limitPrice),
-    avgPrice: formatEther(abi.bignum(totalCost).dividedBy(abi.bignum(numShares))),
-    tradingFees: formatEther(tradingFeesEth),
-    feePercent: formatPercent(feePercent),
-    gasFees: formatRealEther(gasFeesRealEth)
-  };
-  return transaction;
-};
-
-export const stubUpdateExistingTransaction = (transactionID, data) => ({
-  type: 'UPDATE_EXISTING_TRANSACTION',
-  transactionID,
-  data
-});
-
->>>>>>> a91e88c9
 export const stubLoadAccountTrades = (marketID, cb) => {
   assert.isString(marketID, `didn't pass a marketID as a string to loadAccountTrades`);
 	// originally some of my tests returned the order books but it turns out this isn't required, left this here just incase...
