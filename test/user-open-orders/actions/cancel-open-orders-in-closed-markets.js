import { describe, it } from 'mocha'
import { assert } from 'chai'
import proxyquire from 'proxyquire'
import sinon from 'sinon'
import configureMockStore from 'redux-mock-store'
import thunk from 'redux-thunk'

describe(`modules/user-open-orders/actions/cancel-open-orders-in-closed-markets.js`, () => {
  proxyquire.noPreserveCache().noCallThru()
  const mockStore = configureMockStore([thunk])
  const test = (t) => {
    it(t.description, () => {
      const store = mockStore(t.state)
      const CancelOrder = { cancelOrder: () => {} }
      const openOrders = t.openOrders
<<<<<<< HEAD
      const action = proxyquire('../../../src/modules/user-open-orders/actions/cancel-open-orders-in-closed-markets.js', {
        '../../bids-asks/actions/cancel-order': CancelOrder,
        '../selectors/open-orders': openOrders
      })
      sinon.stub(CancelOrder, 'cancelOrder', (orderID, marketID, type) => (dispatch, getState) => {
        dispatch({ type: 'CANCEL_ORDER', params: { orderID, marketID, type } })
      })
      store.dispatch(action.cancelOpenOrdersInClosedMarkets())
=======
      const cancelOpenOrdersInClosedMarkets = proxyquire('../../../src/modules/user-open-orders/actions/cancel-open-orders-in-closed-markets.js', {
        '../../bids-asks/actions/cancel-order': CancelOrder,
        '../selectors/open-orders': openOrders
      }).default
      sinon.stub(CancelOrder, 'cancelOrder', (orderID, marketID, outcome, type) => (dispatch, getState) => {
        dispatch({ type: 'CANCEL_ORDER', params: { orderID, marketID, outcome, type } })
      })
      store.dispatch(cancelOpenOrdersInClosedMarkets())
>>>>>>> 4e88a616
      t.assertions(store.getActions())
      store.clearActions()
    })
  }
  test({
    description: 'no open orders',
    openOrders: [],
    assertions: (actions) => {
      assert.deepEqual(actions, [])
    }
  })
  test({
    description: '1 open order in 1 open market',
    openOrders: [{
      id: '0xa1',
      isOpen: true,
      outcomes: [{
        id: '0xc1',
        userOpenOrders: [{
          id: '0xd1',
          type: 'buy'
        }]
      }]
    }],
    assertions: (actions) => {
      assert.deepEqual(actions, [])
    }
  })
  test({
    description: '1 open order in 1 closed market',
    openOrders: [{
      id: '0xa1',
      isOpen: false,
      outcomes: [{
        id: '0xc1',
        userOpenOrders: [{
          id: '0xd1',
          type: 'buy'
        }]
      }]
    }],
    assertions: (actions) => {
      assert.deepEqual(actions, [{
        type: 'CANCEL_ORDER',
        params: {
          orderID: '0xd1',
          marketID: '0xa1',
          outcome: '0xc1',
          type: 'buy'
        }
      }])
    }
  })
  test({
    description: '2 open orders in 1 closed market',
    openOrders: [{
      id: '0xa1',
      isOpen: false,
      outcomes: [{
        id: '0xc1',
        userOpenOrders: [{
          id: '0xd1',
          type: 'buy'
        }, {
          id: '0xd2',
          type: 'sell'
        }]
      }]
    }],
    assertions: (actions) => {
      assert.deepEqual(actions, [{
        type: 'CANCEL_ORDER',
        params: {
          orderID: '0xd1',
          marketID: '0xa1',
          outcome: '0xc1',
          type: 'buy'
        }
      }, {
        type: 'CANCEL_ORDER',
        params: {
          orderID: '0xd2',
          marketID: '0xa1',
          outcome: '0xc1',
          type: 'sell'
        }
      }])
    }
  })
  test({
    description: '2 open orders each in 2 closed markets',
    openOrders: [{
      id: '0xa1',
      isOpen: false,
      outcomes: [{
        id: '0xc1',
        userOpenOrders: [{
          id: '0xd1',
          type: 'buy'
        }, {
          id: '0xd2',
          type: 'sell'
        }]
      }]
    }, {
      id: '0xa2',
      isOpen: false,
      outcomes: [{
        id: '0xc1',
        userOpenOrders: [{
          id: '0xd3',
          type: 'buy'
        }, {
          id: '0xd4',
          type: 'buy'
        }]
      }]
    }],
    assertions: (actions) => {
      assert.deepEqual(actions, [{
        type: 'CANCEL_ORDER',
        params: {
          orderID: '0xd1',
          marketID: '0xa1',
          outcome: '0xc1',
          type: 'buy'
        }
      }, {
        type: 'CANCEL_ORDER',
        params: {
          orderID: '0xd2',
          marketID: '0xa1',
          outcome: '0xc1',
          type: 'sell'
        }
      }, {
        type: 'CANCEL_ORDER',
        params: {
          orderID: '0xd3',
          marketID: '0xa2',
          outcome: '0xc1',
          type: 'buy'
        }
      }, {
        type: 'CANCEL_ORDER',
        params: {
          orderID: '0xd4',
          marketID: '0xa2',
          outcome: '0xc1',
          type: 'buy'
        }
      }])
    }
  })
  test({
    description: '2 open orders each in 1 closed and 1 open markets',
    openOrders: [{
      id: '0xa1',
      isOpen: false,
      outcomes: [{
        id: '0xc1',
        userOpenOrders: [{
          id: '0xd1',
          type: 'buy'
        }, {
          id: '0xd2',
          type: 'sell'
        }]
      }]
    }, {
      id: '0xa2',
      isOpen: true,
      outcomes: [{
        id: '0xc1',
        userOpenOrders: [{
          id: '0xd3',
          type: 'buy'
        }, {
          id: '0xd4',
          type: 'buy'
        }]
      }]
    }],
    assertions: (actions) => {
      assert.deepEqual(actions, [{
        type: 'CANCEL_ORDER',
        params: {
          orderID: '0xd1',
          marketID: '0xa1',
          outcome: '0xc1',
          type: 'buy'
        }
      }, {
        type: 'CANCEL_ORDER',
        params: {
          orderID: '0xd2',
          marketID: '0xa1',
          outcome: '0xc1',
          type: 'sell'
        }
      }])
    }
  })
})<|MERGE_RESOLUTION|>--- conflicted
+++ resolved
@@ -13,16 +13,6 @@
       const store = mockStore(t.state)
       const CancelOrder = { cancelOrder: () => {} }
       const openOrders = t.openOrders
-<<<<<<< HEAD
-      const action = proxyquire('../../../src/modules/user-open-orders/actions/cancel-open-orders-in-closed-markets.js', {
-        '../../bids-asks/actions/cancel-order': CancelOrder,
-        '../selectors/open-orders': openOrders
-      })
-      sinon.stub(CancelOrder, 'cancelOrder', (orderID, marketID, type) => (dispatch, getState) => {
-        dispatch({ type: 'CANCEL_ORDER', params: { orderID, marketID, type } })
-      })
-      store.dispatch(action.cancelOpenOrdersInClosedMarkets())
-=======
       const cancelOpenOrdersInClosedMarkets = proxyquire('../../../src/modules/user-open-orders/actions/cancel-open-orders-in-closed-markets.js', {
         '../../bids-asks/actions/cancel-order': CancelOrder,
         '../selectors/open-orders': openOrders
@@ -31,7 +21,6 @@
         dispatch({ type: 'CANCEL_ORDER', params: { orderID, marketID, outcome, type } })
       })
       store.dispatch(cancelOpenOrdersInClosedMarkets())
->>>>>>> 4e88a616
       t.assertions(store.getActions())
       store.clearActions()
     })
