--- conflicted
+++ resolved
@@ -64,12 +64,8 @@
 			data: {
 				status: 'success',
 				hash: '0xdeadbeef',
-<<<<<<< HEAD
+				timestamp: 1,
 				message: 'Transfer of 5 eth to toTestAddress456 Complete.'
-=======
-				timestamp: 1,
-				message: 'Transfer of 5 ETH to toTestAddress456 Complete.'
->>>>>>> 419430f7
 			}
 		}, {
 			type: 'UPDATE_ASSETS'
