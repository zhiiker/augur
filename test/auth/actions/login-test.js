<<<<<<< HEAD
import { describe, it, beforeEach } from 'mocha'
import { assert } from 'chai'
import proxyquire from 'proxyquire'
import sinon from 'sinon'
import configureMockStore from 'redux-mock-store'
import thunk from 'redux-thunk'
import testState from 'test/testState'

describe(`modules/auth/actions/login.js`, () => {
  proxyquire.noPreserveCache().noCallThru()
  const middlewares = [thunk]
  const mockStore = configureMockStore(middlewares)
  const thisTestState = Object.assign({}, testState, { loginAccount: {} })
  const store = mockStore(thisTestState)
  const AugurJS = {
    augur: {
      accounts: { login: () => {} }
    }
  }
  const LoadAccountData = { loadAccountData: () => {} }
  const loginID = '2B4TRvPCMiwUu3tSG2z3eF7Wp6Dx5wnGkg34pZHE5WyKHs9wgydZc15qWM9zVh41jC3hrtXEG7xdgn3VT2UW3N6L9e2Way3ZwV9MgVxVPEnEmDjMuLKqYron9pcpaXgUBtweZcKJgQEX19fWRxJBiQEtMBpEu5M7SxsffJRnXDKEfEmawYLu3wh4Piq4vkUJyVKpQq5QnbbG9wBdwcwWQurVki38n5Dr8jPcBfv5sU53XqG943wChdDmJYcBPx4x3eGxu6BxReRBFM5tX1zquDKxidHZqFg5sjLbs5RMYD34mpKTZhhzcKmANz9UaQp3XAMPgrkht1d92qULRS7RKZDeEa7EBPTn3bcpadAL9p9jYgHhsKVZLyLRtKXqzDfvLd9ZyCZnAGQ9kDm1oYse5624CgcfXuPYmReghu28Kn4mufJVHWpQX9nXJfhXovnHTLiHSvT2bYZqqiTeqE9GENd4xCvT5Jeihyu47YfeW5oAkKekwkk23WmHiXN2knxKHwuJdSUveQDYFm2Um5MvLWV5FCFMV1wNKErnziMsS8bCbqqcBa7mA2iXLc52Xo2T8HnxQktaLsr8tHz3dy9qbcjTQwTsoegCCjAezfki8XUKhwKnFZtccW87iBf8afviXAd3yLH6jnyYXRXVnGCW2nKzYcdqPKe1uepv5Nj5Z1xMy8rWDohbGJJuiyKaRTBG1McGMiFeBCP5jZiKaQ1sY3avjgacipwb36rFkvgDX8LaNMvSRwAwbEUm1VPWmdKXiiz389bJs8ed3ahuLUPEWoLo3ZnCPuT5cZvZixhFYx3wM53yurDvCCpAFRjQHfYSzD5Q3b72L8h4kN4CVGp4MipZRM9gr36coqYfwj1CAQEH5FM3JkK83c2jsd6wVMSwicrgWGkafAehRPtzkoYchBj7s4RCoDBR3ne5exxWpFTjfyrwQZzVgTJRwx4JnSSbJxYQ6rfHYWuLTv6zKzeSXAMaDYfXXzi9pbaYo2Q4cS486zmGKkkGPJjAbqkxCg8NKaaSVW3xAaM8EWVQ9B9GLjsM7Y8obCLBNfZbUGiAk8msFbv2zEmnWr22MALMDGQizMAMeqbcPRCYSvQrDEHkXqmmK3Jk6zWe48iCZfCKNEKVYmwZaqyVfMKsMi5oY52xjyFvp72ff4GqV5thZVgNsdLSXKUBhTf6TPmG1dSNx'
  AugurJS.augur.accounts.login = sinon.stub().yields({ address: '0x812e463089332df61e96b8ce663a66e61aadecd3', loginID })
  LoadAccountData.loadAccountData = sinon.stub().returns({ type: 'LOAD_FULL_ACCOUNT_DATA' })

  const updateIsLoggedStub = {
    updateIsLogged: () => {}
  }
  sinon.stub(updateIsLoggedStub, 'updateIsLogged', () => ({ type: 'update-is-logged' }))

  const action = proxyquire('../../../src/modules/auth/actions/login', {
    '../../../services/augurjs': AugurJS,
    './update-is-logged': updateIsLoggedStub,
    './load-account-data': LoadAccountData
  })

  beforeEach(() => {
    store.clearActions()
  })

  it(`should attempt to login an account given user/pass`, () => {
    store.dispatch(action.login(loginID, 'password'))
    const expectedOutput = [
      { type: 'update-is-logged' },
      { type: 'LOAD_FULL_ACCOUNT_DATA' }
    ]
    assert.deepEqual(store.getActions(), expectedOutput, `didn't login to the account correcty`)
  })
=======
// import { login, __RewireAPI__ as ReWireModule } from 'modules/auth/actions/login'
// import { describe, it, beforeEach } from 'mocha'
// import { assert } from 'chai'
// import sinon from 'sinon'
// import configureMockStore from 'redux-mock-store'
// import thunk from 'redux-thunk'
// import testState from 'test/testState'

describe(`modules/auth/actions/login.js`, () => {
  // const middlewares = [thunk];
  // const mockStore = configureMockStore(middlewares);
  // const thisTestState = Object.assign({}, testState, { loginAccount: {} });
  // const store = mockStore(thisTestState);
  // const augur = {
  //   accounts: {
  //     login: (value, callback) => { }
  //   }
  // };
  //
  // const loginID = '2B4TRvPCMiwUu3tSG2z3eF7Wp6Dx5wnGkg34pZHE5WyKHs9wgydZc15qWM9zVh41jC3hrtXEG7xdgn3VT2UW3N6L9e2Way3ZwV9MgVxVPEnEmDjMuLKqYron9pcpaXgUBtweZcKJgQEX19fWRxJBiQEtMBpEu5M7SxsffJRnXDKEfEmawYLu3wh4Piq4vkUJyVKpQq5QnbbG9wBdwcwWQurVki38n5Dr8jPcBfv5sU53XqG943wChdDmJYcBPx4x3eGxu6BxReRBFM5tX1zquDKxidHZqFg5sjLbs5RMYD34mpKTZhhzcKmANz9UaQp3XAMPgrkht1d92qULRS7RKZDeEa7EBPTn3bcpadAL9p9jYgHhsKVZLyLRtKXqzDfvLd9ZyCZnAGQ9kDm1oYse5624CgcfXuPYmReghu28Kn4mufJVHWpQX9nXJfhXovnHTLiHSvT2bYZqqiTeqE9GENd4xCvT5Jeihyu47YfeW5oAkKekwkk23WmHiXN2knxKHwuJdSUveQDYFm2Um5MvLWV5FCFMV1wNKErnziMsS8bCbqqcBa7mA2iXLc52Xo2T8HnxQktaLsr8tHz3dy9qbcjTQwTsoegCCjAezfki8XUKhwKnFZtccW87iBf8afviXAd3yLH6jnyYXRXVnGCW2nKzYcdqPKe1uepv5Nj5Z1xMy8rWDohbGJJuiyKaRTBG1McGMiFeBCP5jZiKaQ1sY3avjgacipwb36rFkvgDX8LaNMvSRwAwbEUm1VPWmdKXiiz389bJs8ed3ahuLUPEWoLo3ZnCPuT5cZvZixhFYx3wM53yurDvCCpAFRjQHfYSzD5Q3b72L8h4kN4CVGp4MipZRM9gr36coqYfwj1CAQEH5FM3JkK83c2jsd6wVMSwicrgWGkafAehRPtzkoYchBj7s4RCoDBR3ne5exxWpFTjfyrwQZzVgTJRwx4JnSSbJxYQ6rfHYWuLTv6zKzeSXAMaDYfXXzi9pbaYo2Q4cS486zmGKkkGPJjAbqkxCg8NKaaSVW3xAaM8EWVQ9B9GLjsM7Y8obCLBNfZbUGiAk8msFbv2zEmnWr22MALMDGQizMAMeqbcPRCYSvQrDEHkXqmmK3Jk6zWe48iCZfCKNEKVYmwZaqyVfMKsMi5oY52xjyFvp72ff4GqV5thZVgNsdLSXKUBhTf6TPmG1dSNx';
  // const loadAccountData = sinon.stub().returns({ type: 'LOAD_FULL_ACCOUNT_DATA' });
  // const updateIsLoggedStub = sinon.stub().returns({ type: 'update-is-logged' });
  //
  // beforeEach(() => {
  //   store.clearActions();
  // });
  //
  // afterEach(() => {
  //   ReWireModule.__ResetDependency__('augur', 'updateIsLoggedIn', 'loadAccountData', 'base58Decode');
  //   updateIsLoggedStub.reset();
  //   loadAccountData.reset();
  // });
  //
  // const test = (t) => {
  //   it(t.description, (done) => {
  //
  //     ReWireModule.__Rewire__('augur', augur);
  //     ReWireModule.__Rewire__('updateIsLoggedIn', updateIsLoggedStub);
  //     ReWireModule.__Rewire__('loadAccountData', loadAccountData);
  //     ReWireModule.__Rewire__('base58Decode', t.base58Decode);
  //
  //     augur.accounts.login = t.login;
  //     const store = mockStore(t.state || {});
  //
  //     store.dispatch(login(loginID, 'password', (err) => {
  //       t.assertions(err, store);
  //       done();
  //     }));
  //   });
  // };
  //
  //
  // test({
  //   description: `should attempt to login an account given user/pass, two actions fired`,
  //   base58Decode: (value) => {
  //     const result = { keystore: 'blah' };
  //     return result;
  //   },
  //   login: (value, callback) => {
  //     const account = { address: '0x812e463089332df61e96b8ce663a66e61aadecd3' };
  //     callback(null, account);
  //   },
  //   assertions: (err, store) => {
  //
  //     const expectedOutput = [
  //       { type: 'update-is-logged' },
  //       { type: 'LOAD_FULL_ACCOUNT_DATA' }
  //     ];
  //     assert.isNull(err, 'error should be null');
  //     assert(updateIsLoggedStub.calledOnce, 'should call updateIsLoggedStub once');
  //     assert(loadAccountData.calledOnce, 'should call loadAccountData once');
  //     assert.deepEqual(store.getActions(), expectedOutput, `didn't login to the account correcty`);
  //   }
  // });
  //
  //
  // test({
  //   description: `should attempt to login and get error, no actions fired`,
  //   base58Decode: (value) => {
  //     const result = null;
  //     return result;
  //   },
  //   login: (value, callback) => {
  //     callback();
  //   },
  //   assertions: (err, store) => {
  //
  //     const expectedOutput = [];
  //     const error = { code: 0, message: 'could not decode login ID' };
  //     assert.deepEqual(err, error, 'error should be populated');
  //     assert(updateIsLoggedStub.notCalled, 'should call updateIsLoggedStub once');
  //     assert(loadAccountData.notCalled, 'should call loadAccountData once');
  //     assert.deepEqual(store.getActions(), expectedOutput, `didn't login to the account correcty`);
  //   }
  // });
  //
  // test({
  //   description: `should attempt to login has error, no actions fired`,
  //   base58Decode: (value) => {
  //     const result = { keystore: 'blah' };
  //     return result;
  //   },
  //   login: (value, callback) => {
  //     const account = { address: '0x812e463089332df61e96b8ce663a66e61aadecd3' };
  //     callback('ERROR', account);
  //   },
  //   assertions: (err, store) => {
  //
  //     const expectedOutput = [];
  //     assert.deepEqual(err, 'ERROR', 'error exists');
  //     assert(updateIsLoggedStub.notCalled, 'should call updateIsLoggedStub once');
  //     assert(loadAccountData.notCalled, 'should call loadAccountData once');
  //     assert.deepEqual(store.getActions(), expectedOutput, `didn't login to the account correcty`);
  //   }
  // });
  //
  //
  // test({
  //   description: `should attempt to login account is empty no address, no actions fired`,
  //   base58Decode: (value) => {
  //     const result = { keystore: 'blah' };
  //     return result;
  //   },
  //   login: (value, callback) => {
  //     callback(null, {});
  //   },
  //   assertions: (err, store) => {
  //
  //     const expectedOutput = [];
  //     assert.deepEqual(err, {}, 'error should be null');
  //     assert(updateIsLoggedStub.notCalled, 'should call updateIsLoggedStub once');
  //     assert(loadAccountData.notCalled, 'should call loadAccountData once');
  //     assert.deepEqual(store.getActions(), expectedOutput, `didn't login to the account correcty`);
  //   }
  // });

>>>>>>> 4e88a616
})<|MERGE_RESOLUTION|>--- conflicted
+++ resolved
@@ -1,52 +1,3 @@
-<<<<<<< HEAD
-import { describe, it, beforeEach } from 'mocha'
-import { assert } from 'chai'
-import proxyquire from 'proxyquire'
-import sinon from 'sinon'
-import configureMockStore from 'redux-mock-store'
-import thunk from 'redux-thunk'
-import testState from 'test/testState'
-
-describe(`modules/auth/actions/login.js`, () => {
-  proxyquire.noPreserveCache().noCallThru()
-  const middlewares = [thunk]
-  const mockStore = configureMockStore(middlewares)
-  const thisTestState = Object.assign({}, testState, { loginAccount: {} })
-  const store = mockStore(thisTestState)
-  const AugurJS = {
-    augur: {
-      accounts: { login: () => {} }
-    }
-  }
-  const LoadAccountData = { loadAccountData: () => {} }
-  const loginID = '2B4TRvPCMiwUu3tSG2z3eF7Wp6Dx5wnGkg34pZHE5WyKHs9wgydZc15qWM9zVh41jC3hrtXEG7xdgn3VT2UW3N6L9e2Way3ZwV9MgVxVPEnEmDjMuLKqYron9pcpaXgUBtweZcKJgQEX19fWRxJBiQEtMBpEu5M7SxsffJRnXDKEfEmawYLu3wh4Piq4vkUJyVKpQq5QnbbG9wBdwcwWQurVki38n5Dr8jPcBfv5sU53XqG943wChdDmJYcBPx4x3eGxu6BxReRBFM5tX1zquDKxidHZqFg5sjLbs5RMYD34mpKTZhhzcKmANz9UaQp3XAMPgrkht1d92qULRS7RKZDeEa7EBPTn3bcpadAL9p9jYgHhsKVZLyLRtKXqzDfvLd9ZyCZnAGQ9kDm1oYse5624CgcfXuPYmReghu28Kn4mufJVHWpQX9nXJfhXovnHTLiHSvT2bYZqqiTeqE9GENd4xCvT5Jeihyu47YfeW5oAkKekwkk23WmHiXN2knxKHwuJdSUveQDYFm2Um5MvLWV5FCFMV1wNKErnziMsS8bCbqqcBa7mA2iXLc52Xo2T8HnxQktaLsr8tHz3dy9qbcjTQwTsoegCCjAezfki8XUKhwKnFZtccW87iBf8afviXAd3yLH6jnyYXRXVnGCW2nKzYcdqPKe1uepv5Nj5Z1xMy8rWDohbGJJuiyKaRTBG1McGMiFeBCP5jZiKaQ1sY3avjgacipwb36rFkvgDX8LaNMvSRwAwbEUm1VPWmdKXiiz389bJs8ed3ahuLUPEWoLo3ZnCPuT5cZvZixhFYx3wM53yurDvCCpAFRjQHfYSzD5Q3b72L8h4kN4CVGp4MipZRM9gr36coqYfwj1CAQEH5FM3JkK83c2jsd6wVMSwicrgWGkafAehRPtzkoYchBj7s4RCoDBR3ne5exxWpFTjfyrwQZzVgTJRwx4JnSSbJxYQ6rfHYWuLTv6zKzeSXAMaDYfXXzi9pbaYo2Q4cS486zmGKkkGPJjAbqkxCg8NKaaSVW3xAaM8EWVQ9B9GLjsM7Y8obCLBNfZbUGiAk8msFbv2zEmnWr22MALMDGQizMAMeqbcPRCYSvQrDEHkXqmmK3Jk6zWe48iCZfCKNEKVYmwZaqyVfMKsMi5oY52xjyFvp72ff4GqV5thZVgNsdLSXKUBhTf6TPmG1dSNx'
-  AugurJS.augur.accounts.login = sinon.stub().yields({ address: '0x812e463089332df61e96b8ce663a66e61aadecd3', loginID })
-  LoadAccountData.loadAccountData = sinon.stub().returns({ type: 'LOAD_FULL_ACCOUNT_DATA' })
-
-  const updateIsLoggedStub = {
-    updateIsLogged: () => {}
-  }
-  sinon.stub(updateIsLoggedStub, 'updateIsLogged', () => ({ type: 'update-is-logged' }))
-
-  const action = proxyquire('../../../src/modules/auth/actions/login', {
-    '../../../services/augurjs': AugurJS,
-    './update-is-logged': updateIsLoggedStub,
-    './load-account-data': LoadAccountData
-  })
-
-  beforeEach(() => {
-    store.clearActions()
-  })
-
-  it(`should attempt to login an account given user/pass`, () => {
-    store.dispatch(action.login(loginID, 'password'))
-    const expectedOutput = [
-      { type: 'update-is-logged' },
-      { type: 'LOAD_FULL_ACCOUNT_DATA' }
-    ]
-    assert.deepEqual(store.getActions(), expectedOutput, `didn't login to the account correcty`)
-  })
-=======
 // import { login, __RewireAPI__ as ReWireModule } from 'modules/auth/actions/login'
 // import { describe, it, beforeEach } from 'mocha'
 // import { assert } from 'chai'
@@ -183,5 +134,4 @@
   //   }
   // });
 
->>>>>>> 4e88a616
 })