{
  "name": "augur-client",
  "version": "0.1.0",
  "description": "Web client for Augur, a prediction markets platform",
  "main": "app/main.jsx",
  "scripts": {
    "start": "node server.js"
  },
  "engines": {
    "node": "0.12.x"
  },
  "repository": {
    "type": "git",
    "url": "https://github.com/AugurProject/augur-client.git"
  },
  "bugs": {
    "url": "https://github.com/AugurProject/augur-client/issues"
  },
  "homepage": "https://github.com/AugurProject/augur-client",
  "browserify": {
    "extensions": [
      ".jsx"
    ],
    "transform": [
      [
        "babelify",
        {}
      ]
    ]
  },
  "dependencies": {
    "augur.js": "^0.7.22",
    "babelify": "^6.1.1",
    "bignumber.js": "^2.0.7",
    "bootstrap": "^3.3.4",
    "browserify": "^10.2.4",
    "envify": "^3.4.0",
    "es6-promise": "^2.0.1",
    "fluxxor": "^1.6.0",
    "jquery": "^2.1.3",
    "lodash": "^3.9.0",
    "moment": "^2.10.2",
    "node-static": "~0.7.6",
    "pnglib": "0.0.1",
    "react": "^0.13.3",
    "react-bootstrap": "^0.23.7",
    "react-cookie": "^0.2.3",
    "react-date-picker": "^2.1.3",
    "react-intl": "^1.2.0",
    "react-paginate": "^0.1.33",
    "react-router": "^0.13.3",
    "secure-random": "^1.1.1",
<<<<<<< HEAD
    "ua-parser-js": "^0.7.7"
=======
    "ua-parser-js": "^0.7.7",
    "web3": "^0.8.1"
>>>>>>> 5fa9fa63
  },
  "devDependencies": {
    "grunt": "^0.4.5",
    "grunt-browserify": "^3.6.0",
    "grunt-contrib-jshint": "^0.11.1"
  }
}<|MERGE_RESOLUTION|>--- conflicted
+++ resolved
@@ -50,12 +50,8 @@
     "react-paginate": "^0.1.33",
     "react-router": "^0.13.3",
     "secure-random": "^1.1.1",
-<<<<<<< HEAD
-    "ua-parser-js": "^0.7.7"
-=======
     "ua-parser-js": "^0.7.7",
     "web3": "^0.8.1"
->>>>>>> 5fa9fa63
   },
   "devDependencies": {
     "grunt": "^0.4.5",
