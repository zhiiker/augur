{
  "name": "augur.js",
<<<<<<< HEAD
  "version": "4.0.2",
=======
  "version": "4.0.3",
>>>>>>> acc570bb
  "description": "Augur JavaScript API",
  "author": "The Augur Developers <team@augur.net>",
  "license": "MIT",
  "main": "src/index.js",
  "scripts": {
    "test": "mocha test/unit",
    "integration-test": "mocha test/integration/core test/integration/create test/integration/markets test/integration/trading test/integration/reporting",
    "reporting-sequence": "mocha test/integration/reporting/sequence.js -R spec",
    "lint": "eslint gulpfile.js src scripts/new-contracts.js test/*.js",
    "coverage-save": "istanbul cover ./node_modules/mocha/bin/_mocha test/unit/",
    "coverage": "istanbul cover ./node_modules/mocha/bin/_mocha test/unit/ --report lcovonly -- -R min && cat ./coverage/lcov.info | ./node_modules/coveralls/bin/coveralls.js && rm -rf ./coverage",
    "link": "npm link augur-contracts && npm link ethrpc && npm link ethereumjs-connect && npm link keythereum && npm link augur-abi",
    "build": "babel ./node_modules/uuid-parse --source-root ./node_modules/uuid-parse -d ./node_modules/uuid-parse && babel ./src --source-root ./src -d ./build && browserify ./exports.js > ./dist/augur.js && uglifyjs ./dist/augur.js > ./dist/augur.min.js"
  },
  "dependencies": {
    "async": "1.5.2",
    "augur-abi": "1.2.1",
    "augur-contracts": "2.11.4",
    "bignumber.js": "2.3.0",
    "browser-request": "0.3.3",
    "chalk": "1.1.1",
    "clone": "1.0.2",
    "ethereumjs-connect": "4.1.0",
    "ethrpc": "4.1.0",
    "immutable-delete": "1.0.1",
    "keythereum": "0.5.1",
    "lodash.assign": "4.2.0",
    "request": "2.74.0",
    "uuid": "3.0.0",
    "uuid-parse": "1.0.0"
  },
  "devDependencies": {
    "babel-cli": "^6.22.2",
    "babel-plugin-transform-es3-member-expression-literals": "^6.22.0",
    "babel-plugin-transform-es3-property-literals": "^6.22.0",
    "babel-plugin-uglify": "^1.0.2",
    "babel-preset-es2015": "^6.1.18",
    "babel-preset-es2015-loose": "^6.1.3",
    "babel-preset-react": "^6.1.18",
    "babel-preset-stage-0": "^6.16.0",
    "babelify": "^7.2.0",
    "browserify": "^12.0.1",
    "chai": "^3.0.0",
    "coveralls": "^2.11.3",
    "eslint": "^3.17.1",
    "istanbul": "^0.3.17",
    "it-each": "^0.3.1",
    "locks": "^0.2.2",
    "madlibs": "0.0.0",
    "mocha": "3.2.0",
    "mocha-lcov-reporter": "0.0.2",
    "moment": "^2.13.0",
    "proxyquire": "^1.7.11",
    "rimraf": "^2.4.0",
    "uglify-js": "^2.6.1"
  },
  "optionalDependencies": {
    "madlibs": "0.0.0"
  },
  "browser": {
    "request": false
  },
  "engines": {
    "node": ">= 4.2.x"
  },
  "repository": {
    "type": "git",
    "url": "https://github.com/AugurProject/augur.js.git"
  },
  "keywords": [],
  "bugs": {
    "url": "https://github.com/AugurProject/augur.js/issues"
  },
  "homepage": "https://github.com/AugurProject/augur.js",
  "directories": {
    "dist": "dist",
    "scripts": "scripts",
    "src": "src",
    "test": "test"
  }
}<|MERGE_RESOLUTION|>--- conflicted
+++ resolved
@@ -1,10 +1,6 @@
 {
   "name": "augur.js",
-<<<<<<< HEAD
-  "version": "4.0.2",
-=======
-  "version": "4.0.3",
->>>>>>> acc570bb
+  "version": "4.0.4",
   "description": "Augur JavaScript API",
   "author": "The Augur Developers <team@augur.net>",
   "license": "MIT",
