{
  "name": "augur-ui-react-components",
<<<<<<< HEAD
  "version": "3.0.36",
=======
  "version": "3.0.37",
>>>>>>> d58fa1f9
  "description": "Augur UI React Components",
  "author": "Baz (@thinkloop)",
  "license": "AAL",
  "engines": {
    "node": ">= 4.2.x"
  },
  "main": "./build/components.jsx",
  "repository": {
    "type": "git",
    "url": "https://github.com/thinkloop/augur-ui-react-components.git"
  },
  "scripts": {
    "*** top-level runnable scripts ***": "",
    "start": "augur-ui-webserver -d './demo'",
    "watch": "clear; echo \"* NPM UPDATE *\"; npm update; echo \"* CLEAN * HTML * ASSETS * CSS * WATCHIFY *\"; NODE_ENV=development; npm run -s watch:all",
    "build": "clear; echo \"* NPM UPDATE *\"; npm update; echo \"* * * *  BUILD  * * * *\"; NODE_ENV=production npm run -s build:all",
    "lint": "clear; echo begin linting... && eslint --ext .jsx,.js src && echo linting complete.",
    "lint:watch": "npm run lint -- --watch",
    "test": "NODE_ENV=test mocha",
    "publish_to_npm": "clear; echo \"* * * *  PUBLISH  * * * *\"; NODE_ENV=production npm run -s build:all && git add --all && git commit -m 'build for publish' && npm version patch && git push --follow-tags && npm publish",
    "deploy:demo": "firebase deploy -f augur-ui",
    "______": "",
    "build:all": "npm run -s clean:build && (npm run -s build:css & npm run -s build:assets & npm run -s build:js) && npm run -s build:finish",
    "build:assets": "cp -R ./src/assets/. ./build/assets && echo ---------ASSETS---------`date +%r`",
    "build:css": "lessc $npm_package_config_less_entry_file | cleancss --s0 > ./build/styles.css | sed -e 's~less~css~' && echo ---------CSS------------`date +%r`",
    "build:js": "npm run -s build:js:browserify | npm run -s partial:uglify > ./build/components.jsx && echo ---------JS-------------`date +%r`",
    "build:js:browserify": "browserify $npm_package_config_js_entry_file_build --extension=.js --extension=.jsx --detectGlobals false --standalone augur-react-components -t [ babelify --presets [ es2015 stage-0 react ] ] -t [envify purge] | derequire",
    "build:finish": "echo ---------FINISHED-------`date +%r`",
    "_______": "On change create build",
    "watch:all": "npm run -s clean:demo && (npm run -s watch:css & npm run -s watch:assets & npm run -s watch:js & npm run -s watch:html)",
    "watch:assets": "onchange './src/assets/**' -i -- npm run -s watch:assets:do",
    "watch:assets:do": "cp -R ./src/assets/. ./demo && echo ---------ASSETS---------`date +%r`",
    "watch:css": "onchange './src/**/*.less' -i -- npm run -s watch:css:do",
    "watch:css:do": "lessc $npm_package_config_less_entry_file > ./demo/styles.css && echo ---------CSS------------`date +%r`",
    "watch:js": "watchify $npm_package_config_js_entry_file_demo --extension=.js --extension=.jsx -t [ babelify --presets [ es2015 stage-0 react ] ] -t [envify purge] --debug -o 'exorcist ./demo/build.js.map > ./demo/build.js && echo ---------WATCHIFY--------`date +%r`'",
    "watch:html": "onchange './src/index.html' -i -- npm run -s watch:html:do",
    "watch:html:do": "cat ./src/index.html > ./demo/index.html && echo ---------HTML-----------`date +%r`",
    "_________": "",
    "clean:demo": "rimraf ./demo/* && mkdir -p ./demo && echo ---------CLEAN----------",
    "clean:build": "rimraf ./build/* && mkdir -p ./build && echo ---------CLEAN----------`date +%r`",
    "__________": "",
    "partial:uglify": "[ $NODE_ENV = production ] && uglifyjs --compress drop_console,unused=true --mangle --screw-ie8 || cat"
  },
  "dependencies": {},
  "devDependencies": {
    "augur-ui-webserver": "^1.1.0",
    "babel-eslint": "6.1.2",
    "babel-preset-es2015": "6.9.0",
    "babel-preset-react": "6.11.1",
    "babel-preset-stage-0": "6.5.0",
    "babel-register": "6.11.6",
    "babelify": "7.3.0",
    "browserify": "13.1.0",
    "chai": "3.5.0",
    "classnames": "2.2.5",
    "clean-css": "3.4.19",
    "derequire": "2.0.3",
    "envify": "3.4.1",
    "eslint": "2.x.x",
    "eslint-config-airbnb": "9.0.1",
    "eslint-plugin-import": "1.10.2",
    "eslint-plugin-jsx-a11y": "1.5.5",
    "eslint-plugin-react": "5.2.2",
    "exorcist": "0.4.0",
    "firebase-tools": "3.x.x",
    "inline-source-cli": "1.1.1",
    "less": "2.7.1",
    "mocha": "2.5.3",
    "moment": "2.14.1",
    "npm-check-updates": "^2.7.0",
    "onchange": "2.5.0",
    "react": "15.2.1",
    "react-datetime": "2.3.2",
    "react-dom": "15.2.1",
    "react-highcharts": "9.0.0",
    "rimraf": "2.5.4",
    "shared-git-hooks": "1.2.1",
    "uglify-js": "2.7.0",
    "watchify": "3.7.0"
  },
  "config": {
    "js_entry_file_build": "./src/components.jsx",
    "js_entry_file_demo": "./src/index.js",
    "less_entry_file": "./src/styles.less"
  }
}<|MERGE_RESOLUTION|>--- conflicted
+++ resolved
@@ -1,10 +1,6 @@
 {
   "name": "augur-ui-react-components",
-<<<<<<< HEAD
-  "version": "3.0.36",
-=======
   "version": "3.0.37",
->>>>>>> d58fa1f9
   "description": "Augur UI React Components",
   "author": "Baz (@thinkloop)",
   "license": "AAL",
