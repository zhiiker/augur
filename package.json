--- conflicted
+++ resolved
@@ -54,13 +54,8 @@
     "partial:index_filename": "[ $NODE_ENV != production ] && echo './build/index.html' || echo \"./build/index-$npm_package_version.html\""
   },
   "dependencies": {
-<<<<<<< HEAD
-    "augur-ui-react-components": "3.0.32",
-    "augur.js": "1.9.26",
-=======
     "augur-ui-react-components": "3.0.33",
     "augur.js": "1.9.27",
->>>>>>> 981c7b7a
     "bignumber.js": "2.4.0",
     "memoizerific": "1.8.4",
     "npm-check-updates": "^2.7.1",
