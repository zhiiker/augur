--- conflicted
+++ resolved
@@ -5,11 +5,7 @@
 # begin install yarn
 # libusb-dev required for node-hid, required for ledger support (ethereumjs-ledger)
 RUN apt-get -y update \
-<<<<<<< HEAD
-  && apt-get -y install git python make g++ bash curl binutils tar libusb-dev build-essential nginx libudev-dev \
-=======
   && apt-get -y install git python make g++ bash curl binutils tar libusb-1.0-0-dev nginx \
->>>>>>> 4f07d33b
   && /bin/bash \
   && touch ~/.bashrc \
   && curl -o- -L https://yarnpkg.com/install.sh | bash \
@@ -34,6 +30,7 @@
 # end create caching layer
 
 COPY . /augur
+COPY ipfs-configure.sh /augur/ipfs-configure.sh
 
 # workaround a bug when running inside an alpine docker image
 RUN rm /augur/yarn.lock
@@ -41,14 +38,15 @@
 RUN ETHEREUM_NETWORK=rinkeby yarn build --dev
 
 RUN git rev-parse HEAD > /augur/build/git-hash.txt \
-  && git log -1 > /augur/build/git-commit.txt
-
-# install and configure ipfs
-RUN curl -O https://dist.ipfs.io/go-ipfs/v0.4.13/go-ipfs_v0.4.13_linux-amd64.tar.gz \
+  && git log -1 > /augur/build/git-commit.txt \
+  && curl -O https://dist.ipfs.io/go-ipfs/v0.4.13/go-ipfs_v0.4.13_linux-amd64.tar.gz \
   && tar -xvf go-ipfs_v0.4.13_linux-amd64.tar.gz \
   && cd go-ipfs \
   && ./install.sh \
-  && ipfs init
+  && ipfs init \
+  && chmod 755 /augur/ipfs-configure.sh \
+  && cd /augur \
+  && /bin/bash -c /augur/ipfs-configure.sh
 
 EXPOSE 8080
 
