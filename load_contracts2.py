--- conflicted
+++ resolved
@@ -465,11 +465,7 @@
         """ContractLoaders try to clean up after themselves."""
         self.cleanup()
 
-<<<<<<< HEAD
     def recompile(self, name):
-=======
-    def recompile(self, source_dir, name):
->>>>>>> f7dfde3b
         """Gets the latest copy of the code from the source path, recompiles, and updates controller."""
         for file in self.__temp_dir.find_files(SERPENT_EXT):
             if path_to_name(file) == name:
@@ -481,12 +477,8 @@
         update_externs(self.__temp_dir.temp_source_dir, self.get_address('controller'))
         self.__contracts[name] = self.__state.abi_contract(file)
         self.controller.setValue(name.ljust(32, '\x00'), self.__contracts[name].address)
-<<<<<<< HEAD
         self.controller.addToWhitelist(self.__contracts[name].address)
-=======
-        self.controller.addToWhitelist(self.__contracts[name].address)   
-        self.__state.mine()     
->>>>>>> f7dfde3b
+        self.__state.mine()
 
     def get_address(self, name):
         """Hex-encoded address of the contract."""
