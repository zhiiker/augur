"use strict";

var _ = require("lodash");
var abi = require("augur-abi");
var constants = require("../libs/constants");

module.exports = {
  state: {
    markets: {},
    authoredMarkets: {},
    pendingMarkets: {},
    orders: {},
    marketLoadingIds: null,
    loadingPage: null,
    marketsPerPage: constants.MARKETS_PER_PAGE,
    orderBookChecked: null
  },
  getState: function () {
    return this.state;
  },
  getMarketsPerPage: function () {
    return this.state.marketsPerPage;
  },
  getPriceHistoryStatus: function (marketId) {
    var market = this.state.markets[marketId];
    if (!market) return null;
    return market.priceHistoryStatus;
  },
  getTrendingMarkets: function (number, currentBranch) {
    var nonMatureMarkets = _.reject(this.state.markets, function (market) {
      return currentBranch && currentBranch.currentPeriod >= market.tradingPeriod;
    });
    var trendingMarkets = _.sortBy(nonMatureMarkets, function (market) {
        return market.traderCount;
    });
    return _.indexBy(_.slice(trendingMarkets.reverse(), 0, number), 'id');
  },
  getMarketsHeld: function () {
    var marketsHeld = _.filter(this.state.markets, function (market) {
      if (market.traderId != -1 || market.traderId) return true;
    });
    return _.indexBy(marketsHeld, 'id');
  },
  getMarketsByAuthor: function (author) {
    var marketsByAuthor = _.filter(this.state.markets, {'author': author});
    return _.indexBy(marketsByAuthor, 'id');
  },
  getAuthoredMarkets: function () {
    return this.state.authoredMarkets;
  },
  getMarket: function (marketId) {
    return this.state.markets[marketId];
  },
  getOrders: function () {
    return this.state.orders;
  },
  getMetadata: function (marketId) {
    if (this.state.markets[marketId]) {
      return this.state.markets[marketId].metadata;
    }
  },
  handleMarketsLoading: function (payload) {
    if (payload.marketLoadingIds) this.state.marketLoadingIds = payload.marketLoadingIds;
    this.state.loadingPage = payload.loadingPage;
  },
  handleUpdateMarketsSuccess: function (payload) {
    this.state.markets = _.merge(this.state.markets, payload.markets);
    this.emit(constants.CHANGE_EVENT);
  },
  handleLoadMarketsSuccess: function (payload) {
    this.state.markets = payload.markets;
    if (payload.percentLoaded === undefined || payload.percentLoaded === 100) {
      var filtered = _.filter(this.state.markets, {"author": payload.account});
      this.state.authoredMarkets = _.indexBy(filtered, "id");
    }
    this.emit(constants.CHANGE_EVENT);
  },
  handleUpdateMarketSuccess: function (payload) {
    if (this.state.markets[payload.market.id]) {
      var updatedMarket = _.merge(this.state.markets[payload.market.id], payload.market);
      updatedMarket.loaded = this.marketIsLoaded(payload.market.id);
      this.state.markets[payload.market.id] = updatedMarket;
    } else {
      this.state.markets[payload.market.id] = payload.market;
    }
    this.emit(constants.CHANGE_EVENT);
  },
  handleAddPendingMarketSuccess: function (payload) {
    this.state.pendingMarkets[payload.market.id] = payload.market;
    this.emit(constants.CHANGE_EVENT);
  },
  handleAddMarketSuccess: function (payload) {
    this.state.markets[payload.market.id] = payload.market;
    this.emit(constants.CHANGE_EVENT);
  },
  handleDeleteMarketSuccess: function (payload) {
    // delete (pending) market if it exists
    if (payload.marketId && this.state.pendingMarkets[payload.marketId]) {
      delete this.state.pendingMarkets[payload.marketId];
    }
  },
  handleLoadMetadataSuccess: function (payload) {
<<<<<<< HEAD
    if (payload && payload.metadata && payload.metadata.marketId) {
      var marketId = abi.bignum(payload.metadata.marketId);
      var market = this.state.markets[marketId];
      if (market) {
        market.metadata = payload.metadata;
        this.emit(constants.CHANGE_EVENT);
      }
    }
=======
    var marketId = abi.bignum(payload.metadata.marketId);
    if (this.state.markets[marketId]) {
      this.state.markets[marketId].metadata = payload.metadata;
    }
    this.emit(constants.CHANGE_EVENT);
>>>>>>> 2ddf0e58
  },
  handlePriceHistoryLoading: function (payload) {
    this.state.markets[payload.marketId].priceHistoryStatus = "loading";
    this.emit(constants.CHANGE_EVENT);
  },
  handleLoadPriceHistorySuccess: function (payload) {
    this.state.markets[payload.market.id].priceHistory = payload.priceHistory;
    this.state.markets[payload.market.id].priceHistoryStatus = "complete";
    this.emit(constants.CHANGE_EVENT);
  },
  handleUpdateOrdersSuccess: function (payload) {
    this.state.orders = payload.orders;
    this.emit(constants.CHANGE_EVENT);
  },
  handleLoadOrdersSuccess: function (payload) {
    this.state.orders = payload.orders;
    this.emit(constants.CHANGE_EVENT);
  },
  handleCommentSaved: function () {
    this.emit(constants.CHANGE_EVENT);
  },
  handleCheckOrderBookSuccess: function (payload) {
    this.state.orderBookChecked = true;
    this.emit(constants.CHANGE_EVENT);
  },
  marketIsLoaded: function (marketId) {
    var requiredProperties = ["id", "description", "price", "endDate"];
    var loaded = _.intersection(_.keys(this.state.markets[marketId]), requiredProperties);
    if (loaded.length == requiredProperties.length) {
      return true;
    // also flag loaded if it's just invalid (ie. no outcomes or price)
    } else if (this.state.markets[marketId].invalid) {
      return true;
    } else {
      return false;
    }
  }
};<|MERGE_RESOLUTION|>--- conflicted
+++ resolved
@@ -100,22 +100,14 @@
     }
   },
   handleLoadMetadataSuccess: function (payload) {
-<<<<<<< HEAD
     if (payload && payload.metadata && payload.metadata.marketId) {
       var marketId = abi.bignum(payload.metadata.marketId);
       var market = this.state.markets[marketId];
       if (market) {
         market.metadata = payload.metadata;
-        this.emit(constants.CHANGE_EVENT);
       }
     }
-=======
-    var marketId = abi.bignum(payload.metadata.marketId);
-    if (this.state.markets[marketId]) {
-      this.state.markets[marketId].metadata = payload.metadata;
-    }
     this.emit(constants.CHANGE_EVENT);
->>>>>>> 2ddf0e58
   },
   handlePriceHistoryLoading: function (payload) {
     this.state.markets[payload.marketId].priceHistoryStatus = "loading";
