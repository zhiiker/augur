--- conflicted
+++ resolved
@@ -1161,10 +1161,7 @@
     margin: 0px 0px 0px 0px;
 }
 #add-market-modal .date input {
-<<<<<<< HEAD
   width: 140px;
-=======
->>>>>>> 77dd2ed1
   margin: 20px auto;
   display: block;
   text-align: center;
