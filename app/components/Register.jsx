--- conflicted
+++ resolved
@@ -378,43 +378,10 @@
                         onChange={this.handlePersistChange} />
                     </div>
                   </div>
-<<<<<<< HEAD
-                  <div className="col-sm-12">
-                    <Input
-                      type="password"
-                      name="password"
-                      ref="input"
-                      bsStyle={passwordStyle}
-                      help={this.state.passwordHelp}
-                      placeholder='password'
-                      onChange={this.handleChange} />
-                  </div>
-                  <div className="col-sm-12">
-                    <Input
-                      type="password"
-                      name="verifyPassword"
-                      bsStyle={verifyPasswordStyle}
-                      help={this.state.verifyPasswordHelp}
-                      ref="input"
-                      placeholder='verify password'
-                      onChange={this.handleChange}
-                      buttonAfter={submit} />
-                  </div>
-                  <div className="col-sm-12">
-                    <Input
-                      type="checkbox"
-                      name="persist"
-                      id="persist-checkbox"
-                      label="Remember Me"
-                      onChange={this.handlePersistChange} />
-                  </div>
                   <div className="col-sm-12">
                     <span className="red">Store your password in a safe place!</span>  Your password cannot be recovered.  If you forget it, you will lose all assets in your account.
                   </div>
-                </div>
-=======
                 </form>
->>>>>>> bcc4976e
               </TabPanel>
               <TabPanel>
                 <form onSubmit={this.onImportAccount}>
