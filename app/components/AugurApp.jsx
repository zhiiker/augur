var React = require("react");
var Fluxxor = require("fluxxor");

var Router = require("react-router");
var RouteHandler = Router.RouteHandler;
var Link = Router.Link;
var Route = Router.Route;

var FluxMixin = Fluxxor.FluxMixin(React),
    StoreWatchMixin = Fluxxor.StoreWatchMixin;

var ReactBootstrap = require('react-bootstrap');
var ProgressBar = ReactBootstrap.ProgressBar;
var OverlayMixin = require('react-bootstrap/lib/OverlayMixin');
var Modal = ReactBootstrap.Modal;

var utilities = require('../libs/utilities');
var constants = require('../libs/constants');

var Period = require('./Period');
var Network = require('./Network');
var Alert = require('./Alert');
var Confirm = require('./Confirm');

var AugurApp = React.createClass({

  mixins: [FluxMixin, StoreWatchMixin('branch', 'asset', 'network', 'config', 'report')],

  getInitialState: function () {
    return {
      status: 'stopped'
    };
  },

  getStateFromFlux: function () {

    var flux = this.getFlux();
    var percentLoaded = flux.store('config').getState().percentLoaded;

    // set app status (stopped, loading, running) from network & config state
    if (parseInt(percentLoaded) === 100) {
      this.setState({status: 'running'});
    }

    return {
      network: flux.store('network').getState(),
      branch: flux.store('branch').getState(),
      asset: flux.store('asset').getState(),
      market: flux.store('market').getState(),
      config: flux.store('config').getState(),
      report: flux.store('report').getState()
    }
  },

  componentDidMount: function() {

    this.setState({status: 'stopped'});
    //console.log('initializing');

    // Initialize the EthereumClient and load the current Augur data.
    this.getFlux().actions.config.initializeState();

    //console.log('initialized');
  },

  getLoadingProgress: function() {

    var loadingProgress = <span/>;

    if (this.state.config.percentLoaded) {

      loadingProgress = (
        <ProgressBar now={ parseFloat(this.state.config.percentLoaded) } className='loading-progress' />
      );

    } else if (this.state.network.blockChainAge && this.state.network.blockChainAge < constants.MAX_BLOCKCHAIN_AGE) {

      loadingProgress = (<span className="loading-text">loading...</span>);
    }

    return loadingProgress
  },

  render: function() {

    //console.log('rendering', this.state.status);

    var cashBalance = this.state.asset.cash ? +this.state.asset.cash.toFixed(2) : '-';

    return (
      <div id="app" className={ this.state.status }>

        <nav className="header" role="navigation">
          <div className="container">
            <div className="pull-left">
              <h1>augur<i>𝛂</i></h1>

              <ul className="menu">
                <li><p><Link to="home">Markets</Link></p></li>
                <li><p><Link to="account">Account</Link></p></li>
                <li><p><Link to="ballots">Ballot</Link></p></li>
                <li><p><a className="disabled">Contacts</a></p></li>
              </ul>
            </div>

            <div className="pull-right">
              <p className='navbar-text'>CASH: <b className="cash-balance">{ cashBalance }</b></p>
            </div>

          </div>
        </nav>

        <section id="main" className="container">
          <div className="dash page row">
            <div className="col-md-3 hidden-xs hidden-sm sidebar">
              <div className="side-nav">
                  <p><Link to="home">Markets</Link><i>{ _.keys(this.state.market.markets).length }</i></p>
                  <p><Link to="account">Account</Link></p>
                  <p><Link to="ballots">Ballot</Link><i>{ this.state.report.eventsToReport.length }</i></p>
                  <p><a className="disabled">Contacts</a></p>
              </div>

              <Network />
            </div>

            <div className="col-sm-12 col-md-9">

              <div id="period"></div>

              <RouteHandler {...this.props} branch={ this.state.branch } market={ this.state.market } />

            </div>
          </div>

        </section>

        <footer>
          <div className="row container clearfix"></div>
        </footer>

        <ErrorModal network={ this.state.network } config={ this.state.config } />

        <section id="loading" className="container">
          <div className="logo">
            { this.getLoadingProgress() }
          </div>
        </section>

      </div>
    );
  }
});

// modal prompt for loading exceptions
var ErrorModal = React.createClass({
  mixins: [FluxMixin, OverlayMixin],

  getInitialState: function () {

    return {
      isModalOpen: false,
      isLoading: false,
      startSecondsBehind: null
    }
  },

  componentWillReceiveProps: function(nextProps) {

    if (nextProps.network.ethereumStatus === constants.network.ETHEREUM_STATUS_FAILED ||
    nextProps.config.ethereumClientFailed === true) {

      // only open if we're not on the demo host
      if (nextProps.config.host !== constants.DEMO_HOST) this.setState({ isModalOpen: true });

    } else if (nextProps.network.blockChainAge > constants.MAX_BLOCKCHAIN_AGE) {

      if (!this.state.isLoading) {
        this.setState({ isModalOpen: true, isLoading: true, startSecondsBehind: nextProps.network.blockChainAge});
      }
    } else {

      this.setState({ isModalOpen: false, isLoading: false });
    }
  },

  handleToggle: function() {

    this.setState({
      isModalOpen: !this.state.isModalOpen
    });
  },

  startDemoMode: function (event) {

    this.handleToggle();
    this.getFlux().actions.config.updateEthereumClient(constants.DEMO_HOST);
  },

  render: function() {
    return <span />;
  },

  renderOverlay: function () {

    if (!this.state.isModalOpen) return <span />;

    if (this.props.config.ethereumClientFailed) {

      // augur client failed to load
      return (
        <Modal {...this.props} bsSize='small' onRequestHide={ this.handleToggle } backdrop='static'>
          <div className="modal-body clearfix">
              <h4>Augur failed to load</h4>
              <p>There was a problem loading Augur</p>
              <p>Visit our help page for assitance contact us directly</p>
              <p style={{display: 'none'}}><a className="pull-right start-demo-mode" onClick={ this.startDemoMode } href="javascript:void(0)">Proceed in demo mode</a></p>
          </div>
        </Modal>
      );

    } else if (this.props.network.ethereumStatus === constants.network.ETHEREUM_STATUS_FAILED) {

      var host = window.location.origin;

      var demoMode = (
        <p className="start-demo-mode">
          Or <a onClick={ this.startDemoMode } href="javascript:void(0)">proceed in demo mode</a> (initial load time will be about 10-30 seconds)
        </p>
      );
      // don't offer demo mode if already using demo rpc host
      if (process.env.RPC_HOST === constants.DEMO_HOST) demoMode = <span/>;

      // no ethereum client detected
      return (
        <Modal {...this.props} id="no-eth-modal" onRequestHide={ this.handleToggle } backdrop='static'>
          <div className="modal-body clearfix">
              <h4>Failed to connect to Ethereum</h4>
              <p>Augur requires a local Ethereum node running</p>
              <p>Visit <a href="https://github.com/ethereum/go-ethereum/wiki">the ethereum github wiki</a> for help installing the latest client</p>
              <p>If geth is installed:<br /><span className='cmd'>geth --rpc --rpccorsdomain { host } --shh --unlock primary</span></p>
              { demoMode }
          </div>
        </Modal>
      );

    } else if (this.state.isLoading) {

      var percentCaughtUp = ((this.state.startSecondsBehind - this.props.network.blockChainAge) / this.state.startSecondsBehind) * 100;
      //console.log(this.state.startSecondsBehind, this.props.network.blockChainAge, percentCaughtUp);
      var progressBar = (<ProgressBar striped active now={ 100 } className='loading-blocks-progress' />);
      if (percentCaughtUp > 0) {
        progressBar = (<ProgressBar now={ parseFloat(percentCaughtUp) } className='loading-blocks-progress' />);
      }

      var message = (<p>The Ethereum block chain is not current.  Looking for peers.</p>);
      if (this.props.network.peerCount) {
        var plural = this.props.network.peerCount === 1 ? '' : 's';
        message = (<p>The Ethereum block chain is not current and is fetching blocks from <b>{ this.props.network.peerCount }</b> peer{ plural }</p>)
      }

      // augur client is loading
      return (
        <Modal {...this.props} bsSize='small' onRequestHide={ this.handleToggle } backdrop='static'>
          <div className="modal-body clearfix">
<<<<<<< HEAD
              <h4>Blockchain loading</h4>
              <p>The Augur blockchain is not current; fetching blocks from peers...</p>
=======
              <h4>Ethereum loading</h4>
              { message }
              { progressBar }
>>>>>>> 3298eadf
          </div>
        </Modal>
      );
    }
  }
});

module.exports = AugurApp;<|MERGE_RESOLUTION|>--- conflicted
+++ resolved
@@ -262,14 +262,9 @@
       return (
         <Modal {...this.props} bsSize='small' onRequestHide={ this.handleToggle } backdrop='static'>
           <div className="modal-body clearfix">
-<<<<<<< HEAD
-              <h4>Blockchain loading</h4>
-              <p>The Augur blockchain is not current; fetching blocks from peers...</p>
-=======
               <h4>Ethereum loading</h4>
               { message }
               { progressBar }
->>>>>>> 3298eadf
           </div>
         </Modal>
       );
