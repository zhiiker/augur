var React = require("react");
var Fluxxor = require("fluxxor");

var Router = require("react-router");
var RouteHandler = Router.RouteHandler;
var Link = Router.Link;
var Route = Router.Route;
var cookie = require("react-cookie");

var FluxMixin = Fluxxor.FluxMixin(React),
    StoreWatchMixin = Fluxxor.StoreWatchMixin;

var ReactBootstrap = require('react-bootstrap');
var ProgressBar = ReactBootstrap.ProgressBar;
var Modal = ReactBootstrap.Modal;
var Button = ReactBootstrap.Button;

var UAParser = require('ua-parser-js');
var utilities = require('../libs/utilities');
var constants = require('../libs/constants');

var Period = require('./Period');
var Network = require('./Network');
var Assets = require('./Assets');
var Welcome = require('./Welcome');
var Confirm = require('./Confirm');

var SignInModal = require('./SignIn');
var RegisterModal = require('./Register');
var EtherWarningModal = require('./EtherWarningModal');

var AugurApp = React.createClass({

  mixins: [FluxMixin, StoreWatchMixin('branch', 'asset', 'network', 'config', 'report')],

  getInitialState: function () {
    return {
      signInModalOpen: false,
      registerModalOpen: false,
      status: 'stopped'
    };
  },

  getStateFromFlux: function () {

    var flux = this.getFlux();
    var percentLoaded = flux.store('config').getState().percentLoaded;

    // set app status (stopped, loading, running) from network & config state
    if (parseInt(percentLoaded) === 100) {
      this.setState({status: 'running'});
    }

    return {
      network: flux.store('network').getState(),
      branch: flux.store('branch').getState(),
      asset: flux.store('asset').getState(),
      market: flux.store('market').getState(),
      config: flux.store('config').getState(),
      report: flux.store('report').getState()
    }
  },

  componentDidMount: function() {

    //this.setState({status: 'stopped'});

    // Initialize the EthereumClient and load the current Augur data.
    this.getFlux().actions.config.initializeState();
  },

  getLoadingProgress: function() {

    var loadingProgress = <span/>;

    if (this.state.config.percentLoaded) {

      loadingProgress = (
        <ProgressBar now={ parseFloat(this.state.config.percentLoaded) } className='loading-progress' />
      );

    } else if (this.state.network.blockChainAge && this.state.network.blockChainAge < constants.MAX_BLOCKCHAIN_AGE) {

      loadingProgress = (<span className="loading-text">loading...</span>);
    }

    return loadingProgress
  },

  handleSignOut: function (event) {

    this.getFlux().actions.config.signOut();
  },

  toggleSignInModal: function (event) {

    this.setState({ signInModalOpen: !this.state.signInModalOpen });
  },

  toggleRegisterModal: function (event) {

    this.setState({ registerModalOpen: !this.state.registerModalOpen });
  },

  render: function() {

    var accountStatus;
    if (this.state.config.currentAccount) {
      accountStatus = (
        <p className='navbar-text'>
          <span className="account">{ this.state.config.currentAccount }</span> | 
          <a className="signout" onClick={ this.handleSignOut }>sign out</a>
        </p>
      );
    } else {
       accountStatus = (
<<<<<<< HEAD
        <div>
          <p className='navbar-text'>
            <a className="signin" onClick={ this.toggleSignInModal }>sign in</a> | 
          </p>
          <p className='navbar-text'>
            <a className="register" onClick={ this.toggleRegisterModal }>register</a>
          </p>
        </div>
=======
        <p className='navbar-text'></p>
>>>>>>> 8a275ca1
      );     
    }

    return (
      <div id="app" className={ this.state.status }>

        <nav className="header" role="navigation">
          <div className="container">
            <div className="pull-left">
              <h1>augur<i>𝛂</i></h1>

              <ul className="menu">
                <li><p><Link to="overview">Overview</Link></p></li>
                <li><p><Link to="markets">Markets</Link></p></li>
                <li><p><Link to="ballots">Ballot</Link></p></li>
              </ul>
            </div>

            <div className="pull-right">
              { accountStatus }
            </div>

          </div>
        </nav>

        <section id="main" className="container">
          <div className="dash page row">
            <div className="col-md-3 hidden-xs hidden-sm sidebar">
              <div className="nav">
                  <p><Link to="overview">Overview</Link></p>
                  <p><Link to="markets">Markets</Link><i>{ _.keys(this.state.market.markets).length }</i></p>
                  <p><Link to="ballots">Ballot</Link><i>{ _.keys(this.state.report.eventsToReport).length }</i></p>
              </div>
              <Assets asset={ this.state.asset } />
              <Network />
            </div>

            <div className="col-sm-12 col-md-9">

              <div id="period"></div>

              <RouteHandler {...this.props} branch={ this.state.branch } market={ this.state.market } />

            </div>
          </div>

        </section>

        <RegisterModal show={ this.state.registerModalOpen } onHide={ this.toggleRegisterModal } />
        <SignInModal show={ this.state.signInModalOpen } onHide={ this.toggleSignInModal } />

        <footer>
          <div className="row container clearfix"></div>
        </footer>

        <section id="loading" className="container">
          <div className="logo">
            { this.getLoadingProgress() }
          </div>
        </section>

        <ErrorModal network={ this.state.network } config={ this.state.config } asset={ this.state.asset } />

      </div>
    );
  }
});

// modal prompt for loading exceptions
var ErrorModal = React.createClass({

  mixins: [FluxMixin],

  getInitialState: function () {

    var ua = new UAParser(navigator.userAgent);
    var os = ua.getOS().name;
    var host = window.location.origin;

    var steps = []
    if (os === 'Mac OS') {
      steps.push(<li><a target="_new" href="http://brew.sh/">Install Homebrew</a> for Mac OS</li>);
      steps.push(<li><pre>brew tap ethereum/ethereum</pre><pre>brew install ethereum --devel</pre></li>);
    } else if (os = 'Windows') {
      steps.push(<li>
        Download the <a href="https://build.ethdev.com/builds/Windows%20Go%20develop%20branch/Geth-Win64-latest.zip">lastest geth build</a> for Windows
      </li>);
    } else if (os = 'Ubuntu') {
      steps.push(<li><pre>sudo add-apt-repository ppa:ethereum/ethereum</pre><pre>sudo apt-get update</pre><pre>sudo apt-get install ethereum</pre></li>);
    } else {
      steps.push(<li>
        Follow the Ethereum <a href="https://github.com/ethereum/go-ethereum/wiki/Building-Ethereum">install guide</a> on github
      </li>);
    }
    steps.push(<li>Add a new account using <pre>geth account new</pre></li>);
    steps.push(<li>Start geth with <pre>geth --rpc --rpccorsdomain { host } --unlock 0</pre>and enter your password.</li>);
    steps.push(<li><a href="{ host }">{ host }</a></li>);

    return {
      isModalOpen: false,
      isLoading: false,
      installHelpIsOpen: false,
      installHelpSteps: _.map(steps),
      startSecondsBehind: null,
      progressBar: (<ProgressBar striped active now={ 100 } className='loading-blocks-progress' />),
      message: (<p>The Ethereum block chain is not current.  Looking for peers.</p>)
    }
  },

  componentWillReceiveProps: function(nextProps) {

    if (nextProps.network.ethereumStatus === constants.network.ETHEREUM_STATUS_FAILED ||
    nextProps.config.ethereumClientFailed === true) {

      // only open if we're not on the demo host
      if (nextProps.config.host !== constants.DEMO_HOST) this.setState({ isModalOpen: true });

    } else if (nextProps.network.blockChainAge > constants.MAX_BLOCKCHAIN_AGE) {
      
      if (!this.state.isLoading) {
        utilities.warn('blockchain ' + nextProps.network.blockChainAge + ' seconds behind');
        this.setState({ isModalOpen: true, isLoading: true, startSecondsBehind: nextProps.network.blockChainAge});
      }

      var percentCaughtUp = ((this.state.startSecondsBehind - this.props.network.blockChainAge) / this.state.startSecondsBehind) * 100;
      if (percentCaughtUp > 0) {
        this.setState({progressBar: (<ProgressBar now={ parseFloat(percentCaughtUp) } className='loading-blocks-progress' />) });
      }

      if (this.props.network.peerCount) {
        var plural = this.props.network.peerCount === 1 ? '' : 's';
        this.setState({ message: (<p>The Ethereum block chain is not current and is fetching blocks from <b>{ this.props.network.peerCount }</b> peer{ plural }</p>) });
      }

    } else {

      this.setState({ isModalOpen: false, isLoading: false });
    }
  },

  handleToggle: function() {

    this.setState({
      isModalOpen: !this.state.isModalOpen
    });
  },

  handleDismiss: function() {

    cookie.save('noEtherDismissed', true);
    this.handleToggle();
  },

  showInstallHelp: function(event) {

    this.setState({ installHelpIsOpen: true });
  },

  startDemoMode: function(event) {

    this.handleToggle();
    this.getFlux().actions.config.updateEthereumClient(constants.DEMO_HOST);
  },

  render: function() {

    if (!this.state.isModalOpen) return <span />;

    if (this.props.config.ethereumClientFailed) {

      // augur client failed to load
      return (
        <Modal {...this.props} bsSize='small' show={ this.state.isModalOpen } onHide={ this.handleToggle } backdrop='static'>
          <div className="modal-body clearfix">
              <h4>Augur failed to load</h4>
              <p>There was a problem loading Augur</p>
              <p>Visit our help page for assitance contact us directly</p>
              <p style={{display: 'none'}}><a className="pull-right start-demo-mode" onClick={ this.startDemoMode } href="javascript:void(0)">Proceed in demo mode</a></p>
          </div>
        </Modal>
      );

    } else if (this.props.network.ethereumStatus === constants.network.ETHEREUM_STATUS_FAILED) {

      var installHelp = <span />;
      if (this.state.installHelpIsOpen) {
        installHelp = (
          <div className="installation-help">
            <h4>Installing and configuring Ethereum</h4>
            <ol>
              { this.state.installHelpSteps }      
            </ol>
          </div>
        );
      }

      // no ethereum client detected
      return (
        <Modal {...this.props} id="no-eth-modal" show={ this.state.isModalOpen } onHide={ this.handleToggle } backdrop='static'>
          <div className="modal-body clearfix">
            <h3>Ethereum not found</h3>
            <p>Augur requires an Ethereum client to be running and current.  Augur could not detect a client running which probably means it's not installed, running or is misconfigured.</p>
            <p>Get help <a onClick={ this.showInstallHelp } href="javascript:void(0)">installing and configuring Ethereum</a></p>
            <p>or <a onClick={ this.startDemoMode } href="javascript:void(0)">proceed in demo mode</a></p>
            { installHelp }
          </div>
        </Modal>
      );

    } else if (this.state.isLoading) {

      // augur client is loading
      return <span />;
    }
  }
});

module.exports = AugurApp;<|MERGE_RESOLUTION|>--- conflicted
+++ resolved
@@ -114,7 +114,6 @@
       );
     } else {
        accountStatus = (
-<<<<<<< HEAD
         <div>
           <p className='navbar-text'>
             <a className="signin" onClick={ this.toggleSignInModal }>sign in</a> | 
@@ -123,9 +122,6 @@
             <a className="register" onClick={ this.toggleRegisterModal }>register</a>
           </p>
         </div>
-=======
-        <p className='navbar-text'></p>
->>>>>>> 8a275ca1
       );     
     }
 
