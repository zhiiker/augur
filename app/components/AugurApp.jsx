var React = require("react");
var Fluxxor = require("fluxxor");

var Router = require("react-router");
var RouteHandler = Router.RouteHandler;
var Link = Router.Link;
var Route = Router.Route;
var cookie = require("react-cookie");

var FluxMixin = Fluxxor.FluxMixin(React),
    StoreWatchMixin = Fluxxor.StoreWatchMixin;

var ReactBootstrap = require('react-bootstrap');
var ProgressBar = ReactBootstrap.ProgressBar;
var Modal = ReactBootstrap.Modal;
var Button = ReactBootstrap.Button;

var UAParser = require('ua-parser-js');
var utilities = require('../libs/utilities');
var constants = require('../libs/constants');

var Period = require('./Period');
var Network = require('./Network');
var Alert = require('./Alert');
var Confirm = require('./Confirm');
var EtherWarningModal = require('./EtherWarningModal');

var AugurApp = React.createClass({

  mixins: [FluxMixin, StoreWatchMixin('branch', 'asset', 'network', 'config', 'report')],

  getInitialState: function () {
    return {
      status: 'stopped'
    };
  },

  getStateFromFlux: function () {

    var flux = this.getFlux();
    var percentLoaded = flux.store('config').getState().percentLoaded;

    // set app status (stopped, loading, running) from network & config state
    if (parseInt(percentLoaded) === 100) {
      this.setState({status: 'running'});
    }

    return {
      network: flux.store('network').getState(),
      branch: flux.store('branch').getState(),
      asset: flux.store('asset').getState(),
      market: flux.store('market').getState(),
      config: flux.store('config').getState(),
      report: flux.store('report').getState()
    }
  },

  componentDidMount: function() {

    this.setState({status: 'stopped'});
    //console.log('initializing');

    // Initialize the EthereumClient and load the current Augur data.
    this.getFlux().actions.config.initializeState();

    //console.log('initialized');
  },

  getLoadingProgress: function() {

    var loadingProgress = <span/>;

    if (this.state.config.percentLoaded) {

      loadingProgress = (
        <ProgressBar now={ parseFloat(this.state.config.percentLoaded) } className='loading-progress' />
      );

    } else if (this.state.network.blockChainAge && this.state.network.blockChainAge < constants.MAX_BLOCKCHAIN_AGE) {

      loadingProgress = (<span className="loading-text">loading...</span>);
    }

    return loadingProgress
  },

  render: function() {

    //console.log('rendering', this.state.status);

    var cashBalance = this.state.asset.cash ? +this.state.asset.cash.toFixed(2) : '-';

    return (
      <div id="app" className={ this.state.status }>

        <nav className="header" role="navigation">
          <div className="container">
            <div className="pull-left">
              <h1>augur<i>𝛂</i></h1>

              <ul className="menu">
                <li><p><Link to="overview">Overview</Link></p></li>
                <li><p><Link to="home">Markets</Link></p></li>
                <li><p><Link to="account">Account</Link></p></li>
                <li><p><Link to="ballots">Ballot</Link></p></li>
              </ul>
            </div>

            <div className="pull-right">
              <p className='navbar-text'>CASH: <b className="cash-balance">{ cashBalance }</b></p>
            </div>

          </div>
        </nav>

        <section id="main" className="container">
          <div className="dash page row">
            <div className="col-md-3 hidden-xs hidden-sm sidebar">
              <div className="side-nav">
                  <p><Link to="overview">Overview</Link></p>
                  <p><Link to="home">Markets</Link><i>{ _.keys(this.state.market.markets).length }</i></p>
                  <p><Link to="account">Account</Link></p>
                  <p><Link to="ballots">Ballot</Link><i>{ _.keys(this.state.report.eventsToReport).length }</i></p>
              </div>

              <Network />
            </div>

            <div className="col-sm-12 col-md-9">

              <div id="period"></div>

              <RouteHandler {...this.props} branch={ this.state.branch } market={ this.state.market } />

            </div>
          </div>

        </section>

        <footer>
          <div className="row container clearfix"></div>
        </footer>

        <section id="loading" className="container">
          <div className="logo">
            { this.getLoadingProgress() }
          </div>
        </section>

        <ErrorModal network={ this.state.network } config={ this.state.config } asset={ this.state.asset } />

      </div>
    );
  }
});

// modal prompt for loading exceptions
var ErrorModal = React.createClass({

  mixins: [FluxMixin],

  getInitialState: function () {

    return {
      isModalOpen: false,
      isLoading: false,
      installationHelp: false,
      startSecondsBehind: null
    }
  },

  componentWillReceiveProps: function(nextProps) {

    if (nextProps.network.ethereumStatus === constants.network.ETHEREUM_STATUS_FAILED ||
    nextProps.config.ethereumClientFailed === true) {

      // only open if we're not on the demo host
      if (nextProps.config.host !== constants.DEMO_HOST) this.setState({ isModalOpen: true });

    } else if (nextProps.network.blockChainAge > constants.MAX_BLOCKCHAIN_AGE) {

      if (!this.state.isLoading) {
        utilities.warn('blockchain ' + nextProps.network.blockChainAge + ' seconds behind');
        this.setState({ isModalOpen: true, isLoading: true, startSecondsBehind: nextProps.network.blockChainAge});
      }

    } else {

      this.setState({ isModalOpen: false, isLoading: false });
    }
  },

  handleToggle: function() {

    this.setState({
      isModalOpen: !this.state.isModalOpen
    });
  },

  handleDismiss: function() {

    cookie.save('noEtherDismissed', true);
    this.handleToggle();
  },

  showInstallationHelp: function(event) {

    this.setState({ installationHelp: true });
  },

  startDemoMode: function(event) {

    this.handleToggle();
    this.getFlux().actions.config.updateEthereumClient(constants.DEMO_HOST);
  },

  render: function() {

    if (!this.state.isModalOpen) return <span />;

    var ua = new UAParser(navigator.userAgent);

    if (this.props.config.ethereumClientFailed) {

      // augur client failed to load
      return (
        <Modal {...this.props} bsSize='small' show={ this.state.isModalOpen } onHide={ this.handleToggle } backdrop='static'>
          <div className="modal-body clearfix">
              <h4>Augur failed to load</h4>
              <p>There was a problem loading Augur</p>
              <p>Visit our help page for assitance contact us directly</p>
              <p style={{display: 'none'}}><a className="pull-right start-demo-mode" onClick={ this.startDemoMode } href="javascript:void(0)">Proceed in demo mode</a></p>
          </div>
        </Modal>
      );

    } else if (this.props.network.ethereumStatus === constants.network.ETHEREUM_STATUS_FAILED) {

      var host = window.location.origin;
      var os = ua.getOS().name;
      var help = <span />;

      if (this.state.installationHelp) {

        var stepOne = (<li>
          Follow the Ethereum <a href="https://github.com/ethereum/go-ethereum/wiki/Building-Ethereum">install guide</a> on github
        </li>);
        if (os === 'Mac OS') {
          stepOne = (<li>
          Follow the Ethereum <a href="https://github.com/ethereum/go-ethereum/wiki/Installation-Instructions-for-Mac">install guide</a> for Mac OS
        </li>);
        } else if (os = 'Windows') {
          stepOne = (<li>
            Download the <a href="https://build.ethdev.com/builds/Windows%20Go%20develop%20branch/Geth-Win64-latest.zip">lastest geth build</a> for Windows
          </li>);
        }
        var help = (
          <div className="installation-help">
            <h4>Installing and configuring Ethereum</h4>
            <ol>
              { stepOne }
              <li>Add a new account using <pre>geth account new</pre></li>
              <li>Start geth with <pre>geth --rpc --rpcorsdomain { host } --unlock primary</pre></li>
              <li><a href="{ host }">{ host }</a></li>
            </ol>
          </div>
        );
      }

      // no ethereum client detected
      return (
        <Modal {...this.props} id="no-eth-modal" show={ this.state.isModalOpen } onHide={ this.handleToggle } backdrop='static'>
          <div className="modal-body clearfix">
<<<<<<< HEAD
              <h4>Failed to connect to Ethereum</h4>
              <p>Augur requires a local Ethereum node running</p>
              <p>Visit <a href="https://github.com/ethereum/go-ethereum/wiki">the ethereum github wiki</a> for help installing the latest client</p>
              <p>If geth is installed:<br /><span className='cmd'>geth --rpc --rpccorsdomain { host } --shh --unlock primary</span></p>
              { demoMode }
          </div>
=======
            <h3>Ethereum not found</h3>
            <p>Augur requires an Ethereum client to be running and current.  Augur could not detect a client running which probably mean it's not installed, running or is misconfigured.</p>
            <p>Get help <a onClick={ this.showInstallationHelp } href="javascript:void(0)">installing and configuring Ethereum</a> or <a onClick={ this.startDemoMode } href="javascript:void(0)">proceed in demo mode</a></p>
            { help }
        </div>
>>>>>>> 390b82ee
        </Modal>
      );

    } else if (this.state.isLoading) {

      var percentCaughtUp = ((this.state.startSecondsBehind - this.props.network.blockChainAge) / this.state.startSecondsBehind) * 100;
      //console.log(this.state.startSecondsBehind, this.props.network.blockChainAge, percentCaughtUp);
      var progressBar = (<ProgressBar striped active now={ 100 } className='loading-blocks-progress' />);
      if (percentCaughtUp > 0) {
        progressBar = (<ProgressBar now={ parseFloat(percentCaughtUp) } className='loading-blocks-progress' />);
      }

      var message = (<p>The Ethereum block chain is not current.  Looking for peers.</p>);
      if (this.props.network.peerCount) {
        var plural = this.props.network.peerCount === 1 ? '' : 's';
        message = (<p>The Ethereum block chain is not current and is fetching blocks from <b>{ this.props.network.peerCount }</b> peer{ plural }</p>)
      }

      // augur client is loading
      return (
        <Modal {...this.props} bsSize='small' show={ this.state.isModalOpen } onHide={ this.handleToggle } backdrop='static'>
          <div className="modal-body clearfix">
              <h4>Ethereum loading</h4>
              { message }
              { progressBar }
          </div>
        </Modal>
      );
    }
  }
});

module.exports = AugurApp;<|MERGE_RESOLUTION|>--- conflicted
+++ resolved
@@ -271,20 +271,11 @@
       return (
         <Modal {...this.props} id="no-eth-modal" show={ this.state.isModalOpen } onHide={ this.handleToggle } backdrop='static'>
           <div className="modal-body clearfix">
-<<<<<<< HEAD
-              <h4>Failed to connect to Ethereum</h4>
-              <p>Augur requires a local Ethereum node running</p>
-              <p>Visit <a href="https://github.com/ethereum/go-ethereum/wiki">the ethereum github wiki</a> for help installing the latest client</p>
-              <p>If geth is installed:<br /><span className='cmd'>geth --rpc --rpccorsdomain { host } --shh --unlock primary</span></p>
-              { demoMode }
-          </div>
-=======
             <h3>Ethereum not found</h3>
             <p>Augur requires an Ethereum client to be running and current.  Augur could not detect a client running which probably mean it's not installed, running or is misconfigured.</p>
             <p>Get help <a onClick={ this.showInstallationHelp } href="javascript:void(0)">installing and configuring Ethereum</a> or <a onClick={ this.startDemoMode } href="javascript:void(0)">proceed in demo mode</a></p>
             { help }
         </div>
->>>>>>> 390b82ee
         </Modal>
       );
 
