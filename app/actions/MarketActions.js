--- conflicted
+++ resolved
@@ -237,18 +237,11 @@
 
   loadMetadata: function (market) {
     var self = this;
-<<<<<<< HEAD
-    this.flux.augur.ramble.getMarketMetadata(market._id, null, function (err, metadata) {
-      if (err) return console.error("loadMetadata:", err);
-      console.log("metadata loaded:", metadata);
-      self.dispatch(constants.market.LOAD_METADATA_SUCCESS, {metadata});
-=======
     this.flux.augur.ramble.getMarketMetadata(market._id, {sourceless: false}, function (err, metadata) {
       console.info(market._id, "metadata loaded:", JSON.stringify(metadata, null, 2));
       if (!err && metadata) {
         self.dispatch(constants.market.LOAD_METADATA_SUCCESS, {metadata});
       }
->>>>>>> 2ddf0e58
     });
   },
 
